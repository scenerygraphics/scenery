--- conflicted
+++ resolved
@@ -32,10 +32,6 @@
 
 gradle.rootProject {
     group = "graphics.scenery"
-<<<<<<< HEAD
-    version = "0.7.0-beta-8-SNAPSHOT-01"
-=======
     version = "0.8.2-SNAPSHOT"
->>>>>>> c4204bba
     description = "flexible scenegraphing and rendering for scientific visualisation"
 }