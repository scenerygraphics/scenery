package graphics.scenery.tests.examples.volumes

import org.joml.Vector3f
import graphics.scenery.*
import graphics.scenery.backends.Renderer
import graphics.scenery.numerics.Random
import graphics.scenery.primitives.Cylinder
import graphics.scenery.primitives.Line
import graphics.scenery.attribute.material.Material
import graphics.scenery.utils.MaybeIntersects
import graphics.scenery.utils.RingBuffer
import graphics.scenery.utils.extensions.minus
import graphics.scenery.utils.extensions.plus
import graphics.scenery.utils.extensions.times
import graphics.scenery.volumes.Colormap
import graphics.scenery.volumes.Volume
import net.imglib2.type.numeric.integer.UnsignedByteType
import net.imglib2.type.numeric.integer.UnsignedShortType
import org.lwjgl.system.MemoryUtil.memAlloc
import org.scijava.Context
import org.scijava.ui.UIService
import org.scijava.ui.behaviour.ClickBehaviour
import org.scijava.widget.FileWidget
import java.io.File
import java.nio.ByteBuffer
import java.text.DecimalFormat
import java.text.NumberFormat
import kotlin.concurrent.thread
import kotlin.math.roundToInt

/**
 * Example that renders procedurally generated volumes and samples from it.
 * [bitsPerVoxel] can be set to 8 or 16, to generate Byte or UnsignedShort volumes.
 *
 * @author Ulrik Günther <hello@ulrik.is>
 */
class VolumeSamplingExample: SceneryBase("Volume Sampling example", 1280, 720) {
    val bitsPerVoxel = 16
    val volumeSize = 128

    enum class VolumeType { File, Procedural }

    var volumeType = VolumeType.Procedural
    lateinit var volumes: List<String>

    var playing = true
    var skipToNext = false
    var skipToPrevious = false
    var currentVolume = 0

    override fun init() {

        val files = ArrayList<String>()
        val fileFromProperty = System.getProperty("dataset")
        volumeType = if(fileFromProperty != null) {
            files.add(fileFromProperty)
            VolumeType.File
        } else {
//            val c = Context()
//            val ui = c.getService(UIService::class.java)
//            val file = ui.chooseFile(null, FileWidget.DIRECTORY_STYLE)
//            if(file != null) {
//                files.add(file.absolutePath)
//                VolumeType.File
//            } else {
            VolumeType.Procedural
//            }
        }

        if(volumeType == VolumeType.File) {
            val folder = File(files.first())
            val stackfiles = folder.listFiles()
            volumes = stackfiles.filter { it.isFile && it.name.lowercase().endsWith("raw") || it.name.substringAfterLast(".").lowercase().startsWith("tif") }.map { it.absolutePath }.sorted()
        }

        renderer = hub.add(Renderer.createRenderer(hub, applicationName, scene, windowWidth, windowHeight))

        val cam: Camera = DetachedHeadCamera()
        with(cam) {
            spatial {
                position = Vector3f(0.0f, 0.5f, 5.0f)
            }
            perspectiveCamera(50.0f, windowWidth, windowHeight)

            scene.addChild(this)
        }

        val shell = Box(Vector3f(10.0f, 10.0f, 10.0f), insideNormals = true)
        shell.material {
            cullingMode = Material.CullingMode.None
            diffuse = Vector3f(0.2f, 0.2f, 0.2f)
            specular = Vector3f(0.0f)
            ambient = Vector3f(0.0f)
        }
        shell.spatial {
            position = Vector3f(0.0f, 4.0f, 0.0f)
        }
        scene.addChild(shell)

<<<<<<< HEAD
        val p1 = Icosphere(0.1f, 2)
        p1.position = Vector3f(-2.0f, 0.0f, 0.0f)
        p1.material.diffuse = Vector3f(0.3f, 0.3f, 0.8f)
        scene.addChild(p1)

        val p2 = Icosphere(0.1f, 2)
        p2.position = Vector3f(2.0f, 0.0f, 0.0f)
        p2.material.diffuse = Vector3f(0.3f, 0.8f, 0.3f)
=======
        val p1 = Icosphere(0.2f, 2)
        p1.spatial().position = Vector3f(-0.5f, 0.0f, -2.0f)
        p1.material().diffuse = Vector3f(0.3f, 0.3f, 0.8f)
        scene.addChild(p1)

        val p2 = Icosphere(0.2f, 2)
        p2.spatial().position = Vector3f(0.0f, 0.5f, 2.0f)
        p2.material().diffuse = Vector3f(0.3f, 0.8f, 0.3f)
>>>>>>> 46aee0f2
        scene.addChild(p2)

        val connector = Cylinder.betweenPoints(p1.spatial().position, p2.spatial().position)
        connector.material().diffuse = Vector3f(1.0f, 1.0f, 1.0f)
        scene.addChild(connector)

        p1.update.add {
            connector.spatial().orientBetweenPoints(p1.spatial().position, p2.spatial().position, true, true)
        }

        p2.update.add {
            connector.spatial().orientBetweenPoints(p1.spatial().position, p2.spatial().position, true, true)
        }

        val volume = Volume.fromBuffer(emptyList(), volumeSize, volumeSize, volumeSize, UnsignedShortType(), hub)
        volume.name = "volume"
<<<<<<< HEAD
        volume.position = Vector3f(1.0f, 1.5f, 1.0f)
=======
        volume.spatial {
            position = Vector3f(0.0f, 0.0f, 0.0f)
            scale = Vector3f(10.0f, 10.0f, 10.0f)
        }
>>>>>>> 46aee0f2
        volume.colormap = Colormap.get("viridis")
//        volume.voxelSizeZ = 0.5f
        with(volume.transferFunction) {
            addControlPoint(0.0f, 0.0f)
            addControlPoint(0.2f, 0.0f)
            addControlPoint(0.4f, 0.5f)
            addControlPoint(0.8f, 0.5f)
            addControlPoint(1.0f, 0.0f)
        }

        volume.metadata["animating"] = true
        scene.addChild(volume)

        val bb = BoundingGrid()
        bb.node = volume

        val lights = (0 until 3).map {
            PointLight(radius = 15.0f)
        }

        lights.mapIndexed { i, light ->
            light.spatial().position = Vector3f(2.0f * i - 4.0f,  i - 1.0f, 0.0f)
            light.emissionColor = Vector3f(1.0f, 1.0f, 1.0f)
            light.intensity = 0.5f
            scene.addChild(light)
        }

        thread {
            while(!scene.initialized) { Thread.sleep(200) }

            val volumeSize = 128L
            val volumeBuffer = RingBuffer<ByteBuffer>(2) { memAlloc((volumeSize*volumeSize*volumeSize*bitsPerVoxel/8).toInt()) }

            val seed = Random.randomFromRange(0.0f, 133333337.0f).toLong()
            var shift = Vector3f(0.0f)
            val shiftDelta = Random.random3DVectorFromRange(-1.5f, 1.5f)

            while(running) {
                when(volumeType) {
                    VolumeType.File -> if (playing || skipToNext || skipToPrevious) {
                        val newVolume = if (skipToNext || playing) {
                            skipToNext = false
                            nextVolume()
                        } else {
                            skipToPrevious = false
                            previousVolume()
                        }

                        logger.debug("Loading volume $newVolume")
                        if (newVolume.lowercase().endsWith("raw")) {
                            TODO("Implement reading volumes from raw files")
                        } else {
                            TODO("Implemented reading volumes from image files")
                        }
                    }

                    VolumeType.Procedural ->
                        if (volume.metadata["animating"] == true) {
                            val currentBuffer = volumeBuffer.get()

                            Volume.generateProceduralVolume(volumeSize, 0.05f, seed = seed,
                                intoBuffer = currentBuffer, shift = shift, use16bit = bitsPerVoxel > 8)

                            volume.addTimepoint(
                                "procedural-cloud-${shift.hashCode()}", currentBuffer)

                            shift = shift + shiftDelta
                        }
                }

                val intersection = volume.spatial().intersectAABB(p1.spatial().position, (p2.spatial().position - p1.spatial().position).normalize())
                if(intersection is MaybeIntersects.Intersection) {
                    val scale = volume.localScale()
                    val localEntry = (intersection.relativeEntry)// + Vector3f(1.0f)) * (1.0f/2.0f)
                    val localExit = (intersection.relativeExit)// + Vector3f(1.0f)) * (1.0f/2.0f)
                    val nf = DecimalFormat("0.0000")
                    logger.info("Ray intersects volume at world=${intersection.entry.toString(nf)}/${intersection.exit.toString(nf)} local=${localEntry.toString(nf)}/${localExit.toString(nf)} localScale=${scale.toString(nf)}")

                    val (samples, _) = volume.sampleRay(localEntry, localExit) ?: null to null
                    logger.info("Samples: ${samples?.joinToString(",") ?: "(no samples returned)"}")

                    if(samples == null) {
                        continue
                    }

                    val diagram = if(connector.getChildrenByName("diagram").isNotEmpty()) {
                        connector.getChildrenByName("diagram").first() as Line
                    } else {
                        val l = Line(capacity = (volume.getDimensions().length() * 2).roundToInt())
                        connector.addChild(l)
                        l
                    }

                    diagram.clearPoints()
                    diagram.name = "diagram"
                    diagram.edgeWidth = 0.005f
                    diagram.material().diffuse = Vector3f(0.05f, 0.05f, 0.05f)
                    diagram.spatial().position = Vector3f(0.0f, 0.0f, -0.5f)
                    diagram.addPoint(Vector3f(0.0f, 0.0f, 0.0f))
                    var point = Vector3f(0.0f)
                    samples.filterNotNull().forEachIndexed { i, sample ->
                        point = Vector3f(0.0f, i.toFloat()/samples.size, -sample)
                        diagram.addPoint(point)
                    }
                    diagram.addPoint(point)
                }

                Thread.sleep(20)
            }
        }
    }

    fun nextVolume(): String {
        val v = volumes[currentVolume % volumes.size]
        currentVolume++

        return v
    }

    fun previousVolume(): String {
        val v = volumes[currentVolume % volumes.size]
        currentVolume--

        return v
    }

    override fun inputSetup() {
        setupCameraModeSwitching()

        val toggleRenderingMode = object : ClickBehaviour {
            var modes = Volume.RenderingMethod.values()
            var currentMode = (scene.find("volume") as? Volume)!!.renderingMethod

            override fun click(x: Int, y: Int) {
                currentMode = modes.getOrElse(modes.indexOf(currentMode) + 1 % modes.size) { Volume.RenderingMethod.AlphaBlending }

                (scene.find("volume") as? Volume)?.renderingMethod = currentMode
                logger.info("Switched volume rendering mode to $currentMode")
            }
        }

        val togglePlaying = ClickBehaviour { _, _ ->
            playing = !playing
        }

        inputHandler?.addBehaviour("toggle_rendering_mode", toggleRenderingMode)
        inputHandler?.addKeyBinding("toggle_rendering_mode", "M")

        inputHandler?.addBehaviour("toggle_playing", togglePlaying)
        inputHandler?.addKeyBinding("toggle_playing", "G")
    }

    companion object {
        @JvmStatic
        fun main(args: Array<String>) {
            VolumeSamplingExample().main()
        }
    }
}<|MERGE_RESOLUTION|>--- conflicted
+++ resolved
@@ -97,16 +97,6 @@
         }
         scene.addChild(shell)
 
-<<<<<<< HEAD
-        val p1 = Icosphere(0.1f, 2)
-        p1.position = Vector3f(-2.0f, 0.0f, 0.0f)
-        p1.material.diffuse = Vector3f(0.3f, 0.3f, 0.8f)
-        scene.addChild(p1)
-
-        val p2 = Icosphere(0.1f, 2)
-        p2.position = Vector3f(2.0f, 0.0f, 0.0f)
-        p2.material.diffuse = Vector3f(0.3f, 0.8f, 0.3f)
-=======
         val p1 = Icosphere(0.2f, 2)
         p1.spatial().position = Vector3f(-0.5f, 0.0f, -2.0f)
         p1.material().diffuse = Vector3f(0.3f, 0.3f, 0.8f)
@@ -115,7 +105,7 @@
         val p2 = Icosphere(0.2f, 2)
         p2.spatial().position = Vector3f(0.0f, 0.5f, 2.0f)
         p2.material().diffuse = Vector3f(0.3f, 0.8f, 0.3f)
->>>>>>> 46aee0f2
+
         scene.addChild(p2)
 
         val connector = Cylinder.betweenPoints(p1.spatial().position, p2.spatial().position)
@@ -132,14 +122,11 @@
 
         val volume = Volume.fromBuffer(emptyList(), volumeSize, volumeSize, volumeSize, UnsignedShortType(), hub)
         volume.name = "volume"
-<<<<<<< HEAD
-        volume.position = Vector3f(1.0f, 1.5f, 1.0f)
-=======
+
         volume.spatial {
             position = Vector3f(0.0f, 0.0f, 0.0f)
             scale = Vector3f(10.0f, 10.0f, 10.0f)
         }
->>>>>>> 46aee0f2
         volume.colormap = Colormap.get("viridis")
 //        volume.voxelSizeZ = 0.5f
         with(volume.transferFunction) {
