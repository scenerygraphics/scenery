--- conflicted
+++ resolved
@@ -115,14 +115,10 @@
     val skipEmpty = false
     val viewNumber = 1
 
-<<<<<<< HEAD
-    var subsampling_benchmarks = false
-    var desiredFrameRate = 85
-=======
     var dynamicBenchmark = true
     var subsampling_benchmarks = true
     var desiredFrameRate = 72
->>>>>>> 5b8dcf9e
+
     var maxFrameRate = 30
 
     val dynamicSubsampling = false
