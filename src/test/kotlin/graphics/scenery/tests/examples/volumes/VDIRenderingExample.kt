package graphics.scenery.tests.examples.volumes

import graphics.scenery.*
import graphics.scenery.backends.Renderer
import graphics.scenery.volumes.vdi.VDIDataIO
import graphics.scenery.volumes.vdi.VDINode
import org.joml.Vector3f
import org.lwjgl.system.MemoryUtil
import java.io.File
import java.io.FileInputStream
import java.io.FileNotFoundException
import java.nio.ByteBuffer

/**
 * Example showing how a VDI can be rendered.
 *
 * @author Aryaman Gupta <argupta@mpi-cbg.de>
 */
class VDIRenderingExample : SceneryBase("VDI Rendering Example", 512, 512) {

    val vdiFilename = "example4"
    val skipEmpty = false

    val numSupersegments = 20

    lateinit var vdiNode: VDINode
    val numLayers = 1

    val cam: Camera = DetachedHeadCamera()

    override fun init() {

        // Step 1: create a Renderer, Point light and camera
        renderer = hub.add(Renderer.createRenderer(hub, applicationName, scene, windowWidth, windowHeight))

        val light = PointLight(radius = 15.0f)
        light.spatial().position = Vector3f(0.0f, 0.0f, 2.0f)
        light.intensity = 5.0f
        light.emissionColor = Vector3f(1.0f, 1.0f, 1.0f)
        scene.addChild(light)

        with(cam) {
            spatial().position = Vector3f(0.0f, 0.5f, 5.0f)
            perspectiveCamera(50.0f, windowWidth, windowWidth)
            scene.addChild(this)
        }

        // Step 2: read files
        val file = try {
            FileInputStream(File("$vdiFilename.vdi-metadata"))
        } catch(e: FileNotFoundException) {
            logger.error("File ${vdiFilename}.vdi-metadata not found!")
            return
        }

        val vdiData = VDIDataIO.read(file)
        logger.info("Fetching file...")

        vdiNode = VDINode(windowWidth, windowHeight, numSupersegments, vdiData)

        val colorArray: ByteArray = File("$vdiFilename.vdi-color").readBytes()
        val depthArray: ByteArray = File("$vdiFilename.vdi-depth").readBytes()
        val gridArray: ByteArray = File("$vdiFilename.vdi-grid").readBytes()

        // Step 3: assigning buffer values
        val colBuffer: ByteBuffer = MemoryUtil.memCalloc(colorArray.size)
        colBuffer.put(colorArray).flip()
        colBuffer.limit(colBuffer.capacity())

        val depthBuffer = MemoryUtil.memCalloc(depthArray.size)
        depthBuffer.put(depthArray).flip()
        depthBuffer.limit(depthBuffer.capacity())

<<<<<<< HEAD
        val numGridCells = VDINode.getAccelerationGridSize(vdiNode.vdiWidth, vdiNode.vdiHeight, vdiNode.numSupersegments)

        val gridBuffer = MemoryUtil.memAlloc(numGridCells.x.toInt() * numGridCells.y.toInt() * numGridCells.z.toInt() * 4)
=======
        val gridBuffer = MemoryUtil.memAlloc(gridArray.size)
>>>>>>> 9840a765
        if(skipEmpty) {
            gridBuffer.put(gridArray).flip()
            gridBuffer.limit(gridBuffer.capacity())
        }

        //Step 4: Attaching the buffers to the vdi node and adding it to the scene
        vdiNode.attachTextures(colBuffer, depthBuffer, gridBuffer)

        vdiNode.skip_empty = skipEmpty

        //Attaching empty textures as placeholders for 2nd VDI buffer, which is unused here
        vdiNode.attachEmptyTextures(VDINode.DoubleBuffer.Second)

        scene.addChild(vdiNode)

        val plane = FullscreenObject()
        plane.material().textures["diffuse"] = vdiNode.material().textures["OutputViewport"]!!
        scene.addChild(plane)
    }

    /**
     * Companion object for providing a main method.
     */
    companion object {
        /**
         * The main entry point. Executes this example application when it is called.
         */
        @JvmStatic
        fun main(args: Array<String>) {
            VDIRenderingExample().main()
        }
    }
}<|MERGE_RESOLUTION|>--- conflicted
+++ resolved
@@ -71,13 +71,8 @@
         depthBuffer.put(depthArray).flip()
         depthBuffer.limit(depthBuffer.capacity())
 
-<<<<<<< HEAD
-        val numGridCells = VDINode.getAccelerationGridSize(vdiNode.vdiWidth, vdiNode.vdiHeight, vdiNode.numSupersegments)
+        val gridBuffer = MemoryUtil.memAlloc(gridArray.size)
 
-        val gridBuffer = MemoryUtil.memAlloc(numGridCells.x.toInt() * numGridCells.y.toInt() * numGridCells.z.toInt() * 4)
-=======
-        val gridBuffer = MemoryUtil.memAlloc(gridArray.size)
->>>>>>> 9840a765
         if(skipEmpty) {
             gridBuffer.put(gridArray).flip()
             gridBuffer.limit(gridBuffer.capacity())
