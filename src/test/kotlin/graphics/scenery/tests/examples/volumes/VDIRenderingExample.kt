--- conflicted
+++ resolved
@@ -4,10 +4,7 @@
 import graphics.scenery.backends.Renderer
 import graphics.scenery.volumes.vdi.VDIDataIO
 import graphics.scenery.volumes.vdi.VDINode
-<<<<<<< HEAD
 import org.joml.Quaternionf
-=======
->>>>>>> 4dc09daa
 import org.joml.Vector3f
 import org.lwjgl.system.MemoryUtil
 import java.io.File
@@ -15,16 +12,13 @@
 import java.io.FileNotFoundException
 import java.nio.ByteBuffer
 
-<<<<<<< HEAD
-class VDIRenderingExample(applicationName: String, windowWidth: Int, windowHeight: Int): SceneryBase(applicationName, windowWidth,windowHeight) {
-=======
 /**
  * Example showing how a VDI can be rendered.
  *
  * @author Aryaman Gupta <argupta@mpi-cbg.de>
  */
-class VDIRenderingExample : SceneryBase("VDI Rendering Example", 512, 512) {
->>>>>>> 4dc09daa
+class VDIRenderingExample(applicationName: String, windowWidth: Int, windowHeight: Int): SceneryBase(applicationName, windowWidth,windowHeight) {
+
 
     val vdiFilename = "example4"
     val skipEmpty = false
