package graphics.scenery.tests.examples.cluster

import graphics.scenery.*
import graphics.scenery.backends.Renderer
import graphics.scenery.controls.InputHandler
import graphics.scenery.controls.TrackedStereoGlasses
import graphics.scenery.net.NodePublisher
import graphics.scenery.net.NodeSubscriber
import graphics.scenery.numerics.Random
import graphics.scenery.utils.extensions.minus
import graphics.scenery.volumes.Colormap
import graphics.scenery.volumes.TransferFunction
import graphics.scenery.volumes.Volume
import org.joml.Vector3f
import org.scijava.ui.behaviour.ClickBehaviour
import java.nio.file.Paths
<<<<<<< HEAD
=======
import kotlin.concurrent.thread
import kotlin.math.floor
import kotlin.math.roundToInt
>>>>>>> 3b348b51

/**
 * Example to demonstrate rendering on a cluster. Will display a grid of geometric options,
 * a nice example for testing of the setup's correctness.
 *
 * @author Ulrik Günther <hello@ulrik.is>
 */
class ClusterExample: SceneryBase("Clustered Volume Rendering example") {
    var hmd: TrackedStereoGlasses? = null
    var publishedNodes = ArrayList<Node>()

    override fun init() {
        // Here you can use either a DTrack or VRPN device. Both need to be prefixed
        // with either DTrack: or VRPN: -- for DTrack it's required that multicast mode is activated
        // in DTrack's Configuration -> Network panel. Use the IP set there for multicast here, and use
        // DTrack's device ID here as well. You will also need to set a screen configuration, have
        // a look at CAVEExample.yml for that.
        hmd = hub.add(TrackedStereoGlasses("DTrack:0@224.0.1.1:5000", screenConfig = "CAVEExample.yml"))
        renderer = hub.add(Renderer.createRenderer(hub, applicationName, scene, 2560, 1600))

        val cam: Camera = DetachedHeadCamera(hmd)
        with(cam) {
            //position = Vector3f(.4f, .4f, 1.4f)
            position = Vector3f(.0f, 0f, 0f)
            perspectiveCamera(50.0f, windowWidth, windowHeight)

            scene.addChild(this)
        }

        val rowSize = 4f
        val spheres = (0 until (rowSize*rowSize).roundToInt()).map {
            val s = when {
                it % 2 == 0 -> Box(Vector3f(0.2f))
                it % 3 == 0 -> Cone(0.1f, 0.2f, 10)
                else -> Icosphere(0.1f, 2)
            }
            s.position = Vector3f(
                floor(it / rowSize),
                (it % rowSize.toInt()).toFloat(),
                0.0f)
            s.position = s.position - Vector3f(
                (rowSize - 1.0f)/4.0f,
                (rowSize - 1.0f)/4.0f,
                0.0f)

            s.material.roughness = (it / rowSize)/rowSize
            s.material.metallic = (it % rowSize.toInt())/rowSize
            s.material.diffuse = Random.random3DVectorFromRange(0.5f, 1.0f)

            scene.addChild(s)
            s
        }

        val lights = Light.createLightTetrahedron<PointLight>(spread = 2.0f, radius = 20.0f)
        lights.forEach { scene.addChild(it) }
        val l = PointLight(5.0f)
        l.position = Vector3f(0.0f, 2.0f, 2.0f)
        scene.addChild(l)

        spheres.forEach { publishedNodes.add(it) }
        lights.forEach { publishedNodes.add(it) }

        val publisher = hub.get<NodePublisher>(SceneryElement.NodePublisher)
        val subscriber = hub.get<NodeSubscriber>(SceneryElement.NodeSubscriber)

        publishedNodes.forEachIndexed { index, node ->
            publisher?.nodes?.put(13337 + index, node)
            subscriber?.nodes?.put(13337 + index, node)
        }
<<<<<<< HEAD

        val minDelay = 600

        if(publisher != null) {
            animate {
                while (!scene.initialized) {
                    Thread.sleep(1000)
                }

                while (true) {
                    val start = System.currentTimeMillis()

                    logger.info("Reading next volume...")
                    volume.nextTimepoint()

                    val timeToRead  = System.currentTimeMillis()-start

                    logger.info("took ${timeToRead} ms")
                    Thread.sleep(Math.max(0,minDelay-timeToRead))
                }
            }
        }
    }

    override fun inputSetup() {
        val inputHandler = hub.get(SceneryElement.Input) as InputHandler

        val cycleObjects = ClickBehaviour { _, _ ->
            val currentObject = publishedNodes.find { it.visible }
            val currentIndex = publishedNodes.indexOf(currentObject)

            publishedNodes.forEach { it.visible = false }
            publishedNodes[(currentIndex + 1) % (publishedNodes.size-1)].run {
                this.visible = true
                logger.info("Now visible: $this")
            }
        }

        inputHandler.addBehaviour("cycle_objects", cycleObjects)
        inputHandler.addKeyBinding("cycle_objects", "N")
=======
>>>>>>> 3b348b51
    }

    companion object {
        @JvmStatic
        fun main(args: Array<String>) {
            ClusterExample().main()
        }
    }
}<|MERGE_RESOLUTION|>--- conflicted
+++ resolved
@@ -14,12 +14,9 @@
 import org.joml.Vector3f
 import org.scijava.ui.behaviour.ClickBehaviour
 import java.nio.file.Paths
-<<<<<<< HEAD
-=======
 import kotlin.concurrent.thread
 import kotlin.math.floor
 import kotlin.math.roundToInt
->>>>>>> 3b348b51
 
 /**
  * Example to demonstrate rendering on a cluster. Will display a grid of geometric options,
@@ -89,49 +86,6 @@
             publisher?.nodes?.put(13337 + index, node)
             subscriber?.nodes?.put(13337 + index, node)
         }
-<<<<<<< HEAD
-
-        val minDelay = 600
-
-        if(publisher != null) {
-            animate {
-                while (!scene.initialized) {
-                    Thread.sleep(1000)
-                }
-
-                while (true) {
-                    val start = System.currentTimeMillis()
-
-                    logger.info("Reading next volume...")
-                    volume.nextTimepoint()
-
-                    val timeToRead  = System.currentTimeMillis()-start
-
-                    logger.info("took ${timeToRead} ms")
-                    Thread.sleep(Math.max(0,minDelay-timeToRead))
-                }
-            }
-        }
-    }
-
-    override fun inputSetup() {
-        val inputHandler = hub.get(SceneryElement.Input) as InputHandler
-
-        val cycleObjects = ClickBehaviour { _, _ ->
-            val currentObject = publishedNodes.find { it.visible }
-            val currentIndex = publishedNodes.indexOf(currentObject)
-
-            publishedNodes.forEach { it.visible = false }
-            publishedNodes[(currentIndex + 1) % (publishedNodes.size-1)].run {
-                this.visible = true
-                logger.info("Now visible: $this")
-            }
-        }
-
-        inputHandler.addBehaviour("cycle_objects", cycleObjects)
-        inputHandler.addKeyBinding("cycle_objects", "N")
-=======
->>>>>>> 3b348b51
     }
 
     companion object {
