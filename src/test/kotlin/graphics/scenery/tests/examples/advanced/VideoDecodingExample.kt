--- conflicted
+++ resolved
@@ -10,11 +10,7 @@
 import org.joml.Quaternionf
 import org.joml.Vector3f
 import org.joml.Vector3i
-<<<<<<< HEAD
-import java.net.InetAddress
-=======
 import java.io.FileNotFoundException
->>>>>>> e1e0b7e4
 import java.nio.ByteBuffer
 import kotlin.concurrent.thread
 import kotlin.test.assertTrue
@@ -50,12 +46,7 @@
 
         settings.set("Renderer.HDR.Exposure", 0.05f)
 
-<<<<<<< HEAD
-        val videoDecoder = VideoDecoder(this::class.java.getResource("SampleVideo.mp4").path)
-//        val videoDecoder = VideoDecoder("udp://${InetAddress.getLocalHost().hostAddress}:3337")
-=======
         val videoDecoder = VideoDecoder(this::class.java.getResource("SampleVideo.mp4")?.sanitizedPath() ?: throw FileNotFoundException("Could not find sample file."))
->>>>>>> e1e0b7e4
         logger.info("video decoder object created")
         thread {
             while (!sceneInitialized()) {
