package graphics.scenery.tests.unit

import graphics.scenery.geometry.DummySpline
import graphics.scenery.proteins.Protein
import graphics.scenery.proteins.RibbonDiagram
import graphics.scenery.utils.LazyLogger
import org.biojava.nbio.structure.Group
import org.biojava.nbio.structure.secstruc.SecStrucElement
import org.joml.Vector3f
import org.junit.Test
import kotlin.reflect.full.declaredMemberFunctions
import kotlin.reflect.jvm.isAccessible
import kotlin.test.assertEquals
import kotlin.test.assertNotEquals
import kotlin.test.assertTrue

/**
 * This is the test for the RibbonCalculation, i.e. the pdb-support.
 *
 * @author Justin Buerger, burger@mpi-cbg.com
 */
class RibbonDiagramTests {
    private val logger by LazyLogger()

    /**
     * Tests coherence of curve size and number of residues.
     */
    @Test
    fun residueCountTest() {
        logger.info("Tests coherence of curve size and number of residues.")
        val plantProtein = Protein.fromID("3nir")
        val plantRibbon = RibbonDiagram(plantProtein)
        val dsspPlant = plantRibbon.callPrivateFunc("dssp")
        val plantChains = plantProtein.getResidues()
        var allPlantPoints = 0
        plantChains.forEach {
            if (dsspPlant is List<*>) {
                @Suppress("UNCHECKED_CAST")
                val guides =
                    RibbonDiagram.GuidePointCalculation.calculateGuidePoints(it, dsspPlant as List<SecStrucElement>)
                val spline = plantRibbon.callPrivateFunc("ribbonSpline", guides) as DummySpline
                allPlantPoints += spline.splinePoints().size
            }
        }
        assertEquals(allPlantPoints, (46) * (10 + 1))

        val saccharomycesCerevisiae = Protein.fromID("6zqd")
        val scRibbon = RibbonDiagram(saccharomycesCerevisiae)
        val dsspSC = scRibbon.callPrivateFunc("dssp")
        val scChains = saccharomycesCerevisiae.getResidues()
        var allSCPoints = 0
        scChains.forEach {
            if (dsspSC is List<*>) {
                @Suppress("UNCHECKED_CAST")
                val guides =
                    RibbonDiagram.GuidePointCalculation.calculateGuidePoints(it, dsspSC as List<SecStrucElement>)
                val spline = scRibbon.callPrivateFunc("ribbonSpline", guides) as DummySpline
                allSCPoints += spline.splinePoints().size
            }
        }
        assertEquals(allSCPoints, (23448) * (10 + 1))

    }

    /**
     * Tests number of subProteins.
     */
    @Test
    fun numberSubProteinsTest() {
        logger.info("Tests number of subProteins.")
        val plantProtein = Protein.fromID("3nir")
        val plantRibbon = RibbonDiagram(plantProtein)
        assertEquals(plantRibbon.children.size, 1)

        val insectWing = Protein.fromID("2w49")
        val insectWingRibbon = RibbonDiagram(insectWing)
        assertEquals(insectWingRibbon.children.size, 36)

        /*
        val saccharomycesCerevisiae = Protein.fromID("6zqd")
        val scRibbon = RibbonDiagram(saccharomycesCerevisiae)
        assertEquals(scRibbon.children.size, 63)
        */

        /*
        val covid19 = Protein.fromID("6zcz")
        val covidRibbon = RibbonDiagram(covid19)
        assertEquals(covidRibbon.children.size, 4)
         */

        val aspirin = Protein.fromID("6mqf")
        val aspirinRibbon = RibbonDiagram(aspirin)
        assertEquals(aspirinRibbon.children.size, 2)

        val nucleosome = Protein.fromID("6y5e")
        val nucRibbon = RibbonDiagram(nucleosome)
        assertEquals(nucRibbon.children.size, 9)
    }

    /**
     * Tests a lot of pdb structures and check that everyone of them yields a valid output.
     * The comments refer to the chosen filter in the "SCIENTIFIC NAME OF SOURCE ORGANISM" category
     * in the RCSB data base. These organisms as well as the pdb files have been chosen arbitrary.
     * The null checks are there to satisfy the test structure- the test verifies in fact that no
     * exception is thrown.
     */
    @Test
    fun testLotsOfProteins() {
        val proteins = listOf(
            "6l69", "3mbw", "4u1a", "5m9m", "6mzl", "6mp5", "2qd4", "6pe9",
            "1ydk", "2rma", "3mdc", "2kne", "4tn7", "3mao", "5m8s", "6v2e",
            "4giz", "3l2j", "4odq", "6slm", "2qho", "1zr0", "2ake", "2wx1",
            "2mue", "2m0j", "1q5w", "3gj8", "3sui", "6pby", "2m0k", "1r4a",
            "3fub", "6uku", "6v92", "2l2i", "1pyo", "4lcd", "6p9x", "6uun",
            "6v80", "6v7z", "4grw", "3mc5", "3mbw", "4tkw", "4u0i", "3mas",
            "6znn", "1ctp", "3j92", "3jak", "1nb5", "3lk3", "1mdu", "3eks",
            "2ebv", "4gbj", "6v4e", "6v4h", "4m8n", "4ia1", "3ei2", "2rh1",
            "6ps3", "3v2y", "4pla", "3eml", "2seb", "2qej", "1d5m", "2wy8",
            "4idj", "2vr3", "2win", "6urh", "3ua7", "3mrn", "4z0x", "2rhk",
            "6pdx", "6urm", "2x4q", "1r0n", "2ff6", "4i7b", "3bs5", "5chl",
            "5f84", "4uuz", "4v98", "4wsi", "4u68", "4aa1", "5jvs", "6hom",
            "4xib", "4u0q", "6phf"
        )

        proteins.shuffled().drop(80).forEach { pdbId ->
            val protein = Protein.fromID(pdbId)
            logger.info("Testing ${protein.structure.name} ...")
            RibbonDiagram(protein)
        }
    }

    /**
     * Verifies that the boundingbox min and max vector don't become the null vector.
     */
    @Test
    fun testMaxBoundingBoxNoNullVector() {
        //test min max don't become the null vector
        val protein = Protein.fromID("2zzw")
        val ribbon = RibbonDiagram(protein)
        val bb = ribbon.getMaximumBoundingBox()
        assertEquals(bb.n, ribbon)
        assertNotEquals(bb.min, Vector3f(0f, 0f, 0f))
        assertNotEquals(bb.max, Vector3f(0f, 0f, 0f))
    }

<<<<<<< HEAD
    @Test
    fun testSplinePointsToResidueNumber() {
        val protein = Protein.fromID("4u68")
        val ribbon = RibbonDiagram(protein)
        val residuesCount = ribbon.children.flatMap { chain -> chain.children }.flatMap { it.children }.size
        val allResidues = protein.structure.chains.flatMap { it.atomGroups }.filter { it.hasAminoAtoms() }
        assertEquals(residuesCount, allResidues.size)
    }

}
=======
    /**
     * Verifies that a BoundingBox for a ribbon can be created.
     */
    @Test
    fun testMaxBoundingBox() {
        // check if the right BoundingBoc is created
        val protein = Protein.fromID("5m9m")
        val ribbon = RibbonDiagram(protein)
        val bb = ribbon.getMaximumBoundingBox()
        print(bb.max)
        //We use ranges because the first and last guidePoint are created nondeterministically- but in the guaranteed range
        assertTrue { 22.2 < bb.max.x && bb.max.x < 22.6 }
        assertTrue { 33.6 < bb.max.y && 34 > bb.max.y }
        assertTrue { 37.5 < bb.max.z && 37.9 > bb.max.z }
        assertTrue { -31.3 < bb.min.x && -29.9 > bb.min.x }
        assertTrue { -28.3 < bb.min.y &&  -27.9 > bb.min.y }
        assertTrue { -36.8 < bb.min.z && -36.4 > bb.min.z }
    }
>>>>>>> 2bc0e6c9


    //Inline function for the protein to access residues
    private fun Protein.getResidues(): ArrayList<ArrayList<Group>> {
        val proteins = ArrayList<ArrayList<Group>>(this.structure.chains.size)
        this.structure.chains.forEach { chain ->
            if (chain.isProtein) {
                val aminoList = ArrayList<Group>(chain.atomGroups.size)
                chain.atomGroups.forEach { group ->
                    if (group.hasAminoAtoms()) {
                        aminoList.add(group)
                    }
                }
                proteins.add(aminoList)
            }
        }
        return proteins
    }

    //Inline function to access private function in the RibbonDiagram
    private inline fun <reified T> T.callPrivateFunc(name: String, vararg args: Any?): Any? =
        T::class
            .declaredMemberFunctions
            .firstOrNull { it.name == name }
            ?.apply { isAccessible = true }
            ?.call(this, *args)
}
<|MERGE_RESOLUTION|>--- conflicted
+++ resolved
@@ -143,18 +143,6 @@
         assertNotEquals(bb.max, Vector3f(0f, 0f, 0f))
     }
 
-<<<<<<< HEAD
-    @Test
-    fun testSplinePointsToResidueNumber() {
-        val protein = Protein.fromID("4u68")
-        val ribbon = RibbonDiagram(protein)
-        val residuesCount = ribbon.children.flatMap { chain -> chain.children }.flatMap { it.children }.size
-        val allResidues = protein.structure.chains.flatMap { it.atomGroups }.filter { it.hasAminoAtoms() }
-        assertEquals(residuesCount, allResidues.size)
-    }
-
-}
-=======
     /**
      * Verifies that a BoundingBox for a ribbon can be created.
      */
@@ -173,8 +161,15 @@
         assertTrue { -28.3 < bb.min.y &&  -27.9 > bb.min.y }
         assertTrue { -36.8 < bb.min.z && -36.4 > bb.min.z }
     }
->>>>>>> 2bc0e6c9
 
+    @Test
+    fun testSplinePointsToResidueNumber() {
+        val protein = Protein.fromID("4u68")
+        val ribbon = RibbonDiagram(protein)
+        val residuesCount = ribbon.children.flatMap { chain -> chain.children }.flatMap { it.children }.size
+        val allResidues = protein.structure.chains.flatMap { it.atomGroups }.filter { it.hasAminoAtoms() }
+        assertEquals(residuesCount, allResidues.size)
+    }
 
     //Inline function for the protein to access residues
     private fun Protein.getResidues(): ArrayList<ArrayList<Group>> {
