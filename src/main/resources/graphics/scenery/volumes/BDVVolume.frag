--- conflicted
+++ resolved
@@ -119,7 +119,7 @@
 
 	vec2 depthUV = (vrParameters.stereoEnabled ^ 1) * Vertex.textureCoord + vrParameters.stereoEnabled * vec2((Vertex.textureCoord.x/2.0 + currentEye.eye * 0.5), Vertex.textureCoord.y);
 	depthUV = depthUV * 2.0 - vec2(1.0);
-	
+
 	// NDC of frag on near and far plane
 	vec4 front = vec4( uv, -1, 1 );
 	vec4 back = vec4( uv, 1, 1 );
@@ -134,11 +134,7 @@
 	float tnear = 1, tfar = 0, tmax = getMaxDepth( depthUV );
 	float n, f;
 
-<<<<<<< HEAD
-	// $repeat:{vis,localNear,localFar,intersectBoundingBox|
-=======
-	// $repeat:{vis,skip,intersectBoundingBox|
->>>>>>> 9680a214
+	// $repeat:{vis,localNear,localFar,skip,intersectBoundingBox|
 	bool vis = false;
 	float localNear = 0.0f;
 	float localFar = 0.0f;
@@ -146,15 +142,10 @@
 	f = min( tmax, f );
 	if ( n < f && skip == 0)
 	{
-<<<<<<< HEAD
 		localNear = n;
 		localFar = f;
-		tnear = min( tnear, max( 0, n ) );
-		tfar = max( tfar, f );
-=======
 		tnear = min(tnear, max(0, n));
 		tfar = max(tfar, f);
->>>>>>> 9680a214
 		vis = true;
 	}
 	// }$
