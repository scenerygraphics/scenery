package graphics.scenery

import gnu.trove.map.hash.THashMap
import gnu.trove.set.hash.TLinkedHashSet
import graphics.scenery.attribute.geometry.HasGeometry
import graphics.scenery.attribute.material.DefaultMaterial
import graphics.scenery.attribute.material.HasMaterial
import graphics.scenery.attribute.material.Material
import graphics.scenery.attribute.renderable.HasRenderable
import graphics.scenery.attribute.spatial.DefaultSpatial
import graphics.scenery.attribute.spatial.HasCustomSpatial
import graphics.scenery.geometry.GeometryType
import graphics.scenery.net.Networkable
import graphics.scenery.primitives.PointCloud
import graphics.scenery.textures.Texture
import graphics.scenery.utils.Image
import graphics.scenery.utils.lazyLogger
import graphics.scenery.utils.SystemHelpers
import graphics.scenery.utils.extensions.minus
import graphics.scenery.utils.extensions.plus
import graphics.scenery.utils.extensions.times
import org.joml.Matrix4f
import org.joml.Vector3f
import org.lwjgl.system.MemoryUtil
import java.io.BufferedInputStream
import java.io.File
import java.io.FileInputStream
import java.io.FileNotFoundException
import java.nio.ByteBuffer
import java.nio.ByteOrder
import java.nio.FloatBuffer
import java.nio.file.Files

/**
 * Simple Mesh class to store geometry.
 * Can also be used for grouping objects easily.
 *
 * @author Ulrik Günther <hello@ulrik.is>
 */
<<<<<<< HEAD
open class Mesh(name: String = "Mesh") : DefaultNode(name), HasRenderable, HasMaterial, HasSpatial,
=======
open class Mesh(override var name: String = "Mesh") : DefaultNode(name), HasRenderable, HasMaterial,
    HasCustomSpatial<Mesh.MeshSpatial>,
>>>>>>> 9680a214
    HasGeometry {

    init {
        addGeometry()
        addRenderable()
        addMaterial()
        addSpatial()
    }

    var initalizer: MeshInitializer? = null

    var wantsSync = true
    override fun wantsSync(): Boolean {
        return wantsSync
    }

    /**
     * Reads geometry from a file given by [filename]. The extension of [filename] will determine
     * whether the file will be read by [readFromOBJ] or [readFromSTL].
     *
     * Materials will be automatically used, if present.
     */
    fun readFrom(filename: String): Mesh {
        return readFrom(filename, true)
    }

    /**
     * Reads geometry from a file given by [filename]. The extension of [filename] will determine
     * whether the file will be read by [readFromOBJ] or [readFromSTL].
     *
     * Materials will be used, if present and [useMaterial] is true.
     */
    fun readFrom(filename: String, useMaterial: Boolean = true): Mesh {
        return when (val ext = filename.substringAfterLast(".").lowercase()) {
            "obj" -> readFromOBJ(filename, useMaterial)
            "stl" -> readFromSTL(filename)
            else -> {
                // read with assimp
                throw UnsupportedOperationException("Unknown file format .$ext for file $filename.")
            }
        }
    }

    private data class Vertex(val vertex: Int, val normal: Int, val uv: Int)

    /**
     * Reads an OBJ file's material properties from the corresponding MTL file
     *
     * @param[filename] The filename of the MTL file, stored in the OBJ usually
     * @return A HashMap storing material name and [Material].
     */
    fun readFromMTL(filename: String): HashMap<String, Material> {
        val logger by lazyLogger()

        val materials = HashMap<String, Material>()

        val p = SystemHelpers.getPathFromString(filename)
        if (!Files.exists(p)) {
            logger.error("Could not read from $filename, file does not exist.")

            return materials
        }

        val lines = Files.lines(p)
        var currentMaterial: Material? = DefaultMaterial()

        fun addTexture(material: Material?, slot: String, file: String) {
            if(material == null) {
                logger.warn("No current material, but trying to set texture $slot to $file. Broken material file?")
            } else {
                material.textures[slot] = Texture.fromImage(Image.fromStream(FileInputStream(file), file.substringAfterLast(".")))
            }
        }

        logger.info("Importing materials from MTL file $filename")
        // The MTL file is read line-by-line and tokenized, based on spaces.
        // The first non-whitespace token encountered will be evaluated as command to
        // set up the properties of the [Material], which include e.g. textures and colors.
        lines.forEach {
            line ->
            val lineWithoutComments = line.substringBeforeLast("#").trim().trimEnd()
            val tokens = lineWithoutComments.split(" ").filter(String::isNotEmpty)
            if (tokens.isNotEmpty()) {
                val lineAfterFirstToken = lineWithoutComments.substringAfter(tokens[0])
                when (tokens[0]) {
                    "#" -> {
                    }
                    "newmtl" -> {
                        val m = DefaultMaterial()
                        m.name = tokens[1]

                        materials[tokens[1]] = m
                        currentMaterial = m
                    }
                    "Ka" -> currentMaterial?.ambient = Vector3f(tokens[1].toFloat(), tokens[2].toFloat(), tokens[3].toFloat())
                    "Kd" -> currentMaterial?.diffuse = Vector3f(tokens[1].toFloat(), tokens[2].toFloat(), tokens[3].toFloat())
                    "Ks" -> currentMaterial?.specular = Vector3f(tokens[1].toFloat(), tokens[2].toFloat(), tokens[3].toFloat())
                    "d" -> currentMaterial?.blending?.opacity = tokens[1].toFloat()
                    "Tr" -> currentMaterial?.blending?.opacity = 1.0f - tokens[1].toFloat()
                    "illum" -> {
                    }
                    "map_Ka" -> {
                        val mapfile = filename.substringBeforeLast("/") + "/" + tokens[1].replace('\\', '/')
                        addTexture(currentMaterial, "ambient", mapfile)
                    }
                    "map_Ks" -> {
                        val mapfile = filename.substringBeforeLast("/") + "/" + tokens[1].replace('\\', '/')
                        addTexture(currentMaterial, "specular", mapfile)
                    }
                    "map_Kd" -> {
                        val mapfile = if(lineAfterFirstToken.contains(" -o ") || lineAfterFirstToken.contains(" -s ")) {
                            filename.substringBeforeLast("/") + "/" + lineAfterFirstToken.substringAfterLast(" ").replace('\\', '/')
                        } else {
                            filename.substringBeforeLast("/") + "/" + tokens[1].replace('\\', '/')
                        }

                        addTexture(currentMaterial, "diffuse", mapfile)
                    }
                    "map_d" -> {
                        val mapfile = filename.substringBeforeLast("/") + "/" + tokens[1].replace('\\', '/')
                        addTexture(currentMaterial, "alphamask", mapfile)
                    }
                    "disp" -> {
                        val mapfile = filename.substringBeforeLast("/") + "/" + tokens[1].replace('\\', '/')
                        addTexture(currentMaterial, "displacement", mapfile)
                    }
                    "map_bump", "bump" -> {
                        val mapfile = if(lineAfterFirstToken.contains(" -bm ") || lineAfterFirstToken.contains(" -o ") || lineAfterFirstToken.contains(" -s ")) {
                            filename.substringBeforeLast("/") + "/" + lineAfterFirstToken.substringAfterLast(" ").replace('\\', '/')
                        } else {
                            filename.substringBeforeLast("/") + "/" + tokens[1].replace('\\', '/')
                        }

                        addTexture(currentMaterial, "normal", mapfile)
                    }
                    "Tf" -> {
                    }
                }
            }
        }

        return materials
    }

    /**
     * Hash set class extending [TLinkedHashSet], providing an additional index for all entries.
     */
    class TIndexedHashSet<E : Any>(initialCapacity: Int) : TLinkedHashSet<E>(initialCapacity, 0.9f) {
        private val index: THashMap<E, Int> = THashMap(initialCapacity)

        /**
         * Adds [element] to the hash set. Returns true if the set was modified by the operation.
         */
        override fun add(element: E): Boolean {
            index.putIfAbsent(element, size)
            return super.add(element)
        }

        /**
         * Returns the index in the set of the object [obj], or -1 if [obj] is not contained in the set.
         */
        fun indexOf(obj: E): Int {
            index[obj]?.let { return it }

            System.err.println("Index not found!")
            return -1
        }
    }

    /**
     * Read the [Node]'s geometry from an OBJ file, including materials
     *
     * @param[filename] The filename to read from.
     */
    fun readFromOBJ(filename: String): Mesh {
        return readFromOBJ(filename, importMaterials = true, flipNormals = false)
    }

    /**
     * Read the [Node]'s geometry from an OBJ file, and choose whether the OBJ-defined materials shall be imported.
     *
     * @param[filename] The filename to read from.
     * @param[importMaterials] Whether a accompanying MTL file shall be used, defaults to true.
     */
    fun readFromOBJ(filename: String, importMaterials: Boolean): Mesh {
        return readFromOBJ(filename, importMaterials, flipNormals = false)
    }

    /**
     * Read the [Node]'s geometry from an OBJ file, possible including materials
     *
     * @param[filename] The filename to read from.
     * @param[importMaterials] Whether a accompanying MTL file shall be used, defaults to true.
     * @param[flipNormals] Whether to flip the normals after reading them.
     */
    fun readFromOBJ(filename: String, importMaterials: Boolean = true, flipNormals: Boolean = false, useGroupHeuristic: Boolean = true): Mesh {
        val logger by lazyLogger()

        var name = ""

        var boundingBox: FloatArray

        var vertexCount = 0
        var normalCount = 0
        var uvCount = 0
        var indexCount = 0
        var faceCount = 0

        var materials = HashMap<String, Material>()
        val normalSign = if(flipNormals) { -1.0f } else { 1.0f }

        var groupDelimiter = 'g'

        /**
         * Recalculates normals, assuming CCW winding order.
         *
         * @param[vertexBuffer] The vertex list to use
         * @param[normalBuffer] The buffer to store the normals in
         */
        fun calculateNormals(vertexBuffer: FloatBuffer, normalBuffer: FloatBuffer) {
            var i = 0
            while (i < vertexBuffer.limit() - 1) {
                val v1 = Vector3f(vertexBuffer[i], vertexBuffer[i + 1], vertexBuffer[i + 2])
                i += 3

                val v2 = Vector3f(vertexBuffer[i], vertexBuffer[i + 1], vertexBuffer[i + 2])
                i += 3

                val v3 = Vector3f(vertexBuffer[i], vertexBuffer[i + 1], vertexBuffer[i + 2])
                i += 3

                val a = v2 - v1
                val b = v3 - v1

                val n = a.cross(b).normalize() * normalSign

                n.get(normalBuffer)
                n.get(normalBuffer)
                n.get(normalBuffer)
            }
        }

        val p = SystemHelpers.getPathFromString(filename)
        if (!Files.exists(p)) {
            logger.error("Could not read from $filename, file does not exist.")

            return this
        }

        val start = System.nanoTime()
        var lines = Files.lines(p)

        var count = 0

        val meshGeometry = geometryOrNull()
        var targetObject: Node = this

        val triangleIndices = intArrayOf(0, 1, 2)
        val quadIndices = intArrayOf(0, 1, 2, 0, 2, 3)
        val quintIndices = intArrayOf(0, 1, 2, 0, 2, 3, 0, 3, 4)

        logger.info("Importing geometry from OBJ file $filename")
        // OBJ files are read line-by-line, then tokenized after removing trailing
        // and leading whitespace. The first non-whitespace string encountered is
        // evaluated as command, according to the OBJ spec.
        var currentName = name
        val vertexCountMap = HashMap<String, Int>(50)
        val faceCountMap = HashMap<String, Int>(50)

        var g = 0
        var o = 0
        Files.lines(p).forEach {line ->
            val tokens = line.trim().trimEnd()
            if(tokens.isNotEmpty()) {
                when(tokens[0]) {
                    'g' -> g++
                    'o' -> o++
                }
            }
        }

        if(o > 0 && g > 0 && useGroupHeuristic) {
            logger.info("Using g/o heuristic for groups in OBJ file. Set useGroupHeuristic = false to disable.")
            groupDelimiter = 'o'
        }

        val preparseStart = System.nanoTime()
        logger.info("Starting preparse")
        lines.forEach {
            line ->
            val tokens = line.trim().trimEnd()
            if (tokens.isNotEmpty()) {
                when (tokens[0]) {
                    'f' -> {
                        faceCount++
                        vertexCount += when (tokens.fastSplit(" ").count() - 1) {
                            3 -> 6
                            4 -> 9
                            else -> 0
                        }
                    }
                    groupDelimiter -> {
                        vertexCountMap.putIfAbsent(currentName, vertexCount)
                        faceCountMap.putIfAbsent(currentName, faceCount)
                        vertexCount = 0
                        faceCount = 0
                        currentName = tokens.substringAfter(" ").trim().trimEnd()
                    }
                }
            }
        }
        val preparseDuration = (System.nanoTime() - preparseStart) / 10e5
        logger.info("Preparse took $preparseDuration ms")

        vertexCountMap[currentName] = vertexCount
        vertexCount = 0

        faceCountMap[currentName] = faceCount
        faceCount = 0

        val vertexBuffers = HashMap<String, Triple<FloatBuffer, FloatBuffer, FloatBuffer>>()
        val indexBuffers = HashMap<String, ArrayList<Int>>()
        val faceBuffers = HashMap<String, TIndexedHashSet<Vertex>>()

        vertexCountMap.forEach { (objectName, objectVertexCount) ->
            vertexBuffers[objectName] = Triple(
                MemoryUtil.memAlloc(objectVertexCount * meshGeometry.vertexSize * 4).order(ByteOrder.nativeOrder()).asFloatBuffer(),
                MemoryUtil.memAlloc(objectVertexCount * meshGeometry.vertexSize * 4).order(ByteOrder.nativeOrder()).asFloatBuffer(),
                MemoryUtil.memAlloc(objectVertexCount * meshGeometry.texcoordSize * 4).order(ByteOrder.nativeOrder()).asFloatBuffer()
            )

            indexBuffers[objectName] = ArrayList<Int>(objectVertexCount)
            faceBuffers[objectName] = TIndexedHashSet<Vertex>(((faceCountMap[objectName] ?: throw IllegalStateException("Face count map does not contain $objectName")) * 1.5).toInt())
        }

        val tmpV = ArrayList<Float>(vertexCountMap.values.sum() * meshGeometry.vertexSize)
        val tmpN = ArrayList<Float>(vertexCountMap.values.sum() * meshGeometry.vertexSize)
        val tmpUV = ArrayList<Float>(vertexCountMap.values.sum() * meshGeometry.texcoordSize)

        lines = Files.lines(p)

        val vertex = floatArrayOf(0.0f, 0.0f, 0.0f)
        val vertices = ArrayList<Int>(5)
        val normals = ArrayList<Int>(5)
        val uvs = ArrayList<Int>(5)

        boundingBox = floatArrayOf(0.0f, 0.0f, 0.0f, 0.0f, 0.0f, 0.0f)

        lines.forEach {
            line ->
            val tokens = line.trim().trimEnd()
            if (tokens.isNotEmpty()) {
                when (tokens[0]) {
                    'm' -> {
                        if (importMaterials) {
                            materials = readFromMTL(filename.replace("\\", "/").substringBeforeLast("/") + "/" + tokens.substringAfter(" ").trim().trimEnd())
                        }
                    }

                    'u' -> {
                        if (importMaterials) {
                            materials[tokens.substringAfter(" ").trim().trimEnd()]?.let {
                                targetObject.addAttribute(Material::class.java, it)
                            }
                        }
                    }

                    // vertices are specified as v x y z
                    // normals as vn x y z
                    // uv coords as vt x y z
                    'v' -> {
                        val elements = tokens.fastSplit(" ", skipEmpty = true)
                        when (tokens[1]) {
                            ' ' -> {
                                tmpV.add(elements[1].toFloat())
                                tmpV.add(elements[2].toFloat())
                                tmpV.add(elements[3].toFloat())
                            }

                            // normal coords are specified as vn x y z
                            'n' -> {
                                tmpN.add(elements[1].toFloat() * normalSign)
                                tmpN.add(elements[2].toFloat() * normalSign)
                                tmpN.add(elements[3].toFloat() * normalSign)
                            }

                            // UV coords maybe vt t1 t2 0.0 or vt t1 t2
                            't' -> {
                                tmpUV.add(elements[1].toFloat())
                                tmpUV.add(elements[2].toFloat())
                            }
                        }
                    }

                    // faces can reference to three or more vertices in these notations:
                    // f v1 v2 ... vn
                    // f v1//vn1 v2//vn2 ... vn//vnn
                    // f v1/vt1/vn1 v2/vt2/vn2 ... vn/vtn/vnn
                    'f' -> {
                        count++
                        vertices.clear()
                        normals.clear()
                        uvs.clear()

                        val elements = tokens.fastSplit(" ", skipEmpty = true)
                        elements.subList(1, elements.size).forEach { elem ->
                            val tri = elem.fastSplit("/")
                            vertices.add(tri[0].toInt())
                            tri.getOrNull(1)?.let { if(it.isNotEmpty()) { uvs.add(it.toInt()) } }
                            tri.getOrNull(2)?.let { if(it.isNotEmpty()) { normals.add(it.toInt()) } }
                        }

                        val range = if (vertices.size == 3) {
                            triangleIndices
                        } else if (vertices.size == 4) {
                            quadIndices
                        } else {
                            quintIndices
                        }

                        val faces: TIndexedHashSet<Vertex> = faceBuffers[name] ?: throw IllegalStateException("Face buffer does not contain $name, broken file?")
                        val ib = indexBuffers[name] ?: throw IllegalStateException("Index buffer does not contain $name, broken file?")
                        val indices = vertices.mapIndexed { i, _ ->
                            val face = Vertex(vertices[i], normals.getOrElse(i, { -1 }), uvs.getOrElse(i, { -1 }))
                            val present = !faces.add(face)

                            val index = if (!present) {
                                val base = toBufferIndex(tmpV, vertices[i], 3, 0)
                                vertex[0] = tmpV[base]
                                vertex[1] = tmpV[base + 1]
                                vertex[2] = tmpV[base + 2]

                                val vb = vertexBuffers[name] ?: throw IllegalStateException("Vertex buffer map does not contain $name, broken file?")

                                vb.first.put(vertex[0])
                                vb.first.put(vertex[1])
                                vb.first.put(vertex[2])

                                boundingBox[0] = minOf(boundingBox[0], vertex[0])
                                boundingBox[2] = minOf(boundingBox[2], vertex[1])
                                boundingBox[4] = minOf(boundingBox[4], vertex[2])

                                boundingBox[1] = maxOf(boundingBox[1], vertex[0])
                                boundingBox[3] = maxOf(boundingBox[3], vertex[1])
                                boundingBox[5] = maxOf(boundingBox[5], vertex[2])

                                if (normals.size == vertices.size) {
                                    val baseN = toBufferIndex(tmpN, normals[i], 3, 0)
                                    vb.second.put(tmpN[baseN])
                                    vb.second.put(tmpN[baseN + 1])
                                    vb.second.put(tmpN[baseN + 2])
                                } else {
                                    vb.second.put(0.0f)
                                    vb.second.put(0.0f)
                                    vb.second.put(0.0f)
                                }

                                if (uvs.size == vertices.size) {
                                    val baseUV = toBufferIndex(tmpUV, uvs[i], 2, 0)
                                    vb.third.put(tmpUV[baseUV])
                                    vb.third.put(tmpUV[baseUV + 1])
                                } else {
                                    vb.third.put(0.0f)
                                    vb.third.put(0.0f)
                                }

                                faces.size - 1
                            } else {
                                faces.indexOf(face)
                            }

                            index
                        }

                        range.forEach { ib.add(indices[it]) }
                    }

                    's' -> {
                        // TODO: Implement smooth shading across faces
                    }

                    groupDelimiter -> {
                        val vb = vertexBuffers[name] ?: throw IllegalStateException("Vertex buffer map does not contain $name, broken file?")
                        val ib = indexBuffers[name] ?: throw IllegalStateException("Index buffer map does not contain $name, broken file?")

                        if (vb.second.position() == 0) {
                            calculateNormals(vb.first, vb.second)
                        }

                        targetObject.ifGeometry {
                            this.vertices = vb.first
                            this.normals = vb.second
                            this.texcoords = vb.third
                            this.indices = BufferUtils.allocateIntAndPut(ib.toIntArray())
                            this.geometryType = GeometryType.TRIANGLES

                            this.vertices.flip()
                            this.normals.flip()
                            this.texcoords.flip()

                            vertexCount += this.vertices.limit()
                            normalCount += this.normals.limit()
                            uvCount += this.texcoords.limit()
                            indexCount += this.indices.limit()
                        }

                        // add new child mesh
                        if (this is PointCloud) {
                            val child = PointCloud()
                            child.name = tokens.substringAfter(" ").trim().trimEnd()
                            name = tokens.substringAfter(" ").trim().trimEnd()
                            if (!importMaterials) {
                                setMaterial(DefaultMaterial())
                            }

                            (targetObject as? PointCloud)?.boundingBox = OrientedBoundingBox(this, boundingBox)
                            boundingBox = floatArrayOf(0.0f, 0.0f, 0.0f, 0.0f, 0.0f, 0.0f)

                            this.addChild(child)
                            targetObject = child
                        } else {
                            val child = Mesh()
                            child.name = tokens.substringAfter(" ").trim().trimEnd()
                            name = tokens.substringAfter(" ").trim().trimEnd()
                            if (!importMaterials) {
                                child.setMaterial(DefaultMaterial())
                            }

                            (targetObject as? Mesh)?.boundingBox = OrientedBoundingBox(this, boundingBox)
                            boundingBox = floatArrayOf(0.0f, 0.0f, 0.0f, 0.0f, 0.0f, 0.0f)

                            this.addChild(child)
                            targetObject = child
                        }
                    }

                    else -> {
                        if (tokens[0] != '#') {
                            logger.warn("Unknown element: $tokens")
                        }
                    }
                }
            }
        }

        val end = System.nanoTime()

        val vb = vertexBuffers[name] ?: throw IllegalStateException("Vertex buffer map does not contain $name, broken file?")
        val ib = indexBuffers[name] ?: throw IllegalStateException("Index buffer map does not contain $name, broken file?")

        // recalculate normals if model did not supply them
        if (vb.second.position() == 0) {
            logger.warn("Model does not provide surface normals. Recalculating...")
            calculateNormals(vb.first, vb.second)
        }

        targetObject.ifGeometry {
            this.vertices = vb.first
            this.normals = vb.second
            this.texcoords = vb.third
            this.indices = BufferUtils.allocateIntAndPut(ib.toIntArray())

            this.vertices.flip()
            this.normals.flip()
            this.texcoords.flip()

            vertexCount += this.vertices.limit()
            normalCount += this.normals.limit()
            uvCount += this.texcoords.limit()
            indexCount += this.indices.limit()
        }

        if (this is PointCloud) {
            (targetObject as? PointCloud)?.boundingBox = OrientedBoundingBox(this, boundingBox)
        } else {
            (targetObject as? Mesh)?.boundingBox = OrientedBoundingBox(this, boundingBox)
        }

        generateBoundingBox()
        logger.info("Read ${vertexCount / meshGeometry.vertexSize}/${normalCount / meshGeometry.vertexSize}/${uvCount / meshGeometry.texcoordSize}/$indexCount v/n/uv/i of model $name in ${(end - start) / 1e6} ms")
        return this
    }

    private fun toBufferIndex(obj: List<Number>, num: Int, vectorSize: Int, offset: Int): Int {
        val index: Int
        if (num >= 0) {
            index = (num - 1) * vectorSize + offset
        } else {
            index = (obj.size / vectorSize + num) * vectorSize + offset
        }

        return index
    }

    private fun String.fastSplit(delimiter: String, limit: Int = 0, list: ArrayList<String> = ArrayList<String>(this.length / 5), skipEmpty: Boolean = false): List<String> {
        val ch: Char = delimiter[0]
        var off = 0
        val limited = limit > 0
        list.clear()

        var next = indexOf(ch, off)
        while (next != -1) {
            if (!limited || list.size < limit - 1) {
                if (!(skipEmpty && next - off < 1)) {
                    list.add(substring(off, next))
                }
                off = next + 1
            } else {    // last one
                //assert (list.size() == limit - 1);
                if (!(skipEmpty && this.length - off < 1)) {
                    list.add(substring(off, this.length))
                }
                off = this.length
                break
            }

            next = indexOf(ch, off)
        }
        // If no match was found, return this
        if (off == 0)
            return arrayListOf(this)

        // Add remaining segment
        if (!limited || list.size < limit) {
            if (!(skipEmpty && this.length - off < 1)) {
                list.add(substring(off, this.length))
            }
        }

        // Construct result
        var resultSize = list.size
        if (limit == 0) {
            while (resultSize > 0 && list[resultSize - 1].isEmpty()) {
                resultSize--
            }
        }

        return list.subList(0, resultSize)
    }

    /**
     * Read the [Node]'s geometry from an STL file
     *
     * @param[filename] The filename to read from.
     */
    fun readFromSTL(filename: String): Mesh {
        val logger by lazyLogger()

        var name = ""
        val vbuffer = ArrayList<Float>()
        val nbuffer = ArrayList<Float>()

        var boundingBox: FloatArray = floatArrayOf(0.0f, 0.0f, 0.0f, 0.0f, 0.0f, 0.0f)

        val p = SystemHelpers.getPathFromString(filename)
        if (!Files.exists(p)) {
            throw FileNotFoundException("Could not read from $filename, file does not exist.")
        }

        val start = System.nanoTime()
        val lines = Files.lines(p)

        // This lambda is used in case the STL file is stored in ASCII format
        val readFromAscii = {
            logger.info("Importing geometry from ASCII STL file $filename")
            lines.forEach {
                line ->
                val tokens = line.trim().trimEnd().split(" ").map { it.trim().trimEnd() }.filter { it.isNotEmpty() }
                when (tokens[0]) {
                    "solid" -> name = tokens.drop(1).joinToString(" ")
                    "vertex" -> with(tokens.drop(1)) {
                        val x = get(0).toFloat()
                        val y = get(1).toFloat()
                        val z = get(2).toFloat()

                        if (vbuffer.size == 0) {
                            boundingBox = floatArrayOf(x, x, y, y, z, z)
                        }

                        if (x < boundingBox[0]) boundingBox[0] = x
                        if (y < boundingBox[2]) boundingBox[2] = y
                        if (z < boundingBox[4]) boundingBox[4] = z

                        if (x > boundingBox[1]) boundingBox[1] = x
                        if (y > boundingBox[3]) boundingBox[3] = y
                        if (z > boundingBox[5]) boundingBox[5] = z

                        vbuffer.add(x)
                        vbuffer.add(y)
                        vbuffer.add(z)
                    }
                    "facet" -> tokens.drop(2).forEach { nbuffer.add(it.toFloat()) }
                    "outer" -> {
                        for(i in 1..2) {
                            for(it in (nbuffer.size - 3)..(nbuffer.size - 1)) { nbuffer.add(nbuffer[it]) }
                        }
                    }
                    "end" -> {
                    }
                    "endloop" -> {
                    }
                    "endfacet" -> {
                    }
                    "endsolid" -> {
                    }
                    else -> logger.warn("Unknown element: ${tokens.joinToString(" ")}")
                }
            }
        }

        // This lambda is used in case the STL file is stored binary
        val readFromBinary = {
            logger.info("Importing geometry from binary STL file $filename")

            val fis = Files.newInputStream(p)
            val bis = BufferedInputStream(fis)
            val headerB = ByteArray(80)
            val sizeB = ByteArray(4)
            val buffer = ByteArray(12)
            val size: Int

            bis.read(headerB, 0, 80)
            bis.read(sizeB, 0, 4)

            size = ((sizeB[0].toInt() and 0xFF)
                or ((sizeB[1].toInt() and 0xFF) shl 8)
                or ((sizeB[2].toInt() and 0xFF) shl 16)
                or ((sizeB[3].toInt() and 0xFF) shl 24))

            fun readFloatFromInputStream(stream: BufferedInputStream): Float {
                val floatBuf = ByteArray(4)
                val bBuf: ByteBuffer

                stream.read(floatBuf, 0, 4)
                bBuf = ByteBuffer.wrap(floatBuf)
                bBuf.order(ByteOrder.LITTLE_ENDIAN)

                return bBuf.float
            }

            for (i in 1..size) {
                // surface normal
                val n1 = readFloatFromInputStream(bis)
                val n2 = readFloatFromInputStream(bis)
                val n3 = readFloatFromInputStream(bis)

                // vertices
                for (vertex in 1..3) {
                    val x = readFloatFromInputStream(bis)
                    val y = readFloatFromInputStream(bis)
                    val z = readFloatFromInputStream(bis)

                    if (vbuffer.size == 0) {
                        boundingBox = floatArrayOf(x, x, y, y, z, z)
                    }

                    if (x < boundingBox[0]) boundingBox[0] = x
                    if (y < boundingBox[2]) boundingBox[2] = y
                    if (z < boundingBox[4]) boundingBox[4] = z

                    if (x > boundingBox[1]) boundingBox[1] = x
                    if (y > boundingBox[3]) boundingBox[3] = y
                    if (z > boundingBox[5]) boundingBox[5] = z

                    vbuffer.add(x)
                    vbuffer.add(y)
                    vbuffer.add(z)

                    nbuffer.add(n1)
                    nbuffer.add(n2)
                    nbuffer.add(n3)
                }

                bis.read(buffer, 0, 2)
            }

            fis.close()
        }

        val arr = CharArray(6)
        File(p.toUri()).reader().read(arr, 0, 6)

        // If the STL file starts with the string "solid", is must be a ASCII STL file,
        // otherwise it's assumed to be binary.
        if (arr.joinToString("").startsWith("solid ")) {
            readFromAscii
        } else {
            readFromBinary
        }.invoke()

        // normals are incomplete or missing, recalculate
        if (nbuffer.size != vbuffer.size) {
            logger.warn("Model does not supply surface normals, recalculating.")
            nbuffer.clear()

            var i = 0
            while (i < vbuffer.size) {
                val v1 = Vector3f(vbuffer[i], vbuffer[i + 1], vbuffer[i + 2])
                i += 3

                val v2 = Vector3f(vbuffer[i], vbuffer[i + 1], vbuffer[i + 2])
                i += 3

                val v3 = Vector3f(vbuffer[i], vbuffer[i + 1], vbuffer[i + 2])
                i += 3

                val a = v2 - v1
                val b = v3 - v1

                val n = a.cross(b).normalize()

                for (v in 1..3) {
                    nbuffer.add(n.x())
                    nbuffer.add(n.y())
                    nbuffer.add(n.z())
                }
            }
        }


        val end = System.nanoTime()
        logger.info("Read ${vbuffer.size} vertices/${nbuffer.size} normals of model $name in ${(end - start) / 1e6} ms")

        geometry {
            vertices = BufferUtils.allocateFloatAndPut(vbuffer.toFloatArray())
            normals = BufferUtils.allocateFloatAndPut(nbuffer.toFloatArray())
            texcoords = BufferUtils.allocateFloat(0)
            indices = BufferUtils.allocateInt(0)
        }

        logger.info("Bounding box of $name is ${boundingBox.joinToString(",")}")
        this.boundingBox = OrientedBoundingBox(this, boundingBox)

        return this
    }

    override fun getConstructorParameters(): Any? {
        return initalizer
    }

    override fun constructWithParameters(parameters: Any, hub: Hub): Networkable {
        if (parameters is MeshInitializer) {
            val mesh = Mesh().readFrom(parameters.path,parameters.useMaterial)
            mesh.initalizer = parameters
            return mesh
        } else {
            throw IllegalArgumentException("Mesh Initializer implementation as params expected")
        }
    }

    class MeshInitializer(val path: String, val useMaterial: Boolean = true)

    open class MeshSpatial(node: Node): DefaultSpatial(node) {

        var origin = Origin.FrontBottomLeft

        /**
         * Composes the world matrix for this mesh node
         */
        override fun composeModel() {

            model.translation(position)
            model.mul(Matrix4f().set(this.rotation))
            model.scale(scale)
            if (origin == Origin.Center) {
                val shift = node.boundingBox?.let { (it.min + it.max) * -0.5f } ?: Vector3f(0f)
                model.translate(shift)
            }
        }

        override fun update(fresh: Networkable, getNetworkable: (Int) -> Networkable, additionalData: Any?) {
            super.update(fresh, getNetworkable, additionalData)
            if (fresh !is MeshSpatial) throw IllegalArgumentException("Update called with object of foreign class")

            this.origin = fresh.origin
        }
    }

    override fun createSpatial(): MeshSpatial {
        return MeshSpatial(this)
    }

    companion object{
        fun forNetwork(path: String, useMaterial: Boolean = true,hub: Hub): Mesh{
            return Mesh().constructWithParameters(MeshInitializer(path,useMaterial),hub) as Mesh
        }
    }
}<|MERGE_RESOLUTION|>--- conflicted
+++ resolved
@@ -37,12 +37,8 @@
  *
  * @author Ulrik Günther <hello@ulrik.is>
  */
-<<<<<<< HEAD
-open class Mesh(name: String = "Mesh") : DefaultNode(name), HasRenderable, HasMaterial, HasSpatial,
-=======
-open class Mesh(override var name: String = "Mesh") : DefaultNode(name), HasRenderable, HasMaterial,
+open class Mesh(name: String = "Mesh") : DefaultNode(name), HasRenderable, HasMaterial,
     HasCustomSpatial<Mesh.MeshSpatial>,
->>>>>>> 9680a214
     HasGeometry {
 
     init {
