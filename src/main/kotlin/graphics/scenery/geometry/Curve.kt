--- conflicted
+++ resolved
@@ -19,19 +19,12 @@
  * @param [firstPerpendicularVector] vector to which the first frenet tangent shall be perpendicular to.
  * @param [partitionAlongControlpoints] flag to indicate that the curve should be divided into subcurves, one for each
  * controlpoint, note that this option prohibits the use of different baseShapes
-<<<<<<< HEAD
- */
-
-class Curve(spline: Spline, partitionAlongControlpoints: Boolean = true, private val firstPerpendicularVector: Vector3f = Vector3f(0f, 0f, 0f),
-            baseShape: () -> List<List<Vector3f>>): Mesh("CurveGeometry") {
-=======
  * @param [partitionAlongSplinePoints] flag to indicate that the curve is to be divided at each splinepoint. Please note,
  * [partitionAlongControlpoints] and [partitionAlongSplinePoints] are mutually exclusive in this class
  */
 class Curve(spline: Spline, private val partitionAlongControlpoints: Boolean = true, private val partitionAlongSplinePoints: Boolean = false,
             private val firstPerpendicularVector: Vector3f = Vector3f(0f, 0f, 0f),
             baseShape: () -> List<List<Vector3f>>): Mesh("CurveGeometry"), HasGeometry {
->>>>>>> 714d914c
     val chain = spline.splinePoints()
     private val sectionVertices = spline.verticesCountPerSection()
     val countList = ArrayList<Int>(50).toMutableList()
@@ -64,21 +57,14 @@
             }
             transformedBaseShapes.add(transformedShape)
         }
-<<<<<<< HEAD
-
-        if(partitionAlongControlpoints) {
-            if(transformedBaseShapes.size < sectionVertices +1) {
-                println(transformedBaseShapes.size)
-            }
-            val subShapes = transformedBaseShapes.windowed(sectionVertices+1, sectionVertices+1, true)
-=======
+
         if(partitionAlongControlpoints || partitionAlongSplinePoints) {
             if(transformedBaseShapes.size < sectionVertices +1) {
                 println(transformedBaseShapes.size)
             }
             val subShapes = if(partitionAlongControlpoints && !partitionAlongSplinePoints) { transformedBaseShapes.windowed(sectionVertices+1, sectionVertices+1, true) }
             else { transformedBaseShapes.windowed(2, 1, true) }
->>>>>>> 714d914c
+
             subShapes.forEachIndexed { index, list ->
                 //fill gaps
                 val arrayList = list as ArrayList
@@ -91,102 +77,13 @@
                     }
                     subShapes.size - 1 -> {
                         2
-<<<<<<< HEAD
                     }
                     else -> {
                         1
                     }
                 }
-                val partialCurve = PartialCurve(calculateTriangles(arrayList, i))
-                this.addChild(partialCurve)
-            }
-        }
-        else {
-            var partialCurveSize = 1
-            baseShapes.windowed(2, 1) { frame ->
-                when (frame[0].size) {
-                    frame[1].size -> {
-                        partialCurveSize++
-                    }
-                    else -> {
-                        countList.add(partialCurveSize)
-                        partialCurveSize = 1
-                    }
-                }
-            }
-            countList.add(partialCurveSize)
-            var position = 0
-            var lastShapeUnique = false
-            if (countList.last() == 1) {
-                countList.removeAt(countList.lastIndex)
-                lastShapeUnique = true
-            }
-
-            countList.forEachIndexed { index, count ->
-                val partialCurveGeometry = ArrayList<List<Vector3f>>(count)
-                for (j in 0 until count) {
-                    partialCurveGeometry.add(transformedBaseShapes[position])
-                    position++
-                }
-                val helpPosition = position
-                //fill the gaps between the different shapes
-                if (helpPosition < bases.lastIndex) {
-                    val shape = baseShapes[helpPosition - 1]
-                    val shapeVertexList = ArrayList<Vector3f>(shape.size)
-                    shape.forEach {
-                        val vec = Vector3f()
-                        shapeVertexList.add(bases[helpPosition].transformPosition(it, vec))
-=======
-                    }
-                    else -> {
-                        1
->>>>>>> 714d914c
-                    }
-                    partialCurveGeometry.add(shapeVertexList)
-                }
-<<<<<<< HEAD
-                //edge case: the last shape is different from its predecessor
-                if (lastShapeUnique && helpPosition == bases.lastIndex) {
-                    val shape = baseShapes[helpPosition - 1]
-                    val shapeVertexList = ArrayList<Vector3f>(shape.size)
-                    shape.forEach {
-                        val vec = Vector3f()
-                        shapeVertexList.add(bases[helpPosition].transformPosition(it, vec))
-                    }
-                    partialCurveGeometry.add(shapeVertexList)
-                }
-                val i = if (index == 0) {
-                    0
-                } else if (index == countList.size - 1) {
-                    2
-                } else {
-                    1
-                }
-                val partialCurve = PartialCurve(calculateTriangles(partialCurveGeometry, i))
-                this.addChild(partialCurve)
-            }
-        }
-    }
-
-    /**
-     * This function calculates the tangent at a given index.
-     * [i] index of the curve (not the geometry!)
-     */
-    private fun getTangent(i: Int): Vector3f {
-        if(chain.size >= 3) {
-            val tangent = Vector3f()
-            when (i) {
-                0 -> { ((chain[1].sub(chain[0], tangent)).normalize()) }
-                1 -> { ((chain[2].sub(chain[0], tangent)).normalize()) }
-                chain.lastIndex - 1 -> { ((chain[i + 1].sub(chain[i - 1], tangent)).normalize()) }
-                chain.lastIndex -> { ((chain[i].sub(chain[i - 1], tangent)).normalize()) }
-                else -> {
-                    chain[i+1].sub(chain[i-1], tangent).normalize()
-                }
-=======
                 val partialCurve = PartialCurve(VerticesCalculation().calculateTriangles(arrayList, i))
                 this.addChild(partialCurve)
->>>>>>> 714d914c
             }
         }
         else {
