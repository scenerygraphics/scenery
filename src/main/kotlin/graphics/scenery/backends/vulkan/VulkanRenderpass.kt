--- conflicted
+++ resolved
@@ -2,13 +2,11 @@
 
 import graphics.scenery.*
 import org.joml.Vector3f
-<<<<<<< HEAD
-=======
 import graphics.scenery.geometry.GeometryType
 import graphics.scenery.Node
 import graphics.scenery.attribute.renderable.Renderable
 import graphics.scenery.Settings
->>>>>>> 57dc16fc
+import graphics.scenery.attribute.material.Material
 import graphics.scenery.backends.*
 import graphics.scenery.utils.LazyLogger
 import graphics.scenery.utils.RingBuffer
@@ -505,7 +503,7 @@
     }
 
     fun registerPipelineForNode(pipeline: VulkanPipeline, node: Node) {
-        pipelines["preferred-${node.uuid}"] = pipeline
+        pipelines["preferred-${node.getUuid()}"] = pipeline
     }
 
     fun initializePipeline(shaderModules: List<VulkanShaderModule>, cullingMode: Material.CullingMode, depthTest: Material.DepthTest, blending: Blending, wireframe: Boolean, vertexDescription: VulkanRenderer.VertexDescription?): VulkanPipeline {
