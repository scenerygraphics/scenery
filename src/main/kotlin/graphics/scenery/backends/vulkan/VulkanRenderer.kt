--- conflicted
+++ resolved
@@ -956,15 +956,10 @@
             }
         }
 
-<<<<<<< HEAD
         if(onShutdown) {
-            node.rendererMetadata()?.textures?.forEach { it.value.close() }
-        }
-
-        node.metadata.remove("VulkanRenderer")
-=======
+            renderable?.rendererMetadata()?.textures?.forEach { it.value.close() }
+        }
         renderable?.metadata?.remove("VulkanRenderer")
->>>>>>> d03b7947
     }
 
     protected fun prepareDefaultDescriptorSetLayouts(device: VulkanDevice): ConcurrentHashMap<String, Long> {
