package graphics.scenery.backends.vulkan

import graphics.scenery.*
import graphics.scenery.backends.*
import graphics.scenery.backends.vulkan.VulkanDevice.VulkanObjectType.*
import graphics.scenery.spirvcrossj.Loader
import graphics.scenery.spirvcrossj.libspirvcrossj
import graphics.scenery.textures.Texture
import graphics.scenery.utils.*
import io.github.classgraph.ClassGraph
import kotlinx.coroutines.*
import kotlinx.coroutines.channels.Channel
import org.joml.*
import org.lwjgl.PointerBuffer
import org.lwjgl.glfw.GLFW.glfwGetError
import org.lwjgl.glfw.GLFW.glfwInit
import org.lwjgl.glfw.GLFWVulkan.glfwGetRequiredInstanceExtensions
import org.lwjgl.glfw.GLFWVulkan.glfwVulkanSupported
import org.lwjgl.system.Configuration
import org.lwjgl.system.MemoryStack.stackPush
import org.lwjgl.system.MemoryUtil.*
import org.lwjgl.system.Platform
import org.lwjgl.system.jemalloc.JEmalloc.*
import org.lwjgl.vulkan.*
import org.lwjgl.vulkan.EXTDebugReport.*
import org.lwjgl.vulkan.EXTDebugUtils.*
import org.lwjgl.vulkan.KHRSurface.VK_KHR_SURFACE_EXTENSION_NAME
import org.lwjgl.vulkan.KHRSwapchain.VK_IMAGE_LAYOUT_PRESENT_SRC_KHR
import org.lwjgl.vulkan.KHRWin32Surface.VK_KHR_WIN32_SURFACE_EXTENSION_NAME
import org.lwjgl.vulkan.KHRXlibSurface.VK_KHR_XLIB_SURFACE_EXTENSION_NAME
import org.lwjgl.vulkan.MVKMacosSurface.VK_MVK_MACOS_SURFACE_EXTENSION_NAME
import org.lwjgl.vulkan.VK10.*
import java.awt.image.BufferedImage
import java.awt.image.DataBufferByte
import java.io.File
import java.nio.ByteBuffer
import java.nio.IntBuffer
import java.nio.LongBuffer
import java.util.*
import java.util.concurrent.*
import java.util.concurrent.locks.ReentrantLock
import javax.imageio.ImageIO
import kotlin.collections.ArrayList
import kotlin.concurrent.thread
import kotlin.concurrent.withLock
import kotlin.reflect.full.*
import kotlin.system.measureTimeMillis
import kotlin.time.ExperimentalTime
import java.lang.System.currentTimeMillis
import java.util.concurrent.atomic.AtomicInteger
import kotlin.NoSuchElementException


/**
 * Vulkan Renderer
 *
 * @param[hub] Hub instance to use and attach to.
 * @param[applicationName] The name of this application.
 * @param[scene] The [Scene] instance to initialize first.
 * @param[windowWidth] Horizontal window size.
 * @param[windowHeight] Vertical window size.
 * @param[embedIn] An optional [SceneryPanel] in which to embed the renderer instance.
 * @param[renderConfigFile] The file to create a [RenderConfigReader.RenderConfig] from.
 *
 * @author Ulrik Günther <hello@ulrik.is>
 */

@OptIn(ExperimentalTime::class)
@Suppress("MemberVisibilityCanBePrivate")
open class VulkanRenderer(hub: Hub,
                          applicationName: String,
                          scene: Scene,
                          windowWidth: Int,
                          windowHeight: Int,
                          final override var embedIn: SceneryPanel? = null,
                          renderConfigFile: String) : Renderer(), AutoCloseable {

    protected val logger by LazyLogger()

    // helper classes
    data class PresentHelpers(
        var signalSemaphore: LongBuffer = memAllocLong(1),
        var waitSemaphore: LongBuffer = memAllocLong(2),
        var commandBuffers: PointerBuffer = memAllocPointer(1),
        var waitStages: IntBuffer = memAllocInt(2),
        var submitInfo: VkSubmitInfo = VkSubmitInfo.calloc(),
        var imageUsageFence: Long = -1L
    )

    enum class VertexDataKinds {
        None,
        PositionNormalTexcoord,
        PositionTexcoords,
        PositionNormal
    }

    enum class StandardSemaphores {
        RenderComplete,
        ImageAvailable,
        PresentComplete
    }

    data class VertexDescription(
        val state: VkPipelineVertexInputStateCreateInfo,
        val attributeDescription: VkVertexInputAttributeDescription.Buffer?,
        val bindingDescription: VkVertexInputBindingDescription.Buffer?
    )

    data class CommandPools(
        var Standard: Long = -1L,
        var Render: Long = -1L,
        var Compute: Long = -1L,
        var Transfer: Long = -1L
    )

    data class DeviceAndGraphicsQueueFamily(
        val device: VkDevice? = null,
        val graphicsQueue: Int = 0,
        val computeQueue: Int = 0,
        val presentQueue: Int = 0,
        val transferQueue: Int = 0,
        val memoryProperties: VkPhysicalDeviceMemoryProperties? = null
    )

    class Pipeline {
        internal var pipeline: Long = 0
        internal var layout: Long = 0
        internal var type: VulkanPipeline.PipelineType = VulkanPipeline.PipelineType.Graphics
    }

    sealed class DescriptorSet(val id: Long = 0L, val name: String = "") {
        object None: DescriptorSet(0L)
        data class Set(val setId: Long, val setName: String = "") : DescriptorSet(setId, setName)
        data class DynamicSet(val setId: Long, val offset: Int, val setName: String = "") : DescriptorSet(setId, setName)

        companion object {
            fun setOrNull(id: Long?, setName: String): DescriptorSet? {
                return if(id == null) {
                    null
                } else {
                    Set(id, setName)
                }
            }
        }
    }

    private val lateResizeInitializers = ConcurrentHashMap<Node, () -> Any>()

    inner class SwapchainRecreator {
        var mustRecreate = true
        var afterRecreateHook: (SwapchainRecreator) -> Unit = {}

        private val lock = ReentrantLock()

        @Synchronized fun recreate() {
            if(lock.tryLock() && !shouldClose) {
                logger.info("Recreating Swapchain at frame $frames (${swapchain.javaClass.simpleName})")
                // create new swapchain with changed surface parameters
                vkQueueWaitIdle(queue)

                with(VU.newCommandBuffer(device, commandPools.Standard, autostart = true)) {
                    // Create the swapchain (this will also add a memory barrier to initialize the framebuffer images)

                    swapchain.create(oldSwapchain = swapchain)

                    endCommandBuffer(this@VulkanRenderer.device, commandPools.Standard, queue, flush = true, dealloc = true)

                    this
                }

                VulkanRenderpass.createPipelineCache(device)

                val refreshResolutionDependentResources = {
                    renderpasses.values.forEach { it.close() }
                    renderpasses.clear()

                    settings.set("Renderer.displayWidth", (window.width * settings.get<Float>("Renderer.SupersamplingFactor")).toInt())
                    settings.set("Renderer.displayHeight", (window.height * settings.get<Float>("Renderer.SupersamplingFactor")).toInt())

                    val flowAndPasses = VulkanRenderpass.prepareRenderpassesFromConfig(renderConfig, device, commandPools, queue, vertexDescriptors, swapchain, window.width, window.height, settings)

                    flow = flowAndPasses.first
                    flowAndPasses.second.forEach { (k, v) -> renderpasses.put(k, v) }

                    semaphores.forEach { it.value.forEach { semaphore -> vkDestroySemaphore(device.vulkanDevice, semaphore, null) } }
                    semaphores = prepareStandardSemaphores(device)

                    // Create render command buffers
                    vkResetCommandPool(device.vulkanDevice, commandPools.Render, VK_FLAGS_NONE)

                    scene.findObserver()?.let { cam ->
                        when(cam.projectionType) {
                            Camera.ProjectionType.Orthographic ->
                                cam.orthographicCamera(cam.fov, window.width, window.height, cam.nearPlaneDistance, cam.farPlaneDistance)

                            Camera.ProjectionType.Perspective ->
                                cam.perspectiveCamera(cam.fov, window.width, window.height, cam.nearPlaneDistance, cam.farPlaneDistance)

                            Camera.ProjectionType.Undefined -> {
                                logger.warn("Camera ${cam.name} has undefined projection type, using default perspective projection")
                                cam.perspectiveCamera(cam.fov, window.width, window.height, cam.nearPlaneDistance, cam.farPlaneDistance)
                            }
                        }
                    }

                    logger.debug("Calling late resize initializers for ${lateResizeInitializers.keys.joinToString(", ")}")
                    lateResizeInitializers.map { it.value.invoke() }
                }

                refreshResolutionDependentResources.invoke()

                totalFrames = 0
                mustRecreate = false

                afterRecreateHook.invoke(this)

                settings.set("VulkanRenderer.swapchainImageCount", swapchain.images.size)
                lock.unlock()
            }
        }
    }

    var debugCallbackUtils = callback@ { severity: Int, type: Int, callbackDataPointer: Long, _: Long ->
        val dbg = if (type and VK_DEBUG_UTILS_MESSAGE_TYPE_PERFORMANCE_BIT_EXT == VK_DEBUG_UTILS_MESSAGE_TYPE_PERFORMANCE_BIT_EXT) {
            " (performance)"
        } else if(type and VK_DEBUG_UTILS_MESSAGE_TYPE_VALIDATION_BIT_EXT == VK_DEBUG_UTILS_MESSAGE_TYPE_VALIDATION_BIT_EXT) {
            " (validation)"
        } else {
            ""
        }

        val callbackData = VkDebugUtilsMessengerCallbackDataEXT.create(callbackDataPointer)
        val obj = callbackData.pMessageIdNameString()
        val message = callbackData.pMessageString()
        val objectType = 0

        when (severity) {
            VK_DEBUG_UTILS_MESSAGE_SEVERITY_ERROR_BIT_EXT ->
                logger.error("!! $obj($objectType) Validation$dbg: $message")
            VK_DEBUG_UTILS_MESSAGE_SEVERITY_WARNING_BIT_EXT ->
                logger.warn("!! $obj($objectType) Validation$dbg: $message")
            VK_DEBUG_UTILS_MESSAGE_SEVERITY_INFO_BIT_EXT ->
                logger.info("!! $obj($objectType) Validation$dbg: $message")
            else -> logger.info("!! $obj($objectType) Validation (unknown message type)$dbg: $message")
        }

        // trigger exception and delay if strictValidation is activated in general, or only for specific object types
        if(strictValidation.first && strictValidation.second.isEmpty() ||
            strictValidation.first && strictValidation.second.contains(objectType)) {
            if(severity < VK_DEBUG_UTILS_MESSAGE_SEVERITY_ERROR_BIT_EXT) {
                return@callback VK_FALSE
            }
            // set 15s of delay until the next frame is rendered if a validation error happens
            renderDelay = System.getProperty("scenery.VulkanRenderer.DefaultRenderDelay", "1500").toLong()

            try {
                throw VulkanValidationLayerException("Vulkan validation layer exception, see validation layer error messages above. To disable these exceptions, set scenery.VulkanRenderer.StrictValidation=false. Stack trace:")
            } catch (e: VulkanValidationLayerException) {
                logger.error(e.message)
                e.printStackTrace()
            }
        }

        // return false here, otherwise the application would quit upon encountering a validation error.
        return@callback VK_FALSE
    }

    /** Debug callback to be used upon encountering validation messages or errors */
    var debugCallback = object : VkDebugReportCallbackEXT() {
        override operator fun invoke(flags: Int, objectType: Int, obj: Long, location: Long, messageCode: Int, pLayerPrefix: Long, pMessage: Long, pUserData: Long): Int {
            val dbg = if (flags and VK_DEBUG_REPORT_DEBUG_BIT_EXT == VK_DEBUG_REPORT_DEBUG_BIT_EXT) {
                " (debug)"
            } else {
                ""
            }

            when {
                flags and VK_DEBUG_REPORT_ERROR_BIT_EXT == VK_DEBUG_REPORT_ERROR_BIT_EXT ->
                    logger.error("!! $obj($objectType) Validation$dbg: " + getString(pMessage))
                flags and VK_DEBUG_REPORT_WARNING_BIT_EXT == VK_DEBUG_REPORT_WARNING_BIT_EXT ->
                    logger.warn("!! $obj($objectType) Validation$dbg: " + getString(pMessage))
                flags and VK_DEBUG_REPORT_PERFORMANCE_WARNING_BIT_EXT == VK_DEBUG_REPORT_PERFORMANCE_WARNING_BIT_EXT ->
                    logger.error("!! $obj($objectType) Validation (performance)$dbg: " + getString(pMessage))
                flags and VK_DEBUG_REPORT_INFORMATION_BIT_EXT == VK_DEBUG_REPORT_INFORMATION_BIT_EXT ->
                    logger.info("!! $obj($objectType) Validation$dbg: " + getString(pMessage))
                else ->
                    logger.info("!! $obj($objectType) Validation (unknown message type)$dbg: " + getString(pMessage))
            }

            // trigger exception and delay if strictValidation is activated in general, or only for specific object types
            if(strictValidation.first && strictValidation.second.isEmpty() ||
                strictValidation.first && strictValidation.second.contains(objectType)) {
                if(!(flags and VK_DEBUG_REPORT_ERROR_BIT_EXT == VK_DEBUG_REPORT_ERROR_BIT_EXT)) {
                    return VK_FALSE
                }
                // set 15s of delay until the next frame is rendered if a validation error happens
                renderDelay = System.getProperty("scenery.VulkanRenderer.DefaultRenderDelay", "1500").toLong()

                try {
                    throw VulkanValidationLayerException("Vulkan validation layer exception, see validation layer error messages above. To disable these exceptions, set scenery.VulkanRenderer.StrictValidation=false. Stack trace:")
                } catch (e: VulkanValidationLayerException) {
                    logger.error(e.message)
                    e.printStackTrace()
                }
            }

            // return false here, otherwise the application would quit upon encountering a validation error.
            return VK_FALSE
        }
    }

    // helper classes end



    final override var hub: Hub? = null
    protected var applicationName = ""
    final override var settings: Settings = Settings()
    override var shouldClose = false
    private var toggleFullscreen = false
    override var managesRenderLoop = false
    override var lastFrameTime = System.nanoTime() * 1.0f
    final override var initialized = false
    override var firstImageReady: Boolean = false

    private var screenshotRequested = false
    private var screenshotOverwriteExisting = false
    private var screenshotFilename = ""
    var screenshotBuffer: VulkanBuffer? = null
    var depthBuffer: VulkanBuffer? = null
    var imageBuffer: ByteBuffer? = null
    var depthBuf: ByteBuffer? = null
    var encoder: H264Encoder? = null
    private var movieFilename = ""
    private var recordMovie: Boolean = false
    private var recordMovieOverwrite: Boolean = false
    override var pushMode: Boolean = false
    private var parallelRenderingMode = false
    val postRenderLambdas = ArrayList<()->Unit>()

    var scene: Scene = Scene()
    protected var sceneArray: HashSet<Node> = HashSet(256)

    protected var commandPools = CommandPools()
    protected val renderpasses: MutableMap<String, VulkanRenderpass> = Collections.synchronizedMap(LinkedHashMap<String, VulkanRenderpass>())

    protected var validation = java.lang.Boolean.parseBoolean(System.getProperty("scenery.VulkanRenderer.EnableValidations", "false"))
    protected val strictValidation = getStrictValidation()
    protected val wantsOpenGLSwapchain = java.lang.Boolean.parseBoolean(System.getProperty("scenery.VulkanRenderer.UseOpenGLSwapchain", "false"))
    protected val defaultValidationLayers = arrayOf("VK_LAYER_KHRONOS_validation")

    protected var instance: VkInstance
    protected var device: VulkanDevice

    protected var debugCallbackHandle: Long = -1L

    protected var semaphoreCreateInfo: VkSemaphoreCreateInfo

    // Create static Vulkan resources
    protected var queue: VkQueue
    protected var transferQueue: VkQueue

    protected var swapchain: Swapchain
    protected var ph = PresentHelpers()

    final override var window: SceneryWindow = SceneryWindow.UninitializedWindow()

    protected val swapchainRecreator: SwapchainRecreator
    protected var pipelineCache: Long = -1L
    protected var vertexDescriptors = ConcurrentHashMap<VertexDataKinds, VertexDescription>()
    protected var sceneUBOs = ArrayList<Node>()
    protected var geometryPool: VulkanBufferPool
    protected var stagingPool: VulkanBufferPool
    protected var semaphores = ConcurrentHashMap<StandardSemaphores, Array<Long>>()

    data class DefaultBuffers(var UBOs: VulkanBuffer,
                              var LightParameters: VulkanBuffer,
                              var VRParameters: VulkanBuffer,
                              var ShaderProperties: VulkanBuffer)
    protected var buffers: DefaultBuffers
    protected var defaultUBOs = ConcurrentHashMap<String, VulkanUBO>()
    protected var textureCache = ConcurrentHashMap<Texture, VulkanTexture>()
    protected var defaultTextures = ConcurrentHashMap<String, VulkanTexture>()
    protected var descriptorSetLayouts = ConcurrentHashMap<String, Long>()
    protected var descriptorSets = ConcurrentHashMap<String, Long>()

    protected var lastTime = System.nanoTime()
    protected var time = 0.0f
    var fps = 0
        protected set
    protected var frames = 0
    var totalFrames = 0L
    protected var renderDelay = 0L
    protected var heartbeatTimer = Timer()
    protected var gpuStats: GPUStats? = null

    private var renderConfig: RenderConfigReader.RenderConfig
    private var flow: List<String> = listOf()

    private val vulkanProjectionFix =
        Matrix4f(
            1.0f,  0.0f, 0.0f, 0.0f,
            0.0f, -1.0f, 0.0f, 0.0f,
            0.0f,  0.0f, 0.5f, 0.0f,
            0.0f,  0.0f, 0.5f, 1.0f)

    final override var renderConfigFile: String = ""
        set(config) {
            field = config

            this.renderConfig = RenderConfigReader().loadFromFile(renderConfigFile)

            // check for null as this is used in the constructor as well where
            // the swapchain recreator is not yet initialized
            @Suppress("SENSELESS_COMPARISON")
            if (swapchainRecreator != null) {
                swapchainRecreator.mustRecreate = true
                logger.info("Loaded ${renderConfig.name} (${renderConfig.description ?: "no description"})")
            }
        }

    companion object {
        private const val VK_FLAGS_NONE: Int = 0
        private const val UINT64_MAX: Long = -1L

        private const val MATERIAL_HAS_DIFFUSE = 0x0001
        private const val MATERIAL_HAS_AMBIENT = 0x0002
        private const val MATERIAL_HAS_SPECULAR = 0x0004
        private const val MATERIAL_HAS_NORMAL = 0x0008
        private const val MATERIAL_HAS_ALPHAMASK = 0x0010

        init {
            Loader.loadNatives()

            libspirvcrossj.initializeProcess()

            Runtime.getRuntime().addShutdownHook(object: Thread() {
                override fun run() {
                    logger.debug("Finalizing libspirvcrossj")
                    libspirvcrossj.finalizeProcess()
                }
            })
        }

        fun getStrictValidation(): Pair<Boolean, List<Int>> {
            val strict = System.getProperty("scenery.VulkanRenderer.StrictValidation")
            val separated = strict?.split(",")?.asSequence()?.mapNotNull { it.toIntOrNull() }?.toList()

            return when {
                strict == null -> false to emptyList()
                strict == "true" -> true to emptyList()
                strict == "false" -> false to emptyList()
                separated != null && separated.count() > 0 -> true to separated
                else -> false to emptyList()
            }
        }
    }

    fun getCurrentScene(): Scene {
        return scene
    }

    init {
        this.hub = hub

        val hmd = hub.getWorkingHMDDisplay()
        if (hmd != null) {
            logger.debug("Setting window dimensions to bounds from HMD")
            val bounds = hmd.getRenderTargetSize()
            window.width = bounds.x() * 2
            window.height = bounds.y()
        } else {
            window.width = windowWidth
            window.height = windowHeight
        }

        this.applicationName = applicationName
        this.scene = scene

        this.settings = loadDefaultRendererSettings((hub.get(SceneryElement.Settings) as Settings))

        logger.debug("Loading rendering config from $renderConfigFile")
        this.renderConfigFile = renderConfigFile
        this.renderConfig = RenderConfigReader().loadFromFile(renderConfigFile)

        logger.info("Loaded ${renderConfig.name} (${renderConfig.description ?: "no description"})")

        if((System.getenv("ENABLE_VULKAN_RENDERDOC_CAPTURE")?.toInt() == 1  || Renderdoc.renderdocAttached)&& validation) {
            logger.warn("Validation Layers requested, but Renderdoc capture and Validation Layers are mutually incompatible. Disabling validations layers.")
            validation = false
        }

        // explicitly create VK, to make GLFW pick up MoltenVK on OS X
        if(ExtractsNatives.getPlatform() == ExtractsNatives.Platform.MACOS) {
            try {
                Configuration.VULKAN_EXPLICIT_INIT.set(true)
                VK.create()
            } catch (e: IllegalStateException) {
                logger.warn("IllegalStateException during Vulkan initialisation")
            }
        }


        // Create the Vulkan instance
        instance = if(embedIn != null || System.getProperty("scenery.Headless")?.toBoolean() == true) {
            logger.debug("Running embedded or headless, skipping GLFW initialisation.")
            createInstance(null, validation)
        } else {
            if (!glfwInit()) {
                val buffer = PointerBuffer.allocateDirect(255)
                val error = glfwGetError(buffer)

                val description = if(error != 0) {
                    buffer.stringUTF8
                } else {
                    "no error"
                }
                
                throw RendererUnavailableException("Failed to initialize GLFW: $description ($error)")
            }
            if (!glfwVulkanSupported()) {
                throw RendererUnavailableException("Failed to find Vulkan loader. Is Vulkan supported by your GPU and do you have the most recent graphics drivers installed?")
            }

            /* Look for instance extensions */
            val requiredExtensions = glfwGetRequiredInstanceExtensions() ?: throw RendererUnavailableException("Failed to find list of required Vulkan extensions")
            createInstance(requiredExtensions, validation)
        }

        debugCallbackHandle = if(validation) {
            setupDebuggingDebugUtils(instance,
                VK_DEBUG_UTILS_MESSAGE_SEVERITY_INFO_BIT_EXT
                    or VK_DEBUG_UTILS_MESSAGE_SEVERITY_WARNING_BIT_EXT
                    or VK_DEBUG_UTILS_MESSAGE_SEVERITY_ERROR_BIT_EXT
                    or VK_DEBUG_UTILS_MESSAGE_SEVERITY_VERBOSE_BIT_EXT,
                debugCallbackUtils)
        } else {
            -1L
        }

        val requestedValidationLayers = if(validation) {
            if(wantsOpenGLSwapchain) {
                logger.warn("Requested OpenGL swapchain, validation layers disabled.")
                emptyArray()
            } else {
                defaultValidationLayers
            }
        } else {
            emptyArray()
        }

        // get available swapchains, but remove default swapchain, will always be there as fallback
        val start = System.nanoTime()
        val swapchains = ClassGraph()
                .acceptPackages("graphics.scenery.backends.vulkan")
                .enableClassInfo()
                .scan()
                .getClassesImplementing("graphics.scenery.backends.vulkan.Swapchain")
                .filter { cls -> cls.simpleName != "VulkanSwapchain" }
                .loadClasses()
        val duration = System.nanoTime() - start
        logger.debug("Finding swapchains took ${duration/10e6} ms")

        logger.debug("Available special-purpose swapchains are: ${swapchains.joinToString { it.simpleName }}")
        val selectedSwapchain = swapchains.firstOrNull { (it.kotlin.companionObjectInstance as SwapchainParameters).usageCondition.invoke(embedIn) }
        val headless = (selectedSwapchain?.kotlin?.companionObjectInstance as? SwapchainParameters)?.headless ?: false

        device = VulkanDevice.fromPhysicalDevice(instance,
            physicalDeviceFilter = { _, device -> "${device.vendor} ${device.name}".contains(System.getProperty("scenery.Renderer.Device", "DOES_NOT_EXIST"))},
            additionalExtensions = { physicalDevice -> hub.getWorkingHMDDisplay()?.getVulkanDeviceExtensions(physicalDevice)?.toTypedArray() ?: arrayOf() },
            validationLayers = requestedValidationLayers,
            headless = headless,
            debugEnabled = validation
        )

        logger.debug("Device creation done")

        if(device.deviceData.vendor.lowercase().contains("nvidia") && ExtractsNatives.getPlatform() == ExtractsNatives.Platform.WINDOWS) {
            try {
                gpuStats = NvidiaGPUStats()
            } catch(e: NullPointerException) {
                logger.warn("Could not initialize Nvidia GPU stats")
                if(logger.isDebugEnabled) {
                    logger.warn("Reason: ${e.message}, traceback follows:")
                    e.printStackTrace()
                }
            }
        }

        queue = VU.createDeviceQueue(device, device.queues.graphicsQueue.first)
        logger.debug("Creating transfer queue with ${device.queues.transferQueue.first} (vs ${device.queues.graphicsQueue})")
        transferQueue = VU.createDeviceQueue(device, device.queues.transferQueue.first)

        with(commandPools) {
            Render = device.createCommandPool(device.queues.graphicsQueue.first)
            Standard = device.createCommandPool(device.queues.graphicsQueue.first)
            Compute = device.createCommandPool(device.queues.computeQueue.first)
            Transfer = device.createCommandPool(device.queues.transferQueue.first)
        }
        logger.debug("Creating command pools done")

        swapchainRecreator = SwapchainRecreator()
        swapchain = when {
            selectedSwapchain != null -> {
                logger.info("Using swapchain ${selectedSwapchain.simpleName}")
                val params = selectedSwapchain.kotlin.primaryConstructor!!.parameters.associate { param ->
                    param to when(param.name) {
                        "device" -> device
                        "queue" -> queue
                        "commandPools" -> commandPools
                        "renderConfig" -> renderConfig
                        "useSRGB" -> renderConfig.sRGB
                        else -> null
                    }
                }.filter { it.value != null }

                selectedSwapchain
                    .kotlin
                    .primaryConstructor!!
                    .callBy(params) as Swapchain
            }
            else -> {
                logger.info("Using default swapchain")
                VulkanSwapchain(
                    device, queue, commandPools,
                    renderConfig = renderConfig, useSRGB = renderConfig.sRGB,
                    vsync = !settings.get<Boolean>("Renderer.DisableVsync"),
                    undecorated = settings.get("Renderer.ForceUndecoratedWindow"))
            }
        }.apply {
            embedIn(embedIn)
            window = createWindow(window, swapchainRecreator)
        }

        logger.debug("Created swapchain")
        vertexDescriptors = prepareStandardVertexDescriptors()
        logger.debug("Created vertex descriptors")

        descriptorSetLayouts = prepareDefaultDescriptorSetLayouts(device)
        logger.debug("Prepared default DSLs")
        buffers = prepareDefaultBuffers(device)
        logger.debug("Prepared default buffers")

        prepareDescriptorSets(device)
        logger.debug("Prepared default descriptor sets")
        prepareDefaultTextures(device)
        logger.debug("Prepared default textures")

        heartbeatTimer.scheduleAtFixedRate(object : TimerTask() {
            override fun run() {
                if (window.shouldClose) {
                    shouldClose = true
                    return
                }

                fps = frames
                frames = 0

                if(!pushMode) {
                    (hub.get(SceneryElement.Statistics) as? Statistics)?.add("Renderer.fps", fps, false)
                }

                gpuStats?.let {
                    it.update(0)

                    hub.get(SceneryElement.Statistics).let { s ->
                        val stats = s as Statistics

                        stats.add("GPU", it.get("GPU"), isTime = false)
                        stats.add("GPU bus", it.get("Bus"), isTime = false)
                        stats.add("GPU mem", it.get("AvailableDedicatedVideoMemory"), isTime = false)
                    }

                    if (settings.get("Renderer.PrintGPUStats")) {
                        logger.info(it.utilisationToString())
                        logger.info(it.memoryUtilisationToString())
                    }
                }

                val validationsEnabled = if (validation) {
                    " - VALIDATIONS ENABLED"
                } else {
                    ""
                }

                if(embedIn == null) {
                    window.title = "$applicationName [${this@VulkanRenderer.javaClass.simpleName}, ${this@VulkanRenderer.renderConfig.name}] $validationsEnabled - $fps fps"
                }
            }
        }, 0, 1000)

        // Info struct to create a semaphore
        semaphoreCreateInfo = VkSemaphoreCreateInfo.calloc()
            .sType(VK_STRUCTURE_TYPE_SEMAPHORE_CREATE_INFO)
            .pNext(NULL)
            .flags(0)

        lastTime = System.nanoTime()
        time = 0.0f

        if(System.getProperty("scenery.RunFullscreen","false")?.toBoolean() == true) {
            toggleFullscreen = true
        }

        geometryPool = VulkanBufferPool(
            device,
            usage = VK_BUFFER_USAGE_VERTEX_BUFFER_BIT or VK_BUFFER_USAGE_INDEX_BUFFER_BIT or VK_BUFFER_USAGE_TRANSFER_DST_BIT
        )

        stagingPool = VulkanBufferPool(
            device,
            usage = VK_BUFFER_USAGE_TRANSFER_SRC_BIT,
            properties = VK_MEMORY_PROPERTY_HOST_VISIBLE_BIT,
            bufferSize = 64*1024*1024
        )

        initialized = true
        logger.info("Renderer initialisation complete.")
    }

    // source: http://stackoverflow.com/questions/34697828/parallel-operations-on-kotlin-collections
    // Thanks to Holger :-)
    @Suppress("UNUSED")
    fun <T, R> Iterable<T>.parallelMap(
        numThreads: Int = Runtime.getRuntime().availableProcessors(),
        exec: ExecutorService = Executors.newFixedThreadPool(numThreads),
        transform: (T) -> R): List<R> {

        // default size is just an inlined version of kotlin.collections.collectionSizeOrDefault
        val defaultSize = if (this is Collection<*>) this.size else 10
        val destination = Collections.synchronizedList(ArrayList<R>(defaultSize))

        for (item in this) {
            exec.submit { destination.add(transform(item)) }
        }

        exec.shutdown()
        exec.awaitTermination(1, TimeUnit.DAYS)

        return ArrayList<R>(destination)
    }

    @Suppress("UNUSED")
    fun setCurrentScene(scene: Scene) {
        this.scene = scene
    }

    /**
     * This function should initialize the current scene contents.
     */
    override fun initializeScene() {
        logger.info("Scene initialization started.")
        val start = System.nanoTime()

        this.scene.discover(this.scene, { it !is Light })
//            .parallelMap(numThreads = System.getProperty("scenery.MaxInitThreads", "1").toInt()) { node ->
            .map { node ->
                // skip initialization for nodes that are only instance slaves
                logger.debug("Initializing object '${node.name}'")

                initializeNode(node)
            }

        scene.initialized = true
        logger.info("Scene initialization complete, took ${(System.nanoTime() - start)/10e6} ms.")
    }

    fun Boolean.toInt(): Int {
        return if (this) {
            1
        } else {
            0
        }
    }

    fun updateNodeGeometry(node: Node) {
        if (node is HasGeometry && node.vertices.remaining() > 0) {
            node.rendererMetadata()?.let { s ->
                VulkanNodeHelpers.createVertexBuffers(device, node, s, stagingPool, geometryPool, commandPools, queue)
            }
        }
    }

    /**
     * Returns the material type flag for a Node, considering it's [Material]'s textures.
     */
    protected fun Node.materialTypeFromTextures(s: VulkanObjectState): Int {
        var materialType = 0
        if (material.textures.containsKey("ambient") && !s.defaultTexturesFor.contains("ambient")) {
            materialType = materialType or MATERIAL_HAS_AMBIENT
        }

        if (material.textures.containsKey("diffuse") && !s.defaultTexturesFor.contains("diffuse")) {
            materialType = materialType or MATERIAL_HAS_DIFFUSE
        }

        if (material.textures.containsKey("specular") && !s.defaultTexturesFor.contains("specular")) {
            materialType = materialType or MATERIAL_HAS_SPECULAR
        }

        if (material.textures.containsKey("normal") && !s.defaultTexturesFor.contains("normal")) {
            materialType = materialType or MATERIAL_HAS_NORMAL
        }

        if (material.textures.containsKey("alphamask") && !s.defaultTexturesFor.contains("alphamask")) {
            materialType = materialType or MATERIAL_HAS_ALPHAMASK
        }

        return materialType
    }

    /**
     * Initialises a given [Node] with the metadata required by the [VulkanRenderer].
     */
    fun initializeNode(n: Node): Boolean {
        val node = if(n is DelegatesRendering) {
            val delegate = n.delegate ?: return false

            logger.debug("Initialising node $n with delegate $delegate (state=${delegate.state})")
            delegate
        } else {
            logger.debug("Initialising node $n")
            n
        }

        if(node.rendererMetadata() == null) {
            node.metadata["VulkanRenderer"] = VulkanObjectState()
        }

        var s: VulkanObjectState = node.rendererMetadata() ?: throw IllegalStateException("Node ${node.name} does not contain metadata object")

        if(node.state != State.Ready) {
            logger.info("Not initialising node $node because state=${node.state}")
            return false
        }

        if (s.initialized) return true

        s.flags.add(RendererFlags.Seen)

        if(n is HasGeometry) {
            logger.debug("Initializing geometry for ${node.name} (${(node as HasGeometry).vertices.remaining() / node.vertexSize} vertices/${node.indices.remaining()} indices)")
            // determine vertex input type
            s.vertexInputType = when {
                node.vertices.remaining() > 0 && node.normals.remaining() > 0 && node.texcoords.remaining() > 0 -> VertexDataKinds.PositionNormalTexcoord
                node.vertices.remaining() > 0 && node.normals.remaining() > 0 && node.texcoords.remaining() == 0 -> VertexDataKinds.PositionNormal
                node.vertices.remaining() > 0 && node.normals.remaining() == 0 && node.texcoords.remaining() > 0 -> VertexDataKinds.PositionTexcoords
                else -> VertexDataKinds.PositionNormalTexcoord
            }

            // create custom vertex description if necessary, else use one of the defaults
            s.vertexDescription = if (node.instances.size > 0 || node.instancedProperties.size > 0) {
                VulkanNodeHelpers.updateInstanceBuffer(device, node, s, commandPools, queue)
                // TODO: Rewrite shader in case it does not conform to coord/normal/texcoord vertex description
                s.vertexInputType = VertexDataKinds.PositionNormalTexcoord
                s.instanced = true
                vertexDescriptionFromInstancedNode(node, vertexDescriptors.getValue(VertexDataKinds.PositionNormalTexcoord))
            } else {
                s.instanced = false
                s.vertexBuffers["instance"]?.close()
                s.vertexBuffers.remove("instance")
                s.vertexBuffers["instanceStaging"]?.close()
                s.vertexBuffers.remove("instanceStaging")
                vertexDescriptors.getValue(s.vertexInputType)
            }

            s = VulkanNodeHelpers.createVertexBuffers(device, node, s, stagingPool, geometryPool, commandPools, queue)
        }

        val matricesDescriptorSet = getDescriptorCache().getOrPut("Matrices") {
            SimpleTimestamped(device.createDescriptorSetDynamic(
                descriptorSetLayouts["Matrices"]!!, 1,
                buffers.UBOs))
        }

        val materialPropertiesDescriptorSet = getDescriptorCache().getOrPut("MaterialProperties") {
            SimpleTimestamped(device.createDescriptorSetDynamic(
                descriptorSetLayouts["MaterialProperties"]!!, 1,
                buffers.UBOs))
        }

        val matricesUbo = VulkanUBO(device, backingBuffer = buffers.UBOs)
        with(matricesUbo) {
            name = "Matrices"
            add("ModelMatrix", { node.world })
            add("NormalMatrix", { Matrix4f(node.world).invert().transpose() })
            add("isBillboard", { node.isBillboard.toInt() })

            createUniformBuffer()
            sceneUBOs.add(node)

            s.UBOs.put(name, matricesDescriptorSet.contents to this)
        }

        try {
            VulkanNodeHelpers.initializeCustomShadersForNode(device, node, true, renderpasses, lateResizeInitializers, buffers)
        } catch (e: ShaderCompilationException) {
            logger.error("Compilation of custom shader failed: ${e.message}")
            logger.error("Node ${node.name} will use default shader for render pass.")

            if (logger.isDebugEnabled) {
                e.printStackTrace()
            }
        }

        val (_, descriptorUpdated) = VulkanNodeHelpers.loadTexturesForNode(device, node, s, defaultTextures, textureCache, commandPools, queue)
        if(descriptorUpdated) {
            s.texturesToDescriptorSets(device,
                renderpasses.filter { it.value.passConfig.type != RenderConfigReader.RenderpassType.quad },
                node)
        }

        s.materialHashCode = node.material.materialHashCode()

        val materialUbo = VulkanUBO(device, backingBuffer = buffers.UBOs)
        with(materialUbo) {
            name = "MaterialProperties"
            add("materialType", { node.materialTypeFromTextures(s) })
            add("Ka", { node.material.ambient })
            add("Kd", { node.material.diffuse })
            add("Ks", { node.material.specular })
            add("Roughness", { node.material.roughness})
            add("Metallic", { node.material.metallic})
            add("Opacity", { node.material.blending.opacity })

            createUniformBuffer()
            s.UBOs.put("MaterialProperties", materialPropertiesDescriptorSet.contents to this)
        }

        s.initialized = true
        s.flags.add(RendererFlags.Initialised)
        node.initialized = true
        node.metadata["VulkanRenderer"] = s

        return true
    }

    fun destroyNode(node: Node) {
        logger.trace("Destroying node ${node.name}...")
        if (!node.metadata.containsKey("VulkanRenderer")) {
            return
        }

        lateResizeInitializers.remove(node)
        node.initialized = false

        node.rendererMetadata()?.UBOs?.forEach { it.value.second.close() }

        if (node is HasGeometry) {
            node.rendererMetadata()?.vertexBuffers?.forEach {
                it.value.close()
            }
        }

        node.metadata.remove("VulkanRenderer")
    }

    protected fun prepareDefaultDescriptorSetLayouts(device: VulkanDevice): ConcurrentHashMap<String, Long> {
        val m = ConcurrentHashMap<String, Long>()

        m["Matrices"] = device.createDescriptorSetLayout(
            listOf(Pair(VK_DESCRIPTOR_TYPE_UNIFORM_BUFFER_DYNAMIC, 1)),
            0,
            VK_SHADER_STAGE_ALL)

        m["MaterialProperties"] = device.createDescriptorSetLayout(
            listOf(Pair(VK_DESCRIPTOR_TYPE_UNIFORM_BUFFER_DYNAMIC, 1)),
            0,
            VK_SHADER_STAGE_ALL)

        m["LightParameters"] = device.createDescriptorSetLayout(
            listOf(Pair(VK_DESCRIPTOR_TYPE_UNIFORM_BUFFER, 1)),
            0,
            VK_SHADER_STAGE_ALL)

        m["VRParameters"] = device.createDescriptorSetLayout(
            listOf(Pair(VK_DESCRIPTOR_TYPE_UNIFORM_BUFFER, 1)),
            0,
            VK_SHADER_STAGE_ALL)

        return m
    }

    protected fun prepareDescriptorSets(device: VulkanDevice) {
        this.descriptorSets["Matrices"] = device.createDescriptorSetDynamic(
                descriptorSetLayouts["Matrices"]!!, 1,
                buffers.UBOs)

        this.descriptorSets["MaterialProperties"] = device.createDescriptorSetDynamic(
                descriptorSetLayouts["MaterialProperties"]!!, 1,
                buffers.UBOs)

        val lightUbo = VulkanUBO(device)
        lightUbo.add("ViewMatrix0", { Matrix4f().identity() })
        lightUbo.add("ViewMatrix1", { Matrix4f().identity() })
        lightUbo.add("InverseViewMatrix0", { Matrix4f().identity() })
        lightUbo.add("InverseViewMatrix1", { Matrix4f().identity() })
        lightUbo.add("ProjectionMatrix", { Matrix4f().identity() })
        lightUbo.add("InverseProjectionMatrix", { Matrix4f().identity() })
        lightUbo.add("CamPosition", { Vector3f(0.0f) })
        lightUbo.createUniformBuffer()
        lightUbo.populate()

        defaultUBOs["LightParameters"] = lightUbo

        this.descriptorSets["LightParameters"] = device.createDescriptorSet(
                descriptorSetLayouts["LightParameters"]!!, 1,
                lightUbo.descriptor)

        val vrUbo = VulkanUBO(device)

        vrUbo.add("projection0", { Matrix4f().identity() } )
        vrUbo.add("projection1", { Matrix4f().identity() } )
        vrUbo.add("inverseProjection0", { Matrix4f().identity() } )
        vrUbo.add("inverseProjection1", { Matrix4f().identity() } )
        vrUbo.add("headShift", { Matrix4f().identity() })
        vrUbo.add("IPD", { 0.0f })
        vrUbo.add("stereoEnabled", { 0 })
        vrUbo.createUniformBuffer()
        vrUbo.populate()

        defaultUBOs["VRParameters"] = vrUbo

        this.descriptorSets["VRParameters"] = device.createDescriptorSet(
                descriptorSetLayouts["VRParameters"]!!, 1,
                vrUbo.descriptor)
    }

    protected fun prepareStandardVertexDescriptors(): ConcurrentHashMap<VertexDataKinds, VertexDescription> {
        val map = ConcurrentHashMap<VertexDataKinds, VertexDescription>()

        VertexDataKinds.values().forEach { kind ->
            val attributeDesc: VkVertexInputAttributeDescription.Buffer?
            var stride = 0

            when (kind) {
                VertexDataKinds.None -> {
                    stride = 0
                    attributeDesc = null
                }

                VertexDataKinds.PositionNormal -> {
                    stride = 3 + 3
                    attributeDesc = VkVertexInputAttributeDescription.calloc(2)

                    attributeDesc.get(1)
                        .binding(0)
                        .location(1)
                        .format(VK_FORMAT_R32G32B32_SFLOAT)
                        .offset(3 * 4)
                }

                VertexDataKinds.PositionNormalTexcoord -> {
                    stride = 3 + 3 + 2
                    attributeDesc = VkVertexInputAttributeDescription.calloc(3)

                    attributeDesc.get(1)
                        .binding(0)
                        .location(1)
                        .format(VK_FORMAT_R32G32B32_SFLOAT)
                        .offset(3 * 4)

                    attributeDesc.get(2)
                        .binding(0)
                        .location(2)
                        .format(VK_FORMAT_R32G32_SFLOAT)
                        .offset(3 * 4 + 3 * 4)
                }

                VertexDataKinds.PositionTexcoords -> {
                    stride = 3 + 2
                    attributeDesc = VkVertexInputAttributeDescription.calloc(2)

                    attributeDesc.get(1)
                        .binding(0)
                        .location(1)
                        .format(VK_FORMAT_R32G32_SFLOAT)
                        .offset(3 * 4)
                }
            }

            attributeDesc?.let {
                if(it.capacity() > 0) {
                    it.get(0).binding(0).location(0).format(VK_FORMAT_R32G32B32_SFLOAT).offset(0)
                }
            }

            val bindingDesc: VkVertexInputBindingDescription.Buffer? = if (attributeDesc != null) {
                VkVertexInputBindingDescription.calloc(1)
                    .binding(0)
                    .stride(stride * 4)
                    .inputRate(VK_VERTEX_INPUT_RATE_VERTEX)
            } else {
                null
            }

            val inputState = VkPipelineVertexInputStateCreateInfo.calloc()
                .sType(VK_STRUCTURE_TYPE_PIPELINE_VERTEX_INPUT_STATE_CREATE_INFO)
                .pNext(NULL)
                .pVertexAttributeDescriptions(attributeDesc)
                .pVertexBindingDescriptions(bindingDesc)

            map[kind] = VertexDescription(inputState, attributeDesc, bindingDesc)
        }

        return map
    }

    /** Data class for encapsulation of shader vertex attributes */
    data class AttributeInfo(val format: Int, val elementByteSize: Int, val elementCount: Int)

    /**
     * Calculates the formats and required sizes for the elements contained in this hash map when
     * used as definition for vertex attributes in a shader.
     */
    protected fun HashMap<String, () -> Any>.getFormatsAndRequiredAttributeSize(): List<AttributeInfo> {
        return this.map {
            val value = it.value.invoke()

            when (value.javaClass) {
                Vector2f::class.java -> AttributeInfo(VK_FORMAT_R32G32_SFLOAT, 4 * 2, 1)
                Vector3f::class.java -> AttributeInfo(VK_FORMAT_R32G32B32_SFLOAT, 3 * 4, 1)
                Vector4f::class.java -> AttributeInfo(VK_FORMAT_R32G32B32A32_SFLOAT, 4 * 4, 1)
                Matrix4f::class.java -> AttributeInfo(VK_FORMAT_R32G32B32A32_SFLOAT, 4 * 4, 4 * 4 / 4)

                else -> {
                    logger.error("Unsupported type for instancing: ${value.javaClass.simpleName}")
                    AttributeInfo(-1, -1, -1)
                }
            }
        }
    }

    protected fun vertexDescriptionFromInstancedNode(node: Node, template: VertexDescription): VertexDescription {
        logger.debug("Creating instanced vertex description for ${node.name}")

        if(template.attributeDescription == null || template.bindingDescription == null) {
            return template
        }

        val attributeDescs = template.attributeDescription
        val bindingDescs = template.bindingDescription

        val formatsAndAttributeSizes = node.instancedProperties.getFormatsAndRequiredAttributeSize()
        val newAttributesNeeded = formatsAndAttributeSizes.map { it.elementCount }.sum()

        val newAttributeDesc = VkVertexInputAttributeDescription
            .calloc(attributeDescs.capacity() + newAttributesNeeded)

        var position: Int
        var offset = 0

        for(i in 0 until attributeDescs.capacity()) {
            newAttributeDesc[i].set(attributeDescs[i])
            offset += newAttributeDesc[i].offset()
            logger.debug("location(${newAttributeDesc[i].location()})")
            logger.debug("    .offset(${newAttributeDesc[i].offset()})")
            position = i
        }

        position = 3
        offset = 0

        formatsAndAttributeSizes.zip(node.instancedProperties.toList().reversed()).forEach {
            val attribInfo = it.first
            val property = it.second

            for(i in (0 until attribInfo.elementCount)) {
                newAttributeDesc[position]
                    .binding(1)
                    .location(position)
                    .format(attribInfo.format)
                    .offset(offset)

                logger.debug("location($position, $i/${attribInfo.elementCount}) for ${property.first}, type: ${property.second.invoke().javaClass.simpleName}")
                logger.debug("   .format(${attribInfo.format})")
                logger.debug("   .offset($offset)")

                offset += attribInfo.elementByteSize
                position++
            }
        }

        logger.debug("stride($offset), ${bindingDescs.capacity()}")

        val newBindingDesc = VkVertexInputBindingDescription.calloc(bindingDescs.capacity() + 1)
        newBindingDesc[0].set(bindingDescs[0])
        newBindingDesc[1]
            .binding(1)
            .stride(offset)
            .inputRate(VK_VERTEX_INPUT_RATE_INSTANCE)

        val inputState = VkPipelineVertexInputStateCreateInfo.calloc()
            .sType(VK_STRUCTURE_TYPE_PIPELINE_VERTEX_INPUT_STATE_CREATE_INFO)
            .pNext(NULL)
            .pVertexAttributeDescriptions(newAttributeDesc)
            .pVertexBindingDescriptions(newBindingDesc)

        return VertexDescription(inputState, newAttributeDesc, newBindingDesc)
    }

    protected fun prepareDefaultTextures(device: VulkanDevice) {
        val t = VulkanTexture.loadFromFile(device, commandPools, queue, queue,
            Renderer::class.java.getResourceAsStream("DefaultTexture.png"), "png", true, true)

        // TODO: Do an asset manager or sth here?
        defaultTextures["DefaultTexture"] = t
    }

    protected fun prepareStandardSemaphores(device: VulkanDevice): ConcurrentHashMap<StandardSemaphores, Array<Long>> {
        val map = ConcurrentHashMap<StandardSemaphores, Array<Long>>()

        StandardSemaphores.values().forEach {
            map[it] = swapchain.images.map { i ->
                VU.getLong("Semaphore for $i",
                    { vkCreateSemaphore(device.vulkanDevice, semaphoreCreateInfo, null, this) }, {})
            }.toTypedArray()
        }

        return map
    }

    /**
     * Polls for window events and triggers swapchain recreation if necessary.
     * Returns true if the swapchain has been recreated, or false if not.
     */
    private fun pollEvents(): Boolean {
        window.pollEvents()

        (swapchain as? HeadlessSwapchain)?.queryResize()

        if (swapchainRecreator.mustRecreate) {
            swapchainRecreator.recreate()
            frames = 0

            return true
        }

        return false
    }

    private fun beginFrame(): Pair<Long, Long>? {
        previousFrame = currentFrame
        val semaphoreAndFence= swapchain.next(timeout = UINT64_MAX)
        if(semaphoreAndFence == null) {
            swapchainRecreator.mustRecreate = true
            return null
        }
        //logger.info("Prev: $previousFrame, Current: $currentFrame, will signal ${semaphores.getValue(StandardSemaphores.ImageAvailable)[previousFrame].toHexString()}")
        return semaphoreAndFence
    }

    var presentationFence = -1L

    @Suppress("unused")
    override fun recordMovie(filename: String, overwrite: Boolean) {
        if(recordMovie) {
            encoder?.finish()
            encoder = null

            recordMovie = false
            recordMovieOverwrite = overwrite
        } else {
            movieFilename = filename
            recordMovie = true
        }
    }

    private external fun sendImage(image: ByteBuffer)

    private suspend fun submitFrame(queue: VkQueue, pass: VulkanRenderpass, commandBuffer: VulkanCommandBuffer, present: PresentHelpers) {
        if(swapchainRecreator.mustRecreate) {
            return
        }

        val stats = hub?.get(SceneryElement.Statistics) as? Statistics
        present.submitInfo
            .sType(VK_STRUCTURE_TYPE_SUBMIT_INFO)
            .pNext(NULL)
            .waitSemaphoreCount(present.waitSemaphore.capacity())
            .pWaitSemaphores(present.waitSemaphore)
            .pWaitDstStageMask(present.waitStages)
            .pCommandBuffers(present.commandBuffers)
            .pSignalSemaphores(present.signalSemaphore)

        val q = (swapchain as? VulkanSwapchain)?.presentQueue ?: queue
        // Submit to the graphics queue
//        vkResetFences(device.vulkanDevice, swapchain.currentFence)
        VU.run("Submit viewport render queue", { vkQueueSubmit(q, present.submitInfo, swapchain.currentFence) })

        // submit to OpenVR if attached
        if(hub?.getWorkingHMDDisplay()?.hasCompositor() == true) {
            hub?.getWorkingHMDDisplay()?.wantsVR(settings)?.submitToCompositorVulkan(
                window.width, window.height,
                swapchain.format,
                instance, device, queue,
                swapchain.images[pass.getReadPosition()])
        }

<<<<<<< HEAD
        val currentRequests = ArrayList<Pair<Texture, Channel<Texture>>>()

        while(textureRequests.isNotEmpty()) {
            try {
                currentRequests.add(textureRequests.poll())
            } catch (e: NoSuchElementException) {
=======
        val startPresent = System.nanoTime()
        commandBuffer.submitted = true
        swapchain.present(waitForSemaphores = present.signalSemaphore)

        vkWaitForFences(device.vulkanDevice, swapchain.currentFence, true, -1L)
        vkResetFences(device.vulkanDevice, swapchain.currentFence)
        presentationFence = swapchain.currentFence
        swapchain.postPresent(pass.getReadPosition())

        if(textureRequests.isNotEmpty()) {
            val request = try {
                logger.info("Polling requests")
                textureRequests.poll()
            } catch(e: NoSuchElementException) {
                null
>>>>>>> e1e0b7e4
            }
        }
        //replace with while

        currentRequests.forEach { req ->
                logger.info("Working on texture request for texture ${req.first}")
                val buffer = req.first.contents ?: return@forEach
                val ref = VulkanTexture.getReference(req.first)

                if(ref != null) {
                    val start = System.nanoTime()
                    ref.copyTo(buffer)
                    val end = System.nanoTime()
                    req.second.send(req.first)
                    req.second.close()
                    logger.info("Sent updated texture")
                    logger.info("The request textures of size ${req.first.contents?.remaining()?.toFloat()?.div((1024f*1024f))} took: ${(end.toDouble()-start.toDouble())/1000000.0}")
                } else {
                    logger.info("Texture not accessible")
                }
        }

        persistentTextureRequests.forEach{ (texture, indicator) ->
            val ref = VulkanTexture.getReference(texture)
            val buffer = texture.contents ?: return@forEach

            if(ref != null) {
                val start = System.nanoTime()
                ref.copyTo(buffer)
                val end = System.nanoTime()
                logger.debug("The request textures of size ${texture.contents?.remaining()?.toFloat()?.div((1024f*1024f))} took: ${(end.toDouble()-start.toDouble())/1000000.0}")
                indicator.incrementAndGet()
            } else {
                logger.error("In persistent texture requests: Texture not accessible")
            }
        }

        if (parallelRenderingMode || recordMovie || screenshotRequested || imageRequests.isNotEmpty()) {
            val request = try {
                imageRequests.poll()
            } catch(e: NoSuchElementException) {
                null
            }

            // default image format is 32bit BGRA
            val imageByteSize = window.width * window.height * 4L
            if(screenshotBuffer == null || screenshotBuffer?.size != imageByteSize) {
                logger.debug("Reallocating screenshot buffer")
                screenshotBuffer = VulkanBuffer(device, imageByteSize,
                    VK_BUFFER_USAGE_TRANSFER_DST_BIT,
                    VK_MEMORY_PROPERTY_HOST_VISIBLE_BIT,
                    wantAligned = true)
            }

            if(imageBuffer == null || imageBuffer?.capacity() != imageByteSize.toInt()) {
                logger.debug("Reallocating image buffer")
                imageBuffer = memAlloc(imageByteSize.toInt())
            }

            // finish encoding if a resize was performed
            if(recordMovie) {
                if (encoder != null && (encoder?.frameWidth != window.width || encoder?.frameHeight != window.height)) {
                    encoder?.finish()
                }

                if (encoder == null || encoder?.frameWidth != window.width || encoder?.frameHeight != window.height) {
                    val file = SystemHelpers.addFileCounter(if(movieFilename == "") {
                        File(System.getProperty("user.home"), "Desktop" + File.separator + "$applicationName - ${SystemHelpers.formatDateTime()}.mp4")
                    } else {
                        File(movieFilename)
                    }, recordMovieOverwrite)

                    encoder = H264Encoder(
                        (window.width * settings.get<Float>("Renderer.SupersamplingFactor")).toInt(),
                        (window.height* settings.get<Float>("Renderer.SupersamplingFactor")).toInt(),
                        file.absolutePath,
                        hub = hub)
                }
            }

            screenshotBuffer?.let { sb ->
                with(VU.newCommandBuffer(device, commandPools.Render, autostart = true)) {
                    val subresource = VkImageSubresourceLayers.calloc()
                        .aspectMask(VK_IMAGE_ASPECT_COLOR_BIT)
                        .mipLevel(0)
                        .baseArrayLayer(0)
                        .layerCount(1)

                    val regions = VkBufferImageCopy.calloc(1)
                        .bufferRowLength(0)
                        .bufferImageHeight(0)
                        .imageOffset(VkOffset3D.calloc().set(0, 0, 0))
                        .imageExtent(VkExtent3D.calloc().set(window.width, window.height, 1))
                        .imageSubresource(subresource)

                    val image = swapchain.images[pass.getReadPosition()]
                    swapchain.images

                    VulkanTexture.transitionLayout(image,
                        from = VK_IMAGE_LAYOUT_PRESENT_SRC_KHR,
                        to = VK_IMAGE_LAYOUT_TRANSFER_SRC_OPTIMAL,
                        srcStage = VK_PIPELINE_STAGE_COLOR_ATTACHMENT_OUTPUT_BIT,
                        srcAccessMask = VK_ACCESS_COLOR_ATTACHMENT_WRITE_BIT,
                        dstStage = VK_PIPELINE_STAGE_HOST_BIT,
                        dstAccessMask = VK_ACCESS_HOST_READ_BIT,
                        commandBuffer = this)

                    vkCmdCopyImageToBuffer(this, image,
                        VK_IMAGE_LAYOUT_TRANSFER_SRC_OPTIMAL,
                        sb.vulkanBuffer,
                        regions)

                    VulkanTexture.transitionLayout(image,
                        from = VK_IMAGE_LAYOUT_TRANSFER_SRC_OPTIMAL,
                        to = VK_IMAGE_LAYOUT_PRESENT_SRC_KHR,
                        srcStage = VK_PIPELINE_STAGE_HOST_BIT,
                        srcAccessMask = VK_ACCESS_HOST_READ_BIT,
                        dstStage = VK_PIPELINE_STAGE_BOTTOM_OF_PIPE_BIT,
                        dstAccessMask = 0,
                        commandBuffer = this)

                    endCommandBuffer(this@VulkanRenderer.device, commandPools.Render, queue,
                        flush = true, dealloc = true)
                }

                if(screenshotRequested || request != null || parallelRenderingMode) {
                    sb.copyTo(imageBuffer!!)
                }

                if(recordMovie) {
                    encoder?.encodeFrame(sb.mapIfUnmapped().getByteBuffer(imageByteSize.toInt()))
                }

                if((screenshotRequested || request != null) && !(recordMovie || parallelRenderingMode)) {
                    sb.close()
                    screenshotBuffer = null
                }
            }

            if(screenshotRequested || request != null) {
                val writeToFile = screenshotRequested
                val overwrite = screenshotOverwriteExisting
                // reorder bytes for screenshot in a separate thread
                thread {
                    imageBuffer?.let { ib ->
                        try {
                            val file = SystemHelpers.addFileCounter(if(screenshotFilename == "") {
                                File(System.getProperty("user.home"), "Desktop" + File.separator + "$applicationName - ${SystemHelpers.formatDateTime()}.png")
                            } else {
                                File(screenshotFilename)
                            }, overwrite)
                            file.createNewFile()
                            ib.rewind()

                            val imageArray = ByteArray(ib.remaining())
                            ib.get(imageArray)
                            val shifted = ByteArray(imageArray.size)
                            ib.flip()

                            // swizzle BGRA -> ABGR
                            for (i in 0 until shifted.size step 4) {
                                shifted[i] = imageArray[i + 3]
                                shifted[i + 1] = imageArray[i]
                                shifted[i + 2] = imageArray[i + 1]
                                shifted[i + 3] = imageArray[i + 2]
                            }

                            val image = BufferedImage(window.width, window.height, BufferedImage.TYPE_4BYTE_ABGR)
                            val imgData = (image.raster.dataBuffer as DataBufferByte).data
                            System.arraycopy(shifted, 0, imgData, 0, shifted.size)

                            if(request != null && request is RenderedImage.RenderedRGBAImage) {
                                request.width = window.width
                                request.height = window.height
                                request.data = imgData
                            }

                            if(writeToFile) {
                                ImageIO.write(image, "png", file)
                                logger.info("Screenshot saved to ${file.absolutePath}")
                            }
                        } catch (e: Exception) {
                            logger.error("Unable to take screenshot: ")
                            e.printStackTrace()
                        } finally {
//                            memFree(ib)
                        }
                    }
                }

                screenshotOverwriteExisting = false
                screenshotRequested = false
            }
        }

<<<<<<< HEAD
        if(parallelRenderingMode) {
            val windowSize = 700
//            var imageBuf: ByteBuffer = ByteBuffer.allocateDirect(windowSize * windowSize * 7)
            var imageWithDepthBuf: ByteBuffer = memAlloc(windowSize * windowSize * 7)

            val shifted = ByteArray(windowSize * windowSize * 3)
            imageBuffer?.let { ib ->
                val imageArray = ByteArray(ib.remaining())
                ib.get(imageArray)
                ib.flip()

                // swizzle BGRA -> RGB
                var skip = 0
                for (i in 0 until shifted.size step 3) {
                    shifted[i] = imageArray[i + 2 + skip]
                    shifted[i + 1] = imageArray[i + 1 + skip]
                    shifted[i + 2] = imageArray[i + 0 + skip]
//                    shifted[i] = imageArray[i + skip]
//                    shifted[i+1] = imageArray[i + 1 + skip]
//                    shifted[i+2] = imageArray[i + 2 + skip]

                    skip += 1 // skip the alpha channel of imageArray in every iteration
                }

                val image = BufferedImage(window.width, window.height, BufferedImage.TYPE_4BYTE_ABGR)
                val imgData = (image.raster.dataBuffer as DataBufferByte).data
                System.arraycopy(shifted, 0, imgData, 0, shifted.size)
            }


            imageWithDepthBuf.put(shifted)

            val depthByteSize = windowSize * windowSize * 4
            if (depthBuffer == null || depthBuffer?.size?.toInt() != depthByteSize) {
                logger.debug("Reallocating depth vulkan buffer")
                depthBuffer = VulkanBuffer(
                    device, depthByteSize.toLong(),
                    VK_BUFFER_USAGE_TRANSFER_DST_BIT,
                    VK_MEMORY_PROPERTY_HOST_VISIBLE_BIT,
                    wantAligned = true
                )
            }

            if (depthBuf == null || depthBuf?.capacity() != depthByteSize.toInt()) {
                logger.debug("Reallocating depth byte buffer")
//                depthBuf = ByteBuffer.allocateDirect(depthByteSize.toInt())
                depthBuf = memAlloc(depthByteSize)
            }

            val fbWithDepth = renderpasses.entries
                .first { it.value.output.any { it.value.depthAttachmentCount() > 0 } } // find the first render pass which has a framebuffer containing depth attachment(s)
                .value.output.entries // for this render pass
                .first { it.value.depthAttachmentCount() > 0 } // find the first framebuffer with depth attachment(s)

            // now we have the framebuffer and need to recover the depth attachment from it

            var found = false

            fbWithDepth.value.attachments.forEach {
                if (found) {
                    return@forEach
                }

                if (it.value.type == VulkanFramebuffer.VulkanFramebufferType.DEPTH_ATTACHMENT) {
                    found = true
                    val depthImage = it.value.image

                    with(VU.newCommandBuffer(device, commandPools.Render, autostart = true)) {
                        val subresource = VkImageSubresourceLayers.calloc()
                            .aspectMask(VK_IMAGE_ASPECT_DEPTH_BIT)
                            .mipLevel(0)
                            .baseArrayLayer(0)
                            .layerCount(1)

                        val regions = VkBufferImageCopy.calloc(1)
                            .bufferRowLength(0)
                            .bufferImageHeight(0)
                            .imageOffset(VkOffset3D.calloc().set(0, 0, 0))
                            .imageExtent(VkExtent3D.calloc().set(windowSize, windowSize, 1))
                            .imageSubresource(subresource)

                        VulkanTexture.transitionLayout(
                            depthImage,
                            from = VK_IMAGE_LAYOUT_DEPTH_STENCIL_ATTACHMENT_OPTIMAL,
                            to = VK_IMAGE_LAYOUT_TRANSFER_SRC_OPTIMAL,
                            srcStage = VK_PIPELINE_STAGE_COLOR_ATTACHMENT_OUTPUT_BIT,
                            srcAccessMask = VK_ACCESS_DEPTH_STENCIL_ATTACHMENT_WRITE_BIT,
                            dstStage = VK_PIPELINE_STAGE_HOST_BIT,
                            dstAccessMask = VK_ACCESS_HOST_READ_BIT,
                            commandBuffer = this
                        )

                        vkCmdCopyImageToBuffer(
                            this, depthImage,
                            VK_IMAGE_LAYOUT_TRANSFER_SRC_OPTIMAL,
                            depthBuffer!!.vulkanBuffer,
                            regions
                        )

                        VulkanTexture.transitionLayout(
                            depthImage,
                            from = VK_IMAGE_LAYOUT_TRANSFER_SRC_OPTIMAL,
                            to = VK_IMAGE_LAYOUT_DEPTH_STENCIL_ATTACHMENT_OPTIMAL,
                            srcStage = VK_PIPELINE_STAGE_HOST_BIT,
                            srcAccessMask = VK_ACCESS_HOST_READ_BIT,
                            dstStage = VK_PIPELINE_STAGE_BOTTOM_OF_PIPE_BIT,
                            dstAccessMask = 0,
                            commandBuffer = this
                        )

                        endCommandBuffer(
                            this@VulkanRenderer.device, commandPools.Render, queue,
                            flush = true, dealloc = true
                        )
                    }
                    if (depthBuffer != null) {
                        depthBuffer!!.copyTo(depthBuf!!)
                        logger.debug("DepthBuffer has been copied")

                    } else {
                        logger.warn("Retrieved depth buffer is null")
                    }
                    imageWithDepthBuf.put(depthBuf)
                }
                // we have the depth attachment
            }


            try {
//                logger.info("Sending image")
                sendImage(imageWithDepthBuf)
            } catch (e: Exception) {
                e.printStackTrace()
            }
        }

        postRenderLambdas.forEach{
            it.invoke()
=======
        if(hub?.getWorkingHMDDisplay()?.hasCompositor() == true) {
            hub?.getWorkingHMDDisplay()?.wantsVR(settings)?.update()
>>>>>>> e1e0b7e4
        }

        val presentDuration = System.nanoTime() - startPresent
        stats?.add("Renderer.viewportSubmitAndPresent", presentDuration)

        firstImageReady = true
    }

    private var currentFrame = 0
    private var previousFrame = 0
    private var currentNow = 0L

    /**
     * This function renders the scene
     */
    override fun render(activeCamera: Camera, sceneNodes: List<Node>) = runBlocking {
        val profiler = hub?.get<Profiler>()
//        profiler?.begin("Renderer.Housekeeping")
        val swapchainChanged = pollEvents()

        if(shouldClose) {
            closeInternal()
            return@runBlocking
        }

        val stats = hub?.get(SceneryElement.Statistics) as? Statistics

        // check whether scene is already initialized
        if (scene.children.count() == 0 || !scene.initialized) {
            initializeScene()

            delay(200)
            return@runBlocking
        }

        if (toggleFullscreen) {
            vkDeviceWaitIdle(device.vulkanDevice)

            switchFullscreen()
            toggleFullscreen = false
            return@runBlocking
        }

        if (window.shouldClose) {
            shouldClose = true
            // stop all
            vkDeviceWaitIdle(device.vulkanDevice)
            return@runBlocking
        }

        if (renderDelay > 0) {
            logger.warn("Delaying next frame for $renderDelay ms, as one or more validation error have occured in the previous frame.")
            delay(renderDelay)
        }
//        profiler?.end()

        profiler?.begin("Renderer.updateUBOs")
        val startUboUpdate = System.nanoTime()
        val ubosUpdated = updateDefaultUBOs(device, activeCamera)
        stats?.add("Renderer.updateUBOs", System.nanoTime() - startUboUpdate)
        profiler?.end()

        profiler?.begin("Renderer.updateInstanceBuffers")
        val startInstanceUpdate = System.nanoTime()
        val instancesUpdated = updateInstanceBuffers(sceneNodes)
        stats?.add("Renderer.updateInstanceBuffers", System.nanoTime() - startInstanceUpdate)
        profiler?.end()

        // flag set to true if command buffer re-recording is necessary,
        // e.g. because of scene or pipeline changes
        var forceRerecording = instancesUpdated
        val rerecordingCauses = ArrayList<String>(20)

        profiler?.begin("Renderer.PreDraw")
        // here we discover the objects in the scene that could be relevant for the scene
        var texturesUpdated: Boolean by StickyBoolean(false)

        if (renderpasses.filter { it.value.passConfig.type != RenderConfigReader.RenderpassType.quad }.any()) {
            sceneNodes.forEach { node ->
                val it = if(node is DelegatesRendering) {
                    node.delegate ?: return@forEach
                } else {
                    node
                }

                // if a node is not initialized yet, it'll be initialized here and it's UBO updated
                // in the next round
                if (it.rendererMetadata() == null || it.state == State.Created || it.rendererMetadata()?.initialized == false) {
                    logger.debug("${it.name} is not initialized, doing that now")
                    it.metadata["VulkanRenderer"] = VulkanObjectState()
                    initializeNode(it)

                    return@forEach
                }

                if(!it.preDraw()) {
                    it.rendererMetadata()?.preDrawSkip = true
                    return@forEach
                } else {
                    it.rendererMetadata()?.preDrawSkip = false
                }

                // the current command buffer will be forced to be re-recorded if either geometry, blending or
                // texturing of a given node have changed, as these might change pipelines or descriptor sets, leading
                // to the original command buffer becoming obsolete.
                it.rendererMetadata()?.let { metadata ->
                    if (it.dirty) {
                        logger.debug("Force command buffer re-recording, as geometry for {} has been updated", it.name)

                        it.preUpdate(this@VulkanRenderer, hub)
                        updateNodeGeometry(it)
                        it.dirty = false

                        rerecordingCauses.add(it.name)
                        forceRerecording = true
                    }

                    // this covers cases where a master node is not given any instanced properties in the beginning
                    // but only later, or when instancing is removed at some point.
                    if((!metadata.instanced && (it.instancedProperties.size > 0 && it.instances.size > 0)) ||
                        metadata.instanced && it.instancedProperties.size == 0 && it.instances.size == 0) {
                        metadata.initialized = false
                        initializeNode(it)
                        return@forEach
                    }

                    val material = it.material
                    val reloadTime = measureTimeMillis {
                        val (texturesUpdatedForNode, descriptorUpdated) = VulkanNodeHelpers.loadTexturesForNode(device, it, metadata, defaultTextures, textureCache, commandPools, queue)
                        if(descriptorUpdated) {
                            metadata.texturesToDescriptorSets(device,
                                renderpasses.filter { it.value.passConfig.type != RenderConfigReader.RenderpassType.quad },
                                it)

                            logger.trace("Force command buffer re-recording, as reloading textures for ${it.name}")
                            rerecordingCauses.add(it.name)
                            forceRerecording = true
                        }

                        texturesUpdated = texturesUpdatedForNode
                    }

                    if(texturesUpdated) {
                        logger.debug("Updating textures for {} took {}ms", node.name, reloadTime)
                    }

                    if (material.materialHashCode() != metadata.materialHashCode || (material is ShaderMaterial && material.shaders.stale)) {
                        val reloaded = VulkanNodeHelpers.initializeCustomShadersForNode(device, it, true, renderpasses, lateResizeInitializers, buffers)
                        logger.debug("{}: Material is stale, re-recording, reloaded={}", node.name, reloaded)
                        metadata.materialHashCode = it.material.materialHashCode()

                        // if we reloaded the node's shaders, we might need to recreate its texture descriptor sets
                        if(reloaded) {
                            it.rendererMetadata()?.texturesToDescriptorSets(device,
                                renderpasses.filter { pass -> pass.value.passConfig.type != RenderConfigReader.RenderpassType.quad },
                                it)
                        }

                        rerecordingCauses.add(it.name)
                        forceRerecording = true

                        (material as? ShaderMaterial)?.shaders?.stale = false
                    }
                }
            }

            if(pushMode) {
                val newSceneArray = sceneNodes.toHashSet()
                if (!newSceneArray.equals(sceneArray)) {
                    forceRerecording = true
                }

                sceneArray = newSceneArray
            }
        }
        profiler?.end()

        getDescriptorCache().forEachChanged(buffers.UBOs.updated) {
            if(it.value.updated < buffers.UBOs.updated) {
                logger.debug("Canceling current frame, UBO backing buffers updated.")

                renderpasses.forEach { (_, pass) ->
                    pass.invalidateCommandBuffers()
                }

                return@runBlocking
            }
        }

        profiler?.begin("Renderer.BeginFrame")
        val presentedFrames = swapchain.presentedFrames()
        // return if neither UBOs were updated, nor the scene was modified
        if (pushMode && !swapchainChanged && !ubosUpdated && !forceRerecording && !screenshotRequested && !recordMovie && !texturesUpdated && totalFrames > 3 && presentedFrames > 3) {
            logger.trace("UBOs have not been updated, returning (pushMode={}, swapchainChanged={}, ubosUpdated={}, texturesUpdated={}, forceRerecording={}, screenshotRequested={})", pushMode, swapchainChanged, ubosUpdated, texturesUpdated, forceRerecording, totalFrames)
            delay(2)

            return@runBlocking
        }

        val submitInfo = VkSubmitInfo.calloc(flow.size-1)

        val (_, fence) = beginFrame() ?: return@runBlocking
        var waitSemaphore = -1L

        profiler?.end()

        flow.take(flow.size - 1).forEachIndexed { i, t ->
            val si = submitInfo[i]
            profiler?.begin("Renderer.$t")
            logger.trace("Running pass {}", t)
            val target = renderpasses[t]!!
            val commandBuffer = target.commandBuffer

            if (commandBuffer.submitted) {
                commandBuffer.waitForFence()
                commandBuffer.submitted = false
                commandBuffer.resetFence()

                stats?.add("Renderer.$t.gpuTiming", commandBuffer.runtime)
            }

            val start = System.nanoTime()

            when (target.passConfig.type) {
                RenderConfigReader.RenderpassType.geometry -> VulkanScenePass.record(hub!!, target, commandBuffer, commandPools, descriptorSets, renderConfig, renderpasses, sceneNodes, { it !is Light }, forceRerecording)
                RenderConfigReader.RenderpassType.lights -> VulkanScenePass.record(hub!!, target, commandBuffer, commandPools, descriptorSets, renderConfig, renderpasses, sceneNodes, { it is Light }, forceRerecording)
                RenderConfigReader.RenderpassType.quad -> VulkanPostprocessPass.record(target, commandBuffer, commandPools, sceneUBOs, descriptorSets)
                RenderConfigReader.RenderpassType.compute -> VulkanComputePass.record(target, commandBuffer, commandPools, sceneUBOs, descriptorSets)
            }

            stats?.add("VulkanRenderer.$t.recordCmdBuffer", System.nanoTime() - start)

            target.updateShaderParameters()

            val targetSemaphore = target.semaphore
            target.submitCommandBuffers.put(0, commandBuffer.commandBuffer!!)
            target.signalSemaphores.put(0, targetSemaphore)
            target.waitSemaphores.put(0, waitSemaphore)
            target.waitStages.put(0, VK_PIPELINE_STAGE_COLOR_ATTACHMENT_OUTPUT_BIT or VK_PIPELINE_STAGE_LATE_FRAGMENT_TESTS_BIT)

            si.sType(VK_STRUCTURE_TYPE_SUBMIT_INFO)
                .pNext(NULL)
                .waitSemaphoreCount(0)
                .pWaitDstStageMask(target.waitStages)
                .pCommandBuffers(target.submitCommandBuffers)
                .pSignalSemaphores(target.signalSemaphores)

            if(waitSemaphore != -1L) {
                si
                    .waitSemaphoreCount(1)
                    .pWaitSemaphores(target.waitSemaphores)
            }

            if(swapchainRecreator.mustRecreate) {
                return@runBlocking
            }

//            logger.info("Submitting pass $t waiting on semaphore ${target.waitSemaphores.get(0).toHexString()}")
            VU.run("Submit pass $t render queue", { vkQueueSubmit(queue, si, commandBuffer.getFence() )})

            commandBuffer.submitted = true
            waitSemaphore = targetSemaphore

            profiler?.end()
        }

        submitInfo.free()

        profiler?.begin("Renderer.${renderpasses.keys.last()}")
        val viewportPass = renderpasses.values.last()
        val viewportCommandBuffer = viewportPass.commandBuffer

        logger.trace("Running viewport pass {}", renderpasses.keys.last())

        val start = System.nanoTime()

        /*if(viewportCommandBuffer.submitted) {
            viewportCommandBuffer.waitForFence()
            viewportCommandBuffer.submitted = false
            viewportCommandBuffer.resetFence()

            stats?.add("Renderer.${viewportPass.name}.gpuTiming", viewportCommandBuffer.runtime)
        }*/

        when (viewportPass.passConfig.type) {
            RenderConfigReader.RenderpassType.geometry -> VulkanScenePass.record(hub!!, viewportPass, viewportCommandBuffer, commandPools, descriptorSets, renderConfig, renderpasses, sceneNodes, { it !is Light }, forceRerecording)
            RenderConfigReader.RenderpassType.lights -> VulkanScenePass.record(hub!!, viewportPass, viewportCommandBuffer, commandPools, descriptorSets, renderConfig, renderpasses, sceneNodes, { it is Light }, forceRerecording)
            RenderConfigReader.RenderpassType.quad -> VulkanPostprocessPass.record(viewportPass, viewportCommandBuffer, commandPools, sceneUBOs, descriptorSets)
            RenderConfigReader.RenderpassType.compute -> VulkanComputePass.record(viewportPass, viewportCommandBuffer, commandPools, sceneUBOs, descriptorSets)
        }

        stats?.add("VulkanRenderer.${viewportPass.name}.recordCmdBuffer", System.nanoTime() - start)

        viewportPass.updateShaderParameters()

        ph.commandBuffers.put(0, viewportCommandBuffer.commandBuffer!!)
        ph.waitStages.put(0, VK_PIPELINE_STAGE_COLOR_ATTACHMENT_OUTPUT_BIT or VK_PIPELINE_STAGE_LATE_FRAGMENT_TESTS_BIT)
        ph.waitStages.put(1, VK_PIPELINE_STAGE_COLOR_ATTACHMENT_OUTPUT_BIT or VK_PIPELINE_STAGE_LATE_FRAGMENT_TESTS_BIT)
        ph.signalSemaphore.put(0, semaphores.getValue(StandardSemaphores.RenderComplete)[currentFrame])
        ph.waitSemaphore.put(0, waitSemaphore)
        ph.waitSemaphore.put(1, swapchain.imageAvailableSemaphore)
        profiler?.end()

        profiler?.begin("Renderer.SubmitFrame")
        vkWaitForFences(device.vulkanDevice, fence, true, -1L)
        vkResetFences(device.vulkanDevice, fence)

        submitFrame(queue, viewportPass, viewportCommandBuffer, ph)

        updateTimings()
        profiler?.end()

        currentNow = System.nanoTime()
    }

    private fun updateTimings() {
        val thisTime = System.nanoTime()
        val duration = thisTime - lastTime
        time += duration / 1E9f
        lastTime = thisTime

//        scene.activeObserver?.deltaT = duration / 10E6f

        frames++
        totalFrames++
    }

    private fun createInstance(requiredExtensions: PointerBuffer? = null, enableValidations: Boolean = false): VkInstance {
        return stackPush().use { stack ->
            val appInfo = VkApplicationInfo.callocStack(stack)
                .sType(VK_STRUCTURE_TYPE_APPLICATION_INFO)
                .pApplicationName(stack.UTF8(applicationName))
                .pEngineName(stack.UTF8("scenery"))
                .apiVersion(VK_MAKE_VERSION(1, 0, 73))

            val additionalExts = ArrayList<String>()
            hub?.getWorkingHMDDisplay()?.getVulkanInstanceExtensions()?.forEach { additionalExts.add(it) }

            if(enableValidations) {
                additionalExts.add(VK_EXT_DEBUG_UTILS_EXTENSION_NAME)
            }

            val utf8Exts = additionalExts.map { stack.UTF8(it) }

            logger.debug("HMD required instance exts: ${additionalExts.joinToString(", ")} ${additionalExts.size}")

            // allocate enough pointers for already pre-required extensions, plus HMD-required extensions, plus the debug extension
            val size = requiredExtensions?.remaining() ?: 0
            val enabledExtensionNames = stack.callocPointer(size + additionalExts.size + 2)

            if(requiredExtensions != null) {
                enabledExtensionNames.put(requiredExtensions)
            }

            val platformSurfaceExtension = when {
                Platform.get() === Platform.WINDOWS -> stack.UTF8(VK_KHR_WIN32_SURFACE_EXTENSION_NAME)
                Platform.get() === Platform.LINUX -> stack.UTF8(VK_KHR_XLIB_SURFACE_EXTENSION_NAME)
                Platform.get() === Platform.MACOSX -> stack.UTF8(VK_MVK_MACOS_SURFACE_EXTENSION_NAME)
                else -> throw RendererUnavailableException("Vulkan is not supported on ${Platform.get()}")
            }

            enabledExtensionNames.put(platformSurfaceExtension)
            enabledExtensionNames.put(stack.UTF8(VK_KHR_SURFACE_EXTENSION_NAME))
            utf8Exts.forEach { enabledExtensionNames.put(it) }
            enabledExtensionNames.flip()

            val enabledLayerNames = if(!wantsOpenGLSwapchain && validation) {
                val pointers = stack.callocPointer(defaultValidationLayers.size)
                defaultValidationLayers.forEach { pointers.put(stack.UTF8(it)) }
                pointers
            } else {
                stack.callocPointer(0)
            }

            enabledLayerNames.flip()

            val createInfo = VkInstanceCreateInfo.callocStack(stack)
                .sType(VK_STRUCTURE_TYPE_INSTANCE_CREATE_INFO)
                .pNext(NULL)
                .pApplicationInfo(appInfo)
                .ppEnabledExtensionNames(enabledExtensionNames)
                .ppEnabledLayerNames(enabledLayerNames)

            val instance = VU.getPointer("Creating Vulkan instance",
                { vkCreateInstance(createInfo, null, this) }, {})

            VkInstance(instance, createInfo)
        }
    }

    @Suppress("SameParameterValue")
    private fun setupDebuggingDebugUtils(instance: VkInstance, severity: Int, callback: (Int, Int, Long, Long) -> Int): Long {
        val messengerCreateInfo = VkDebugUtilsMessengerCreateInfoEXT.calloc()
            .sType(VK_STRUCTURE_TYPE_DEBUG_UTILS_MESSENGER_CREATE_INFO_EXT)
            .pfnUserCallback(callback)
            .messageType(VK_DEBUG_UTILS_MESSAGE_TYPE_GENERAL_BIT_EXT
                or VK_DEBUG_UTILS_MESSAGE_TYPE_VALIDATION_BIT_EXT
                or VK_DEBUG_UTILS_MESSAGE_TYPE_PERFORMANCE_BIT_EXT)
            .messageSeverity(severity)
            .flags(0)

        return try {
            val messenger = VU.getLong("Create debug messenger", { vkCreateDebugUtilsMessengerEXT(instance,
                messengerCreateInfo,
                null,
                this
            )}, {})

           messenger
        } catch(e: NullPointerException) {
            logger.warn("Caught NPE on creating debug callback, is extension $VK_EXT_DEBUG_UTILS_EXTENSION_NAME available?")
            -1
        }
    }


    @Suppress("SameParameterValue", "unused")
    private fun setupDebuggingDebugReport(instance: VkInstance, flags: Int, callback: VkDebugReportCallbackEXT): Long {
        val dbgCreateInfo = VkDebugReportCallbackCreateInfoEXT.calloc()
            .sType(VK_STRUCTURE_TYPE_DEBUG_REPORT_CALLBACK_CREATE_INFO_EXT)
            .pNext(NULL)
            .pfnCallback(callback)
            .pUserData(NULL)
            .flags(flags)

        val pCallback = memAllocLong(1)

        return try {
            val err = vkCreateDebugReportCallbackEXT(instance, dbgCreateInfo, null, pCallback)
            val callbackHandle = pCallback.get(0)
            memFree(pCallback)
            dbgCreateInfo.free()
            if (err != VK_SUCCESS) {
                throw RuntimeException("Failed to create VkInstance with debugging enabled: " + VU.translate(err))
            }

            callbackHandle
        } catch(e: NullPointerException) {
            logger.warn("Caught NPE on creating debug callback, is extension ${VK_EXT_DEBUG_REPORT_EXTENSION_NAME} available?")
            -1
        }
    }

    private fun prepareDefaultBuffers(device: VulkanDevice): DefaultBuffers {
        logger.debug("Creating buffers")
        return DefaultBuffers(
            UBOs = VulkanBuffer(device,
                5 * 1024 * 1024,
                VK_BUFFER_USAGE_UNIFORM_BUFFER_BIT,
                VK_MEMORY_PROPERTY_HOST_VISIBLE_BIT or VK_MEMORY_PROPERTY_HOST_COHERENT_BIT,
                wantAligned = true),

            LightParameters = VulkanBuffer(device,
                5 * 1024 * 1024,
                VK_BUFFER_USAGE_UNIFORM_BUFFER_BIT,
                VK_MEMORY_PROPERTY_HOST_VISIBLE_BIT or VK_MEMORY_PROPERTY_HOST_COHERENT_BIT,
                wantAligned = true),

            VRParameters = VulkanBuffer(device,
                256 * 10,
                VK_BUFFER_USAGE_UNIFORM_BUFFER_BIT,
                VK_MEMORY_PROPERTY_HOST_VISIBLE_BIT or VK_MEMORY_PROPERTY_HOST_COHERENT_BIT,
                wantAligned = true),

            ShaderProperties = VulkanBuffer(device,
                4 * 1024 * 1024,
                VK_BUFFER_USAGE_UNIFORM_BUFFER_BIT,
                VK_MEMORY_PROPERTY_HOST_VISIBLE_BIT or VK_MEMORY_PROPERTY_HOST_COHERENT_BIT,
                wantAligned = true))
    }

    private fun Node.rendererMetadata(): VulkanObjectState? {
        return this.metadata["VulkanRenderer"] as? VulkanObjectState
    }

    private fun updateInstanceBuffers(sceneObjects: List<Node>) = runBlocking {
        val instanceMasters = sceneObjects.filter { it.instances.size > 0 }

        instanceMasters.forEach { parent ->
            val metadata = parent.rendererMetadata()

            if(metadata != null && metadata.initialized) {
                VulkanNodeHelpers.updateInstanceBuffer(device, parent, parent.rendererMetadata()!!, commandPools, queue)
            }
        }

        instanceMasters.isNotEmpty()
    }

    fun Matrix4f.applyVulkanCoordinateSystem(): Matrix4f {
        val m = Matrix4f(vulkanProjectionFix)
        m.mul(this)

        return m
    }


    private fun getDescriptorCache(): TimestampedConcurrentHashMap<String, SimpleTimestamped<Long>> {
        @Suppress("UNCHECKED_CAST")
        return scene.metadata.getOrPut("DescriptorCache") {
            TimestampedConcurrentHashMap<String, SimpleTimestamped<Long>>()
        } as? TimestampedConcurrentHashMap<String, SimpleTimestamped<Long>> ?: throw IllegalStateException("Could not retrieve descriptor cache from scene")
    }

    private fun updateDefaultUBOs(device: VulkanDevice, cam: Camera): Boolean = runBlocking {
        if(shouldClose) {
            return@runBlocking false
        }

        logger.trace("Updating default UBOs for {}", device)
        // sticky boolean
        var updated: Boolean by StickyBoolean(initial = false)

        if (!cam.lock.tryLock()) {
            return@runBlocking false
        }

        val hmd = hub?.getWorkingHMDDisplay()?.wantsVR(settings)

        val now = System.nanoTime()
        getDescriptorCache().forEachChanged(now = buffers.UBOs.updated) {
            if(it.value.updated < buffers.UBOs.updated) {
                logger.debug("Updating descriptor set for ${it.key} as the backing buffer has changed")
                VU.updateDynamicDescriptorSetBuffer(device, it.value.contents, 1, buffers.UBOs)
                it.value.updated = now
            }
        }

        cam.view = cam.getTransformation()
//        cam.updateWorld(true, false)

        buffers.VRParameters.reset()
        val vrUbo = defaultUBOs["VRParameters"]!!
        vrUbo.add("projection0", {
            (hmd?.getEyeProjection(0, cam.nearPlaneDistance, cam.farPlaneDistance)
                ?: cam.projection).applyVulkanCoordinateSystem()
        })
        vrUbo.add("projection1", {
            (hmd?.getEyeProjection(1, cam.nearPlaneDistance, cam.farPlaneDistance)
                ?: cam.projection).applyVulkanCoordinateSystem()
        })
        vrUbo.add("inverseProjection0", {
            (hmd?.getEyeProjection(0, cam.nearPlaneDistance, cam.farPlaneDistance)
                ?: cam.projection).applyVulkanCoordinateSystem().invert()
        })
        vrUbo.add("inverseProjection1", {
            (hmd?.getEyeProjection(1, cam.nearPlaneDistance, cam.farPlaneDistance)
                ?: cam.projection).applyVulkanCoordinateSystem().invert()
        })
        vrUbo.add("headShift", { hmd?.getHeadToEyeTransform(0) ?: Matrix4f().identity() })
        vrUbo.add("IPD", { hmd?.getIPD() ?: 0.05f })
        vrUbo.add("stereoEnabled", { renderConfig.stereoEnabled.toInt() })

        updated = vrUbo.populate()

        buffers.UBOs.reset()
        buffers.ShaderProperties.reset()

        sceneUBOs.forEach { node ->
            node.lock.withLock {
                var nodeUpdated: Boolean by StickyBoolean(initial = false)

                if (!node.metadata.containsKey("VulkanRenderer")) {
                    return@forEach
                }

                val s = node.rendererMetadata() ?: return@forEach

                val ubo = s.UBOs["Matrices"]!!.second

                ubo.offsets.limit(1)

                var bufferOffset = ubo.backingBuffer!!.advance()
                ubo.offsets.put(0, bufferOffset)
                ubo.offsets.limit(1)

//                node.projection.copyFrom(cam.projection.applyVulkanCoordinateSystem())

                node.view.set(cam.view)

                nodeUpdated = ubo.populate(offset = bufferOffset.toLong())

                val materialUbo = s.UBOs["MaterialProperties"]!!.second
                bufferOffset = ubo.backingBuffer!!.advance()
                materialUbo.offsets.put(0, bufferOffset)
                materialUbo.offsets.limit(1)

                nodeUpdated = materialUbo.populate(offset = bufferOffset.toLong())

                s.UBOs.filter { it.key.contains("ShaderProperties") && it.value.second.memberCount() > 0 }.forEach {
//                if(s.requiredDescriptorSets.keys.any { it.contains("ShaderProperties") }) {
                    val propertyUbo = it.value.second
                    val offset = propertyUbo.backingBuffer!!.advance()
                    nodeUpdated = propertyUbo.populate(offset = offset.toLong())
                    propertyUbo.offsets.put(0, offset)
                    propertyUbo.offsets.limit(1)
                }

                if(nodeUpdated && node.getScene()?.onNodePropertiesChanged?.isNotEmpty() == true) {
                    GlobalScope.launch { node.getScene()?.onNodePropertiesChanged?.forEach { it.value.invoke(node) } }
                }

                updated = nodeUpdated
                s.flags.add(RendererFlags.Updated)
            }
        }

        buffers.UBOs.copyFromStagingBuffer()

        val lightUbo = defaultUBOs["LightParameters"]!!
        lightUbo.add("ViewMatrix0", { cam.getTransformationForEye(0) })
        lightUbo.add("ViewMatrix1", { cam.getTransformationForEye(1) })
        lightUbo.add("InverseViewMatrix0", { cam.getTransformationForEye(0).invert() })
        lightUbo.add("InverseViewMatrix1", { cam.getTransformationForEye(1).invert() })
        lightUbo.add("ProjectionMatrix", { cam.projection.applyVulkanCoordinateSystem() })
        lightUbo.add("InverseProjectionMatrix", { cam.projection.applyVulkanCoordinateSystem().invert() })
        lightUbo.add("CamPosition", { cam.position })

        updated = lightUbo.populate()

        buffers.ShaderProperties.copyFromStagingBuffer()

//        updateDescriptorSets()

        cam.lock.unlock()

        return@runBlocking updated
    }

    @Suppress("UNUSED")
    override fun screenshot(filename: String, overwrite: Boolean) {
        screenshotRequested = true
        screenshotOverwriteExisting = overwrite
        screenshotFilename = filename
    }

    override fun activateParallelRendering() {
        parallelRenderingMode = true
    }

    fun Int.toggle(): Int {
        if (this == 0) {
            return 1
        } else if (this == 1) {
            return 0
        }

        logger.warn("Property is not togglable.")
        return this
    }

    @Suppress("UNUSED")
    fun toggleDebug() {
        settings.getAllSettings().forEach {
            if (it.lowercase().contains("debug")) {
                try {
                    val property = settings.get<Int>(it).toggle()
                    settings.set(it, property)

                } catch(e: Exception) {
                    logger.warn("$it is a property that is not togglable.")
                }
            }
        }
    }

    /**
     * Closes the current instance of [VulkanRenderer].
     */
    override fun close() {
        shouldClose = true
    }

    fun closeInternal() {
        if(!initialized) {
            return
        }

        initialized = false

        logger.info("Renderer teardown started.")
        vkQueueWaitIdle(queue)

        logger.debug("Cleaning texture cache...")
        textureCache.forEach {
            logger.debug("Cleaning ${it.key}...")
            it.value.close()
        }

        logger.debug("Closing nodes...")
        scene.discover(scene, { true }).forEach {
            destroyNode(it)
        }
        scene.metadata.remove("DescriptorCache")
        scene.initialized = false

        logger.debug("Closing buffers...")
        buffers.LightParameters.close()
        buffers.ShaderProperties.close()
        buffers.UBOs.close()
        buffers.VRParameters.close()

        logger.debug("Closing default UBOs...")
        defaultUBOs.forEach { ubo ->
            ubo.value.close()
        }

        logger.debug("Closing memory pools ...")
        geometryPool.close()
        stagingPool.close()

        logger.debug("Closing vertex descriptors ...")
        vertexDescriptors.forEach {
            logger.debug("Closing vertex descriptor ${it.key}...")

            it.value.attributeDescription?.free()
            it.value.bindingDescription?.free()

            it.value.state.free()
        }

        logger.debug("Closing descriptor sets and pools...")
        descriptorSetLayouts.forEach { vkDestroyDescriptorSetLayout(device.vulkanDevice, it.value, null) }

        logger.debug("Closing command buffers...")
        ph.commandBuffers.free()
        memFree(ph.signalSemaphore)
        memFree(ph.waitSemaphore)
        memFree(ph.waitStages)

        semaphores.forEach { it.value.forEach { semaphore -> vkDestroySemaphore(device.vulkanDevice, semaphore, null) } }

        semaphoreCreateInfo.free()

        logger.debug("Closing swapchain...")

        swapchain.close()

        logger.debug("Closing renderpasses...")
        renderpasses.forEach { _, vulkanRenderpass -> vulkanRenderpass.close() }

        logger.debug("Clearing shader module cache...")
        VulkanShaderModule.clearCache()

        logger.debug("Closing command pools...")
        with(commandPools) {
            device.destroyCommandPool(Render)
            device.destroyCommandPool(Compute)
            device.destroyCommandPool(Standard)
            device.destroyCommandPool(Transfer)
        }

        VulkanRenderpass.destroyPipelineCache(device)

        if (validation && debugCallbackHandle != -1L) {
            vkDestroyDebugUtilsMessengerEXT(instance, debugCallbackHandle, null)
        }

        debugCallback.free()

        logger.debug("Closing device $device...")
        device.close()

        logger.debug("Closing instance...")
        vkDestroyInstance(instance, null)

        heartbeatTimer.cancel()
        heartbeatTimer.purge()
        logger.info("Renderer teardown complete.")
    }

    override fun reshape(newWidth: Int, newHeight: Int) {

    }

    @Suppress("UNUSED")
    fun toggleFullscreen() {
        toggleFullscreen = !toggleFullscreen
    }

    fun switchFullscreen() {
        hub?.let { hub -> swapchain.toggleFullscreen(hub, swapchainRecreator) }
    }

    /**
     * Sets the rendering quality, if the loaded renderer config file supports it.
     *
     * @param[quality] The [RenderConfigReader.RenderingQuality] to be set.
     */
    override fun setRenderingQuality(quality: RenderConfigReader.RenderingQuality) {
        fun setConfigSetting(key: String, value: Any) {
            val setting = "Renderer.$key"

            logger.debug("Setting $setting: ${settings.get<Any>(setting)} -> $value")
            settings.set(setting, value)
        }

        if(renderConfig.qualitySettings.isNotEmpty()) {
            logger.info("Setting rendering quality to $quality")

            renderConfig.qualitySettings[quality]?.forEach { setting ->
                if(setting.key.endsWith(".shaders") && setting.value is List<*>) {
                    val pass = setting.key.substringBeforeLast(".shaders")
                    @Suppress("UNCHECKED_CAST") val shaders = setting.value as? List<String> ?: return@forEach

                    renderConfig.renderpasses[pass]?.shaders = shaders

                    @Suppress("SENSELESS_COMPARISON")
                    if(swapchainRecreator != null) {
                        swapchainRecreator.mustRecreate = true
                        swapchainRecreator.afterRecreateHook = { swapchainRecreator ->
                            renderConfig.qualitySettings[quality]?.filter { !it.key.endsWith(".shaders") }?.forEach {
                                setConfigSetting(it.key, it.value)
                            }

                            swapchainRecreator.afterRecreateHook = {}
                        }
                    }
                } else {
                    setConfigSetting(setting.key, setting.value)
                }
            }
        } else {
            logger.warn("The current renderer config, $renderConfigFile, does not support setting quality options.")
        }
    }
}<|MERGE_RESOLUTION|>--- conflicted
+++ resolved
@@ -1297,14 +1297,6 @@
                 swapchain.images[pass.getReadPosition()])
         }
 
-<<<<<<< HEAD
-        val currentRequests = ArrayList<Pair<Texture, Channel<Texture>>>()
-
-        while(textureRequests.isNotEmpty()) {
-            try {
-                currentRequests.add(textureRequests.poll())
-            } catch (e: NoSuchElementException) {
-=======
         val startPresent = System.nanoTime()
         commandBuffer.submitted = true
         swapchain.present(waitForSemaphores = present.signalSemaphore)
@@ -1320,27 +1312,22 @@
                 textureRequests.poll()
             } catch(e: NoSuchElementException) {
                 null
->>>>>>> e1e0b7e4
-            }
-        }
-        //replace with while
-
-        currentRequests.forEach { req ->
+            }
+
+            request?.let { req ->
                 logger.info("Working on texture request for texture ${req.first}")
-                val buffer = req.first.contents ?: return@forEach
+                val buffer = req.first.contents ?: return@let
                 val ref = VulkanTexture.getReference(req.first)
 
                 if(ref != null) {
-                    val start = System.nanoTime()
                     ref.copyTo(buffer)
-                    val end = System.nanoTime()
                     req.second.send(req.first)
                     req.second.close()
                     logger.info("Sent updated texture")
-                    logger.info("The request textures of size ${req.first.contents?.remaining()?.toFloat()?.div((1024f*1024f))} took: ${(end.toDouble()-start.toDouble())/1000000.0}")
                 } else {
                     logger.info("Texture not accessible")
                 }
+            }
         }
 
         persistentTextureRequests.forEach{ (texture, indicator) ->
@@ -1516,7 +1503,6 @@
             }
         }
 
-<<<<<<< HEAD
         if(parallelRenderingMode) {
             val windowSize = 700
 //            var imageBuf: ByteBuffer = ByteBuffer.allocateDirect(windowSize * windowSize * 7)
@@ -1653,12 +1639,12 @@
             }
         }
 
-        postRenderLambdas.forEach{
+        postRenderLambdas.forEach {
             it.invoke()
-=======
+        }
+
         if(hub?.getWorkingHMDDisplay()?.hasCompositor() == true) {
             hub?.getWorkingHMDDisplay()?.wantsVR(settings)?.update()
->>>>>>> e1e0b7e4
         }
 
         val presentDuration = System.nanoTime() - startPresent
