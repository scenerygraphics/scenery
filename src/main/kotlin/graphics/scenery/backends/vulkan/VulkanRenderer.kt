package graphics.scenery.backends.vulkan

import cleargl.GLMatrix
import cleargl.GLVector
import glm_.L
import graphics.scenery.*
import graphics.scenery.backends.*
import graphics.scenery.spirvcrossj.Loader
import graphics.scenery.spirvcrossj.libspirvcrossj
import graphics.scenery.utils.*
import kool.cap
import kotlinx.coroutines.*
import org.lwjgl.PointerBuffer
import org.lwjgl.glfw.GLFW.glfwInit
import org.lwjgl.glfw.GLFWVulkan.glfwGetRequiredInstanceExtensions
import org.lwjgl.glfw.GLFWVulkan.glfwVulkanSupported
import org.lwjgl.system.Configuration
import org.lwjgl.system.MemoryStack.stackPush
import org.lwjgl.system.MemoryUtil.*
import org.lwjgl.system.jemalloc.JEmalloc.*
import org.lwjgl.vulkan.*
import org.lwjgl.vulkan.EXTDebugReport.*
import org.lwjgl.vulkan.KHRSwapchain.VK_IMAGE_LAYOUT_PRESENT_SRC_KHR
import org.lwjgl.vulkan.VK10.*
import vkk.*
import java.awt.image.BufferedImage
import java.awt.image.DataBufferByte
import java.io.File
import java.nio.ByteBuffer
import java.nio.ByteOrder
import java.nio.IntBuffer
import java.nio.LongBuffer
import java.text.SimpleDateFormat
import java.util.*
import java.util.concurrent.ConcurrentHashMap
import java.util.concurrent.ExecutorService
import java.util.concurrent.Executors
import java.util.concurrent.TimeUnit
import java.util.concurrent.atomic.AtomicInteger
import java.util.concurrent.locks.ReentrantLock
import javax.imageio.ImageIO
import kotlin.concurrent.thread
import kotlin.concurrent.withLock
import kotlin.reflect.full.findAnnotation
import kotlin.reflect.full.memberProperties


/**
 * Vulkan Renderer
 *
 * @param[hub] Hub instance to use and attach to.
 * @param[applicationName] The name of this application.
 * @param[scene] The [Scene] instance to initialize first.
 * @param[windowWidth] Horizontal window size.
 * @param[windowHeight] Vertical window size.
 * @param[embedIn] An optional [SceneryPanel] in which to embed the renderer instance.
 * @param[renderConfigFile] The file to create a [RenderConfigReader.RenderConfig] from.
 *
 * @author Ulrik Günther <hello@ulrik.is>
 */

@Suppress("MemberVisibilityCanBePrivate")
open class VulkanRenderer(hub: Hub,
                          applicationName: String,
                          scene: Scene,
                          windowWidth: Int,
                          windowHeight: Int,
                          final override var embedIn: SceneryPanel? = null,
                          renderConfigFile: String) : Renderer(), AutoCloseable {

    protected val logger by LazyLogger()

    // helper classes
    data class PresentHelpers(
        var signalSemaphore: LongBuffer = memAllocLong(1),
        var waitSemaphore: LongBuffer = memAllocLong(1),
        var commandBuffers: PointerBuffer = memAllocPointer(1),
        var waitStages: IntBuffer = memAllocInt(1),
        var submitInfo: VkSubmitInfo = VkSubmitInfo.calloc()
    )

    enum class VertexDataKinds {
        None,
        PositionNormalTexcoord,
        PositionTexcoords,
        PositionNormal
    }

    enum class StandardSemaphores {
        RenderComplete,
        ImageAvailable,
        PresentComplete
    }

    data class VertexDescription(
        val state: VkPipelineVertexInputStateCreateInfo,
        val attributeDescription: VkVertexInputAttributeDescription.Buffer?,
        val bindingDescription: VkVertexInputBindingDescription.Buffer?
    )

    data class CommandPools(
        var Standard: VkCommandPool = VkCommandPool(NULL),
        var Render: VkCommandPool = VkCommandPool(NULL),
        var Compute: VkCommandPool = VkCommandPool(NULL),
        var Transfer: VkCommandPool = VkCommandPool(NULL)
    )

    data class DeviceAndGraphicsQueueFamily(
        val device: VkDevice? = null,
        val graphicsQueue: Int = 0,
        val computeQueue: Int = 0,
        val presentQueue: Int = 0,
        val transferQueue: Int = 0,
        val memoryProperties: VkPhysicalDeviceMemoryProperties? = null
    )


    class Pipeline {
        internal var pipeline = VkPipeline(NULL)
        internal var layout = VkPipelineLayout(NULL)
    }
    sealed class DescriptorSet(val id: Long = 0L, val name: String = "") {
        object None : DescriptorSet(0L)
        data class Set(val setId: Long, val setName: String = "") : DescriptorSet(setId, setName)
        data class DynamicSet(val setId: Long, val offset: Int, val setName: String = "") : DescriptorSet(setId, setName)

        companion object {
            fun setOrNull(id: Long?, setName: String): DescriptorSet? {
                return if (id == null) {
                    null
                } else {
                    DescriptorSet.Set(id, setName)
                }
            }
        }
    }

    private val lateResizeInitializers = ConcurrentHashMap<Node, () -> Any>()

    inner class SwapchainRecreator {
        var mustRecreate = true
        var afterRecreateHook: (SwapchainRecreator) -> Unit = {}

        private val lock = ReentrantLock()

        @Synchronized
        fun recreate() {
            if (lock.tryLock()) {
                logger.info("Recreating Swapchain at frame $frames")
                // create new swapchain with changed surface parameters
                vkQueueWaitIdle(queue)

                with(VU.newCommandBuffer(device, commandPools.Standard.L, autostart = true)) {
                    // Create the swapchain (this will also add a memory barrier to initialize the framebuffer images)

                    swapchain.create(oldSwapchain = swapchain)

                    endCommandBuffer(this@VulkanRenderer.device, commandPools.Standard.L, queue, flush = true, dealloc = true)

                    this
                }

                val pipelineCacheInfo = VkPipelineCacheCreateInfo.calloc()
                    .sType(VK_STRUCTURE_TYPE_PIPELINE_CACHE_CREATE_INFO)
                    .pNext(NULL)
                    .flags(VK_FLAGS_NONE)

                val refreshResolutionDependentResources = {
                    if (pipelineCache != -1L) {
                        vkDestroyPipelineCache(device.vulkanDevice, pipelineCache, null)
                    }

                    pipelineCache = VU.getLong("create pipeline cache",
                        { vkCreatePipelineCache(device.vulkanDevice, pipelineCacheInfo, null, this) },
                        { pipelineCacheInfo.free() })

                    renderpasses.values.forEach { it.close() }
                    renderpasses.clear()

                    settings.set("Renderer.displayWidth", (window.width * settings.get<Float>("Renderer.SupersamplingFactor")).toInt())
                    settings.set("Renderer.displayHeight", (window.height * settings.get<Float>("Renderer.SupersamplingFactor")).toInt())

                    prepareRenderpassesFromConfig(renderConfig, window.width, window.height)

                    semaphores.forEach { it.value.forEach { semaphore -> vkDestroySemaphore(device.vulkanDevice, semaphore, null) } }
                    semaphores = prepareStandardSemaphores(device)

                    // Create render command buffers
                    vkResetCommandPool(device.vulkanDevice, commandPools.Render.L, VK_FLAGS_NONE)

                    scene.findObserver()?.let { cam ->
                        cam.perspectiveCamera(cam.fov, window.width.toFloat(), window.height.toFloat(), cam.nearPlaneDistance, cam.farPlaneDistance)
                    }

                    logger.debug("Calling late resize initializers for ${lateResizeInitializers.keys.joinToString()}")
                    lateResizeInitializers.map { it.value.invoke() }

                    if (timestampQueryPool != -1L) {
                        vkDestroyQueryPool(device.vulkanDevice, timestampQueryPool, null)
                    }

                    val queryPoolCreateInfo = VkQueryPoolCreateInfo.calloc()
                        .sType(VK_STRUCTURE_TYPE_QUERY_POOL_CREATE_INFO)
                        .pNext(NULL)
                        .queryType(VK_QUERY_TYPE_TIMESTAMP)
                        .queryCount(renderConfig.renderpasses.size * 2)

                    timestampQueryPool = VU.getLong("Create timestamp query pool",
                        { vkCreateQueryPool(device.vulkanDevice, queryPoolCreateInfo, null, this) },
                        { queryPoolCreateInfo.free() })
                }

                refreshResolutionDependentResources.invoke()

                totalFrames = 0
                mustRecreate = false

                afterRecreateHook.invoke(this)

                lock.unlock()
            }
        }
    }

    /** Debug callback to be used upon encountering validation messages or errors */
    var debugCallback = object : VkDebugReportCallbackEXT() {
        override operator fun invoke(flags: Int, objectType: Int, obj: Long, location: Long, messageCode: Int, pLayerPrefix: Long, pMessage: Long, pUserData: Long): Int {
            val dbg = if (flags and VK_DEBUG_REPORT_DEBUG_BIT_EXT == VK_DEBUG_REPORT_DEBUG_BIT_EXT) {
                " (debug)"
            } else {
                ""
            }

            when {
<<<<<<< HEAD
                flags and VK_DEBUG_REPORT_ERROR_BIT_EXT == VK_DEBUG_REPORT_ERROR_BIT_EXT -> logger.error("!! $obj($objectType) Validation$dbg: " + getString(pMessage))
                flags and VK_DEBUG_REPORT_WARNING_BIT_EXT == VK_DEBUG_REPORT_WARNING_BIT_EXT -> logger.warn("!! $obj($objectType) Validation$dbg: " + getString(pMessage))
                flags and VK_DEBUG_REPORT_PERFORMANCE_WARNING_BIT_EXT == VK_DEBUG_REPORT_PERFORMANCE_WARNING_BIT_EXT -> logger.error("!! $obj($objectType) Validation (performance)$dbg: " + getString(pMessage))
                flags and VK_DEBUG_REPORT_INFORMATION_BIT_EXT == VK_DEBUG_REPORT_INFORMATION_BIT_EXT -> logger.info("!! $obj($objectType) Validation$dbg: " + getString(pMessage))
                else -> logger.info("!! $obj($objectType) Validation (unknown message type)$dbg: " + getString(pMessage))
            }

            if (strictValidation.first && strictValidation.second.isEmpty() ||
=======
                flags and VK_DEBUG_REPORT_ERROR_BIT_EXT == VK_DEBUG_REPORT_ERROR_BIT_EXT ->
                    logger.error("!! $obj($objectType) Validation$dbg: " + getString(pMessage))
                flags and VK_DEBUG_REPORT_WARNING_BIT_EXT == VK_DEBUG_REPORT_WARNING_BIT_EXT ->
                    logger.warn("!! $obj($objectType) Validation$dbg: " + getString(pMessage))
                flags and VK_DEBUG_REPORT_PERFORMANCE_WARNING_BIT_EXT == VK_DEBUG_REPORT_PERFORMANCE_WARNING_BIT_EXT ->
                    logger.error("!! $obj($objectType) Validation (performance)$dbg: " + getString(pMessage))
                flags and VK_DEBUG_REPORT_INFORMATION_BIT_EXT == VK_DEBUG_REPORT_INFORMATION_BIT_EXT ->
                    logger.info("!! $obj($objectType) Validation$dbg: " + getString(pMessage))
                else ->
                    logger.info("!! $obj($objectType) Validation (unknown message type)$dbg: " + getString(pMessage))
            }

            // trigger exception and delay if strictValidation is activated in general, or only for specific object types
            if(strictValidation.first && strictValidation.second.isEmpty() ||
>>>>>>> 0fa7e45a
                strictValidation.first && strictValidation.second.contains(objectType)) {
                // set 15s of delay until the next frame is rendered if a validation error happens
                renderDelay = 1500L

                try {
                    throw Exception("Vulkan validation layer exception, see validation layer error messages above. To disable these exceptions, set scenery.VulkanRenderer.StrictValidation=false. Stack trace:")
                } catch (e: Exception) {
                    logger.error(e.message)
                    e.printStackTrace()
                }
            }

<<<<<<< HEAD
            // if strict validation is enabled, the application will quit after a
            // validation error has been encountered
            return if (strictValidation.first) {
                VK_FALSE
            } else {
                VK_FALSE
            }
=======
            // return false here, otherwise the application would quit upon encountering a validation error.
            return VK_FALSE
>>>>>>> 0fa7e45a
        }
    }

    // helper classes end


    final override var hub: Hub? = null
    protected var applicationName = ""
    final override var settings: Settings = Settings()
    override var shouldClose = false
    private var toggleFullscreen = false
    override var managesRenderLoop = false
    override var lastFrameTime = System.nanoTime() * 1.0f
    final override var initialized = false
    override var firstImageReady: Boolean = false
        protected set

    private var screenshotRequested = false
    private var screenshotOverwriteExisting = false
    private var screenshotFilename = ""
    var screenshotBuffer: VulkanBuffer? = null
    var imageBuffer: ByteBuffer? = null
    var encoder: H264Encoder? = null
    var recordMovie: Boolean = false
    override var pushMode: Boolean = false

    private var firstWaitSemaphore: LongBuffer = memAllocLong(1)

    var scene: Scene = Scene()
    protected var sceneArray: Array<Node> = emptyArray()

    protected var commandPools = CommandPools()
    protected val renderpasses: MutableMap<String, VulkanRenderpass> = Collections.synchronizedMap(LinkedHashMap<String, VulkanRenderpass>())

    protected var validation = java.lang.Boolean.parseBoolean(System.getProperty("scenery.VulkanRenderer.EnableValidations", "false"))
    protected val strictValidation = getStrictValidation()
    protected val wantsOpenGLSwapchain = java.lang.Boolean.parseBoolean(System.getProperty("scenery.VulkanRenderer.UseOpenGLSwapchain", "false"))
    protected val defaultValidationLayers = arrayListOf("VK_LAYER_LUNARG_standard_validation")

    protected var instance: VkInstance
    protected var device: VulkanDevice

    protected var debugCallbackHandle: Long
    protected var timestampQueryPool: Long = -1L

    protected var semaphoreCreateInfo: VkSemaphoreCreateInfo

    // Create static Vulkan resources
    protected var queue: VkQueue
    protected var transferQueue: VkQueue
    protected var descriptorPool: Long

    protected var swapchain: Swapchain
    protected var ph = PresentHelpers()

    final override var window: SceneryWindow = SceneryWindow.UninitializedWindow()

    protected val swapchainRecreator: SwapchainRecreator
    protected var pipelineCache: Long = -1L
    protected var vertexDescriptors = ConcurrentHashMap<VertexDataKinds, VertexDescription>()
    protected var sceneUBOs = ArrayList<Node>()
    protected var geometryPool: VulkanBufferPool
    protected var semaphores = ConcurrentHashMap<StandardSemaphores, Array<Long>>()
    protected var buffers = ConcurrentHashMap<String, VulkanBuffer>()
    protected var defaultUBOs = ConcurrentHashMap<String, VulkanUBO>()
    protected var textureCache = ConcurrentHashMap<String, VulkanTexture>()
    protected var descriptorSetLayouts = ConcurrentHashMap<String, VkDescriptorSetLayout>()
    protected var descriptorSets = ConcurrentHashMap<String, Long>()

    protected var lastTime = System.nanoTime()
    protected var time = 0.0f
    protected var fps = 0
    protected var frames = 0
    protected var totalFrames = 0L
    protected var renderDelay = 0L
    protected var heartbeatTimer = Timer()
    protected var gpuStats: GPUStats? = null

    private var renderConfig: RenderConfigReader.RenderConfig
    private var flow: List<String> = listOf()

    private val vulkanProjectionFix =
        GLMatrix(floatArrayOf(
            1.0f, 0.0f, 0.0f, 0.0f,
            0.0f, -1.0f, 0.0f, 0.0f,
            0.0f, 0.0f, 0.5f, 0.0f,
            0.0f, 0.0f, 0.5f, 1.0f))

    final override var renderConfigFile: String = ""
        set(config) {
            field = config

            this.renderConfig = RenderConfigReader().loadFromFile(renderConfigFile)

            // check for null as this is used in the constructor as well where
            // the swapchain recreator is not yet initialized
            @Suppress("SENSELESS_COMPARISON")
            if (swapchainRecreator != null) {
                swapchainRecreator.mustRecreate = true
                logger.info("Loaded ${renderConfig.name} (${renderConfig.description ?: "no description"})")
            }
        }

    companion object {
        private const val VK_FLAGS_NONE: Int = 0
        private const val MAX_TEXTURES = 2048 * 16
        private const val MAX_UBOS = 2048
        private const val MAX_INPUT_ATTACHMENTS = 32
        private const val UINT64_MAX: Long = -1L

        private const val MATERIAL_HAS_DIFFUSE = 0x0001
        private const val MATERIAL_HAS_AMBIENT = 0x0002
        private const val MATERIAL_HAS_SPECULAR = 0x0004
        private const val MATERIAL_HAS_NORMAL = 0x0008
        private const val MATERIAL_HAS_ALPHAMASK = 0x0010

        init {
            Loader.loadNatives()
            libspirvcrossj.initializeProcess()

            Runtime.getRuntime().addShutdownHook(object : Thread() {
                override fun run() {
                    logger.debug("Finalizing libspirvcrossj")
                    libspirvcrossj.finalizeProcess()
                }
            })
        }

        fun getStrictValidation(): Pair<Boolean, List<Int>> {
            val strict = System.getProperty("scenery.VulkanRenderer.StrictValidation")
            val separated = strict?.split(",")?.asSequence()?.mapNotNull { it.toIntOrNull() }?.toList()

            return when {
                strict == null -> false to emptyList()
                strict == "true" -> true to emptyList()
                strict == "false" -> false to emptyList()
                separated != null && separated.count() > 0 -> true to separated
                else -> false to emptyList()
            }
        }
    }

    val vkDev get() = device.vulkanDevice

    init {
        this.hub = hub

        val hmd = hub.getWorkingHMDDisplay()
        if (hmd != null) {
            logger.debug("Setting window dimensions to bounds from HMD")
            val bounds = hmd.getRenderTargetSize()
            window.width = bounds.x().toInt() * 2
            window.height = bounds.y().toInt()
        } else {
            window.width = windowWidth
            window.height = windowHeight
        }

        this.applicationName = applicationName
        this.scene = scene

        this.settings = loadDefaultRendererSettings((hub.get(SceneryElement.Settings) as Settings))

        logger.debug("Loading rendering config from $renderConfigFile")
        this.renderConfigFile = renderConfigFile
        this.renderConfig = RenderConfigReader().loadFromFile(renderConfigFile)

        logger.info("Loaded ${renderConfig.name} (${renderConfig.description ?: "no description"})")

        if ((System.getenv("ENABLE_VULKAN_RENDERDOC_CAPTURE")?.toInt() == 1 || Renderdoc.renderdocAttached) && validation) {
            logger.warn("Validation Layers requested, but Renderdoc capture and Validation Layers are mutually incompatible. Disabling validations layers.")
            validation = false
        }

        // explicitly create VK, to make GLFW pick up MoltenVK on OS X
        if (ExtractsNatives.getPlatform() == ExtractsNatives.Platform.MACOS) {
            try {
                Configuration.VULKAN_EXPLICIT_INIT.set(true)
                VK.create()
            } catch (e: IllegalStateException) {
                logger.warn("IllegalStateException during Vulkan initialisation")
            }
        }


        // Create the Vulkan instance
        instance = if (embedIn != null) {
            createInstance(null)
        } else {
            if (!glfwInit()) {
                throw RuntimeException("Failed to initialize GLFW")
            }
            if (!glfwVulkanSupported()) {
                throw UnsupportedOperationException("Failed to find Vulkan loader. Is Vulkan supported by your GPU and do you have the most recent graphics drivers installed?")
            }

            /* Look for instance extensions */
            val requiredExtensions = glfwGetRequiredInstanceExtensions()
                ?: throw RuntimeException("Failed to find list of required Vulkan extensions")
            createInstance(requiredExtensions)
        }

        debugCallbackHandle = if (validation) {
            setupDebugging(instance,
                VK_DEBUG_REPORT_ERROR_BIT_EXT or VK_DEBUG_REPORT_WARNING_BIT_EXT,
                debugCallback)
        } else {
            -1L
        }

        val requestedValidationLayers = if (validation) {
            if (wantsOpenGLSwapchain) {
                logger.warn("Requested OpenGL swapchain, validation layers disabled.")
                arrayListOf()
            } else {
                defaultValidationLayers
            }
        } else {
            arrayListOf()
        }

        device = VulkanDevice.fromPhysicalDevice(instance,
            physicalDeviceFilter = { _, device -> device.name.contains(System.getProperty("scenery.Renderer.Device", "DOES_NOT_EXIST")) },
            additionalExtensions = { physicalDevice ->
                hub.getWorkingHMDDisplay()?.getVulkanDeviceExtensions(physicalDevice) ?: arrayListOf()
            },
            validationLayers = requestedValidationLayers,
            headless = embedIn != null)

        logger.debug("Device creation done")

        if (device.deviceData.vendor.toLowerCase().contains("nvidia") && ExtractsNatives.getPlatform() == ExtractsNatives.Platform.WINDOWS) {
            gpuStats = NvidiaGPUStats()
        }

        queue = VU.createDeviceQueue(device, device.queueIndices.graphicsQueue)
        logger.debug("Creating transfer queue with ${device.queueIndices.transferQueue} (vs ${device.queueIndices.graphicsQueue})")
        transferQueue = VU.createDeviceQueue(device, device.queueIndices.transferQueue)

        with(commandPools) {
            Render = device.createCommandPool(device.queueIndices.graphicsQueue)
            Standard = device.createCommandPool(device.queueIndices.graphicsQueue)
            Compute = device.createCommandPool(device.queueIndices.computeQueue)
            Transfer = device.createCommandPool(device.queueIndices.transferQueue)
        }
        logger.debug("Creating command pools done")

        swapchainRecreator = SwapchainRecreator()

        swapchain = when {
            wantsOpenGLSwapchain -> {
                logger.info("Using OpenGL-based swapchain")
                OpenGLSwapchain(
                    device, queue, commandPools,
                    renderConfig = renderConfig, useSRGB = renderConfig.sRGB,
                    useFramelock = System.getProperty("scenery.Renderer.Framelock", "false")?.toBoolean() ?: false)
            }

            (System.getProperty("scenery.Headless", "false")?.toBoolean() ?: false) -> {
                logger.info("Vulkan running in headless mode.")
                HeadlessSwapchain(
                    device, queue, commandPools,
                    renderConfig = renderConfig, useSRGB = renderConfig.sRGB)
            }

            (System.getProperty("scenery.Renderer.UseJavaFX", "false")?.toBoolean() ?: false || embedIn != null) -> {
                logger.info("Using JavaFX-based swapchain")
                FXSwapchain(
                    device, queue, commandPools,
                    renderConfig = renderConfig, useSRGB = renderConfig.sRGB)
            }

            else -> {
                VulkanSwapchain(
                    device, queue, commandPools,
                    renderConfig = renderConfig, useSRGB = renderConfig.sRGB,
                    vsync = settings.get("Renderer.ForceVsync"),
                    undecorated = settings.get("Renderer.ForceUndecoratedWindow"))
            }
        }.apply {
            embedIn(embedIn)
            window = createWindow(window, swapchainRecreator)
        }

        logger.debug("Created swapchain")
        vertexDescriptors = prepareStandardVertexDescriptors()
        logger.debug("Created vertex descriptors")
        descriptorPool = createDescriptorPool(device)
        logger.debug("Created descriptor pool")

        descriptorSetLayouts = prepareDefaultDescriptorSetLayouts(device)
        logger.debug("Prepared default DSLs")
        prepareDefaultBuffers(device, buffers)
        logger.debug("Prepared default buffers")

        prepareDescriptorSets(device, descriptorPool)
        logger.debug("Prepared default descriptor sets")
        prepareDefaultTextures(device)
        logger.debug("Prepared default textures")

        heartbeatTimer.scheduleAtFixedRate(object : TimerTask() {
            override fun run() {
                if (window.shouldClose) {
                    shouldClose = true
                    return
                }

                fps = frames
                frames = 0

                gpuStats?.let {
                    it.update(0)

                    hub.get(SceneryElement.Statistics).let { s ->
                        val stats = s as Statistics

                        stats.add("GPU", it.get("GPU"), isTime = false)
                        stats.add("GPU bus", it.get("Bus"), isTime = false)
                        stats.add("GPU mem", it.get("AvailableDedicatedVideoMemory"), isTime = false)
                    }

                    if (settings.get("Renderer.PrintGPUStats")) {
                        logger.info(it.utilisationToString())
                        logger.info(it.memoryUtilisationToString())
                    }
                }

                val validationsEnabled = if (validation) {
                    " - VALIDATIONS ENABLED"
                } else {
                    ""
                }

                window.setTitle("$applicationName [${this@VulkanRenderer.javaClass.simpleName}, ${this@VulkanRenderer.renderConfig.name}] $validationsEnabled - $fps fps")
            }
        }, 0, 1000)

        // Info struct to create a semaphore
        semaphoreCreateInfo = VkSemaphoreCreateInfo.calloc()
            .sType(VK_STRUCTURE_TYPE_SEMAPHORE_CREATE_INFO)
            .pNext(NULL)
            .flags(0)

        lastTime = System.nanoTime()
        time = 0.0f

        if (System.getProperty("scenery.RunFullscreen", "false")?.toBoolean() == true) {
            toggleFullscreen = true
        }

        geometryPool = VulkanBufferPool(device, usage = VK_BUFFER_USAGE_VERTEX_BUFFER_BIT or VK_BUFFER_USAGE_INDEX_BUFFER_BIT or VK_BUFFER_USAGE_TRANSFER_DST_BIT)

        initialized = true
        logger.info("Renderer initialisation complete.")
    }

    // source: http://stackoverflow.com/questions/34697828/parallel-operations-on-kotlin-collections
    // Thanks to Holger :-)
    @Suppress("UNUSED")
    fun <T, R> Iterable<T>.parallelMap(
        numThreads: Int = Runtime.getRuntime().availableProcessors(),
        exec: ExecutorService = Executors.newFixedThreadPool(numThreads),
        transform: (T) -> R): List<R> {

        // default size is just an inlined version of kotlin.collections.collectionSizeOrDefault
        val defaultSize = if (this is Collection<*>) this.size else 10
        val destination = Collections.synchronizedList(ArrayList<R>(defaultSize))

        for (item in this) {
            exec.submit { destination.add(transform(item)) }
        }

        exec.shutdown()
        exec.awaitTermination(1, TimeUnit.DAYS)

        return ArrayList<R>(destination)
    }

    @Suppress("UNUSED")
    fun setCurrentScene(scene: Scene) {
        this.scene = scene
    }

    /**
     * This function should initialize the current scene contents.
     */
    override fun initializeScene() {
        logger.info("Scene initialization started.")

        this.scene.discover(this.scene, { it is HasGeometry && it !is Light })
//            .parallelMap(numThreads = System.getProperty("scenery.MaxInitThreads", "1").toInt()) { node ->
            .map { node ->
                // skip initialization for nodes that are only instance slaves
                if (node.instanceOf != null) {
                    node.initialized = true
                    return@map
                }

                logger.debug("Initializing object '${node.name}'")
                node.metadata["VulkanRenderer"] = VulkanObjectState()

                initializeNode(node)
            }

        scene.initialized = true
        logger.info("Scene initialization complete.")
    }

    fun Boolean.toInt(): Int {
        return if (this) {
            1
        } else {
            0
        }
    }

    fun updateNodeGeometry(node: Node) {
        if (node is HasGeometry && node.vertices.remaining() > 0) {
            node.rendererMetadata()?.let { s ->
                createVertexBuffers(device, node, s)
            }
        }
    }

    /**
     * Returns the material type flag for a Node, considering it's [Material]'s textures.
     */
    protected fun Node.materialTypeFromTextures(s: VulkanObjectState): Int {
        var materialType = 0
        if (material.textures.containsKey("ambient") && !s.defaultTexturesFor.contains("ambient")) {
            materialType = materialType or MATERIAL_HAS_AMBIENT
        }

        if (material.textures.containsKey("diffuse") && !s.defaultTexturesFor.contains("diffuse")) {
            materialType = materialType or MATERIAL_HAS_DIFFUSE
        }

        if (material.textures.containsKey("specular") && !s.defaultTexturesFor.contains("specular")) {
            materialType = materialType or MATERIAL_HAS_SPECULAR
        }

        if (material.textures.containsKey("normal") && !s.defaultTexturesFor.contains("normal")) {
            materialType = materialType or MATERIAL_HAS_NORMAL
        }

        if (material.textures.containsKey("alphamask") && !s.defaultTexturesFor.contains("alphamask")) {
            materialType = materialType or MATERIAL_HAS_ALPHAMASK
        }

        return materialType
    }

    /**
     * Initialises a given [node] with the metadata required by the [VulkanRenderer].
     */
    fun initializeNode(node: Node): Boolean {
        var s: VulkanObjectState = node.rendererMetadata() ?: throw IllegalStateException("Node ${node.name} does not contain metadata object")

        if (s.initialized) return true

        logger.debug("Initializing ${node.name} (${(node as HasGeometry).vertices.remaining() / node.vertexSize} vertices/${node.indices.remaining()} indices)")

        // determine vertex input type
        s.vertexInputType = when {
            node.vertices.remaining() > 0 && node.normals.remaining() > 0 && node.texcoords.remaining() > 0 -> VertexDataKinds.PositionNormalTexcoord
            node.vertices.remaining() > 0 && node.normals.remaining() > 0 && node.texcoords.remaining() == 0 -> VertexDataKinds.PositionNormal
            node.vertices.remaining() > 0 && node.normals.remaining() == 0 && node.texcoords.remaining() > 0 -> VertexDataKinds.PositionTexcoords
            else -> VertexDataKinds.PositionNormalTexcoord
        }

        // create custom vertex description if necessary, else use one of the defaults
        s.vertexDescription = if (node.instanceMaster) {
            updateInstanceBuffer(device, node, s)
            // TODO: Rewrite shader in case it does not conform to coord/normal/texcoord vertex description
            s.vertexInputType = VertexDataKinds.PositionNormalTexcoord
            vertexDescriptionFromInstancedNode(node, vertexDescriptors[VertexDataKinds.PositionNormalTexcoord]!!)
        } else {
            vertexDescriptors[s.vertexInputType]!!
        }

        val instanceMaster = node.instanceOf
        if (instanceMaster != null) {
            val parentMetadata = instanceMaster.rendererMetadata() ?: throw IllegalStateException("Instance master lacks metadata")

            if (!parentMetadata.initialized) {
                logger.debug("Instance parent $instanceMaster is not initialized yet, initializing now...")
                initializeNode(instanceMaster)
            }

            return true
        }

        s = createVertexBuffers(device, node, s)

        val matricesDescriptorSet = getDescriptorCache().getOrPut("Matrices") {
            VU.createDescriptorSetDynamic(device, descriptorPool,
                descriptorSetLayouts["Matrices"]!!, 1,
                buffers["UBOBuffer"]!!)
        }

        val materialPropertiesDescriptorSet = getDescriptorCache().getOrPut("MaterialProperties") {
            VU.createDescriptorSetDynamic(device, descriptorPool,
                descriptorSetLayouts["MaterialProperties"]!!, 1,
                buffers["UBOBuffer"]!!)
        }

        val matricesUbo = VulkanUBO(device, backingBuffer = buffers["UBOBuffer"])
        with(matricesUbo) {
            name = "Matrices"
            add("ModelMatrix", { node.world })
            add("NormalMatrix", { node.world.inverse.transpose() })
            add("isBillboard", { node.isBillboard.toInt() })

            createUniformBuffer()
            sceneUBOs.add(node)

            s.UBOs.put(name, matricesDescriptorSet to this)
        }

        loadTexturesForNode(node, s)

        s.blendingHashCode = node.material.blending.hashCode()

        val materialUbo = VulkanUBO(device, backingBuffer = buffers["UBOBuffer"])
        with(materialUbo) {
            name = "MaterialProperties"
            add("materialType", { node.materialTypeFromTextures(s) })
            add("Ka", { node.material.ambient })
            add("Kd", { node.material.diffuse })
            add("Ks", { node.material.specular })
            add("Roughness", { node.material.roughness })
            add("Metallic", { node.material.metallic })
            add("Opacity", { node.material.blending.opacity })

            createUniformBuffer()
            s.UBOs.put("MaterialProperties", materialPropertiesDescriptorSet to this)
        }

        s.initialized = true
        node.initialized = true
        node.metadata["VulkanRenderer"] = s

        try {
            initializeCustomShadersForNode(node)
        } catch (e: ShaderCompilationException) {
            logger.error("Compilation of custom shader failed: ${e.message}")
            logger.error("Node ${node.name} will use default shader for render pass.")

            if (logger.isDebugEnabled) {
                e.printStackTrace()
            }
        }

        return true
    }

    private fun initializeCustomShadersForNode(node: Node, addInitializer: Boolean = true): Boolean {

        if (!(node.material.blending.transparent || node.material is ShaderMaterial || node.material.cullingMode != Material.CullingMode.Back)) {
            logger.debug("Using default renderpass material for ${node.name}")
            return false
        }

        if (node.instanceOf != null) {
            logger.debug("${node.name} is instance slave, not initializing custom shaders")
            return false
        }

        if (addInitializer) {
            lateResizeInitializers.remove(node)
        }

        node.rendererMetadata()?.let { s ->

            //            node.javaClass.kotlin.memberProperties.filter { it.findAnnotation<ShaderProperty>() != null }.forEach { logger.info("${node.name}.${it.name} is ShaderProperty!") }
            val needsShaderPropertyUBO = if (node.javaClass.kotlin.memberProperties.filter { it.findAnnotation<ShaderProperty>() != null }.count() > 0) {
                var dsl = 0L

                renderpasses.filter {
                    (it.value.passConfig.type == RenderConfigReader.RenderpassType.geometry || it.value.passConfig.type == RenderConfigReader.RenderpassType.lights)
                        && it.value.passConfig.renderTransparent == node.material.blending.transparent
                }
                    .map { pass ->
                        logger.debug("Initializing shader properties for ${node.name}")
                        dsl = pass.value.initializeShaderPropertyDescriptorSetLayout()
                    }

                val descriptorSet = VU.createDescriptorSetDynamic(device, descriptorPool, VkDescriptorSetLayout(dsl),
                    1, buffers["ShaderPropertyBuffer"]!!)

                s.requiredDescriptorSets["ShaderProperties"] = descriptorSet
                true
            } else {
                false
            }


            renderpasses.filter { it.value.passConfig.type == RenderConfigReader.RenderpassType.geometry || it.value.passConfig.type == RenderConfigReader.RenderpassType.lights }
                .map { pass ->
                    val shaders = when {
                        node.material is ShaderMaterial -> {
                            logger.debug("Initializing preferred pipeline for ${node.name} from ShaderMaterial")
                            (node.material as ShaderMaterial).shaders
                        }

//                        pass.value.passConfig.renderTransparent == node.material.blending.transparent -> {
//                            logger.debug("Initializing classname-derived preferred pipeline for ${node.name}")
//                            val shaders = node.findExistingShaders()
//
//                            if(shaders.isEmpty()) {
//                                throw ShaderCompilationException("No shaders found for ${node.name}")
//                            }
//
//                            shaders
//                        }

                        else -> {
                            logger.debug("Initializing pass-default shader preferred pipeline for ${node.name}")
                            Shaders.ShadersFromFiles(pass.value.passConfig.shaders.map { "shaders/$it" }.toTypedArray())
                        }
                    }

                    logger.debug("Shaders are: $shaders")

                    val shaderModules = ShaderType.values().mapNotNull { type ->
                        try {
                            VulkanShaderModule.getFromCacheOrCreate(device, "main", shaders.get(Shaders.ShaderTarget.Vulkan, type))
                        } catch (e: ShaderNotFoundException) {
                            null
                        }
                    }

                    pass.value.initializeInputAttachmentDescriptorSetLayouts(shaderModules)
                    pass.value.initializePipeline("preferred-${node.uuid}",
                        shaderModules, settings = { pipeline ->
                        when (node.material.cullingMode) {
                            Material.CullingMode.None -> pipeline.rasterizationState.cullMode(VK_CULL_MODE_NONE)
                            Material.CullingMode.Front -> pipeline.rasterizationState.cullMode(VK_CULL_MODE_FRONT_BIT)
                            Material.CullingMode.Back -> pipeline.rasterizationState.cullMode(VK_CULL_MODE_BACK_BIT)
                            Material.CullingMode.FrontAndBack -> pipeline.rasterizationState.cullMode(VK_CULL_MODE_FRONT_AND_BACK)
                        }

                        when (node.material.depthTest) {
                            Material.DepthTest.Equal -> pipeline.depthStencilState.depthCompareOp(VK_COMPARE_OP_EQUAL)
                            Material.DepthTest.Less -> pipeline.depthStencilState.depthCompareOp(VK_COMPARE_OP_LESS)
                            Material.DepthTest.Greater -> pipeline.depthStencilState.depthCompareOp(VK_COMPARE_OP_GREATER)
                            Material.DepthTest.LessEqual -> pipeline.depthStencilState.depthCompareOp(VK_COMPARE_OP_LESS_OR_EQUAL)
                            Material.DepthTest.GreaterEqual -> pipeline.depthStencilState.depthCompareOp(VK_COMPARE_OP_GREATER_OR_EQUAL)
                            Material.DepthTest.Always -> pipeline.depthStencilState.depthCompareOp(VK_COMPARE_OP_ALWAYS)
                            Material.DepthTest.Never -> pipeline.depthStencilState.depthCompareOp(VK_COMPARE_OP_NEVER)
                        }

                        if (node.material.blending.transparent) {
                            with(node.material.blending) {
                                val blendStates = pipeline.colorBlendState.pAttachments()
                                for (attachment in 0 until (blendStates?.capacity() ?: 0)) {
                                    val state = blendStates?.get(attachment)

                                    @Suppress("SENSELESS_COMPARISON", "IfThenToSafeAccess")
                                    if (state != null) {
                                        state.blendEnable(true)
                                            .colorBlendOp(colorBlending.toVulkan())
                                            .srcColorBlendFactor(sourceColorBlendFactor.toVulkan())
                                            .dstColorBlendFactor(destinationColorBlendFactor.toVulkan())
                                            .alphaBlendOp(alphaBlending.toVulkan())
                                            .srcAlphaBlendFactor(sourceAlphaBlendFactor.toVulkan())
                                            .dstAlphaBlendFactor(destinationAlphaBlendFactor.toVulkan())
                                            .colorWriteMask(VK_COLOR_COMPONENT_R_BIT or VK_COLOR_COMPONENT_G_BIT or VK_COLOR_COMPONENT_B_BIT or VK_COLOR_COMPONENT_A_BIT)
                                    }
                                }
                            }
                        }
                    },
                        vertexInputType = s.vertexDescription!!)
                }


            if (needsShaderPropertyUBO) {
                renderpasses.filter {
                    (it.value.passConfig.type == RenderConfigReader.RenderpassType.geometry || it.value.passConfig.type == RenderConfigReader.RenderpassType.lights) &&
                        it.value.passConfig.renderTransparent == node.material.blending.transparent
                }.forEach { pass ->
                    logger.debug("Initializing shader properties for ${node.name} in pass ${pass.key}")
                    val order = pass.value.getShaderPropertyOrder(node)

                    val shaderPropertyUbo = VulkanUBO(device, backingBuffer = buffers["ShaderPropertyBuffer"])
                    with(shaderPropertyUbo) {
                        name = "ShaderProperties"

<<<<<<< HEAD
                        order.forEach { name, offset ->
                            add(name, { node.getShaderProperty(name)!! }, offset)
=======
                            order.forEach { name, offset ->
                                add(name, { node.getShaderProperty(name)!! }, offset)
                            }

                            this.createUniformBuffer()
                            s.UBOs.put("${pass.key}-ShaderProperties", s.requiredDescriptorSets["ShaderProperties"]!! to this)
>>>>>>> 0fa7e45a
                        }

                        requiredOffsetCount = 1
                        this.createUniformBuffer()
                        s.UBOs.put("${pass.key}-ShaderProperties", s.requiredDescriptorSets["ShaderProperties"]!! to this)
                    }
                }

            }

            if (addInitializer) {
                lateResizeInitializers[node] = { initializeCustomShadersForNode(node, addInitializer = false) }
            }

            return true
        }

        return false
    }

    fun destroyNode(node: Node) {
        logger.trace("Destroying node ${node.name}...")
        if (!node.metadata.containsKey("VulkanRenderer")) {
            return
        }

        lateResizeInitializers.remove(node)
        node.initialized = false

        node.rendererMetadata()?.UBOs?.forEach { it.value.second.close() }

        if (node is HasGeometry) {
            node.rendererMetadata()?.vertexBuffers?.forEach {
                it.value.close()
            }
        }

        node.metadata.remove("VulkanRenderer")
    }

<<<<<<< HEAD
    protected fun loadTexturesForNode(node: Node, s: VulkanObjectState): VulkanObjectState {
        val stats = hub?.get(SceneryElement.Statistics) as Statistics?
        val defaultTexture = textureCache["DefaultTexture"]
            ?: throw IllegalStateException("Default fallback texture does not exist.")

        if (node.lock.tryLock()) {
            node.material.textures.forEach { type, texture ->
=======
    /**
     * Returns true if the current VulkanTexture can be reused to store the information in the [GenericTexture]
     * [other]. Returns false otherwise.
     */
    protected fun VulkanTexture.canBeReused(other: GenericTexture, miplevels: Int, device: VulkanDevice): Boolean {
        return this.device == device &&
            this.width == other.dimensions.x().toInt() &&
            this.height == other.dimensions.y().toInt() &&
            this.depth == other.dimensions.z().toInt() &&
            this.mipLevels == miplevels

    }
>>>>>>> 0fa7e45a

    /**
     * Loads a texture given as string in [texture] from the classpath of this Node. Emits an error and falls back
     * to [fallback] in case the texture cannot be located.
     */
    protected fun Node.loadTextureFromJar(texture: String, generateMipmaps: Boolean, fallback: VulkanTexture): VulkanTexture {
        val f = texture.substringAfterLast("/")
        val stream = this@loadTextureFromJar.javaClass.getResourceAsStream(f)

        return if (stream == null) {
            logger.error("Not found: $f for ${this@loadTextureFromJar}")
            fallback
        } else {
            VulkanTexture.loadFromFile(device,
                commandPools, queue, queue, stream,
                texture.substringAfterLast("."), true, generateMipmaps)
        }
    }

    /**
     * Loads or reloads the textures for [node], updating it's internal renderer state stored in [s].
     */
    protected fun loadTexturesForNode(node: Node, s: VulkanObjectState): VulkanObjectState {
        val stats = hub?.get(SceneryElement.Statistics) as Statistics?
        val defaultTexture = textureCache["DefaultTexture"] ?: throw IllegalStateException("Default fallback texture does not exist.")

        if (!node.lock.tryLock()) {
            logger.warn("Failed to lock node ${node.name} for texture update")
            return s
        }

        node.material.textures.forEach { type, texture ->
            val slot = VulkanObjectState.textureTypeToSlot(type)
            val generateMipmaps = (type == "ambient" || type == "diffuse" || type == "specular")

            logger.debug("${node.name} will have $type texture from $texture in slot $slot")

            if (!textureCache.containsKey(texture) || node.material.needsTextureReload) {
                logger.trace("Loading texture $texture for ${node.name}")

                val gt = node.material.transferTextures[texture.substringAfter("fromBuffer:")]

                val vkTexture: VulkanTexture = if (texture.startsWith("fromBuffer:") && gt != null) {
                    val miplevels = if (generateMipmaps && gt.mipmap) {
                        1 + Math.floor(Math.log(Math.max(gt.dimensions.x() * 1.0, gt.dimensions.y() * 1.0)) / Math.log(2.0)).toInt()
                    } else {
<<<<<<< HEAD
                        val start = System.nanoTime()

                        val t = if (texture.contains("jar!")) {
                            val f = texture.substringAfterLast("/")
                            val stream = node.javaClass.getResourceAsStream(f)

                            if (stream == null) {
                                logger.error("Not found: $f for $node")
                                defaultTexture
                            } else {
                                VulkanTexture.loadFromFile(device,
                                    commandPools, queue, queue, stream, texture.substringAfterLast("."), true, generateMipmaps)
                            }
                        } else {
                            VulkanTexture.loadFromFile(device,
                                commandPools, queue, queue, texture, true, generateMipmaps)
                        }
=======
                        1
                    }

                    val existingTexture = s.textures[type]
                    val t: VulkanTexture = if (existingTexture != null && existingTexture.canBeReused(gt, miplevels, device)) {
                        existingTexture
                    } else {
                        VulkanTexture(device, commandPools, queue, queue, gt, miplevels)
                    }
>>>>>>> 0fa7e45a

                    t.copyFrom(gt.contents)
                } else {
                    val start = System.nanoTime()

                    val t = if (texture.contains("jar!")) {
                        node.loadTextureFromJar(texture, generateMipmaps, defaultTexture)
                    } else {
                        VulkanTexture.loadFromFile(device,
                            commandPools, queue, queue, texture, true, generateMipmaps)
                    }

                    val duration = System.nanoTime() - start * 1.0f
                    stats?.add("loadTexture", duration)

                    t
                }

                // add new texture to texture list and cache, and close old texture
                s.textures[type] = vkTexture
                textureCache[texture] = vkTexture
            } else {
                s.textures[type] = textureCache[texture]!!
            }
        }

        arrayOf("ambient", "diffuse", "specular", "normal", "alphamask", "displacement").forEach {
            if (!s.textures.containsKey(it)) {
                s.textures.putIfAbsent(it, defaultTexture)
                s.defaultTexturesFor.add(it)
            }
        }

<<<<<<< HEAD
            s.texturesToDescriptorSet(device, descriptorSetLayouts["ObjectTextures"]!!,
                VkDescriptorPool(descriptorPool),
                targetBinding = 0)
=======
        s.texturesToDescriptorSet(device, descriptorSetLayouts["ObjectTextures"]!!,
            descriptorPool,
            targetBinding = 0)
>>>>>>> 0fa7e45a

        node.lock.unlock()

        return s
    }

    protected fun prepareDefaultDescriptorSetLayouts(device: VulkanDevice): ConcurrentHashMap<String, VkDescriptorSetLayout> {
        val m = ConcurrentHashMap<String, VkDescriptorSetLayout>()

        m["Matrices"] = VU.createDescriptorSetLayout(
            device,
            listOf(Pair(VK_DESCRIPTOR_TYPE_UNIFORM_BUFFER_DYNAMIC, 1)),
            0,
            VK_SHADER_STAGE_ALL)

        m["MaterialProperties"] = VU.createDescriptorSetLayout(
            device,
            listOf(Pair(VK_DESCRIPTOR_TYPE_UNIFORM_BUFFER_DYNAMIC, 1)),
            0,
            VK_SHADER_STAGE_ALL)

        m["LightParameters"] = VU.createDescriptorSetLayout(
            device,
            listOf(Pair(VK_DESCRIPTOR_TYPE_UNIFORM_BUFFER, 1)),
            0,
            VK_SHADER_STAGE_ALL)

        m["ObjectTextures"] = VU.createDescriptorSetLayout(
            device,
            listOf(
                Pair(VK_DESCRIPTOR_TYPE_COMBINED_IMAGE_SAMPLER, 6),
                Pair(VK_DESCRIPTOR_TYPE_COMBINED_IMAGE_SAMPLER, 1)),
            0,
            VK_SHADER_STAGE_ALL)

        m["VRParameters"] = VU.createDescriptorSetLayout(
            device,
            listOf(Pair(VK_DESCRIPTOR_TYPE_UNIFORM_BUFFER, 1)),
            0,
            VK_SHADER_STAGE_ALL)

        return m
    }

    protected fun prepareDescriptorSets(device: VulkanDevice, descriptorPool: Long) {
        this.descriptorSets["Matrices"] = VU.createDescriptorSetDynamic(device, descriptorPool,
            descriptorSetLayouts["Matrices"]!!, 1,
            buffers["UBOBuffer"]!!)

        this.descriptorSets["MaterialProperties"] = VU.createDescriptorSetDynamic(device, descriptorPool,
            descriptorSetLayouts["MaterialProperties"]!!, 1,
            buffers["UBOBuffer"]!!)

        val lightUbo = VulkanUBO(device)
        lightUbo.add("ViewMatrix0", { GLMatrix.getIdentity() })
        lightUbo.add("ViewMatrix1", { GLMatrix.getIdentity() })
        lightUbo.add("InverseViewMatrix0", { GLMatrix.getIdentity() })
        lightUbo.add("InverseViewMatrix1", { GLMatrix.getIdentity() })
        lightUbo.add("ProjectionMatrix", { GLMatrix.getIdentity() })
        lightUbo.add("InverseProjectionMatrix", { GLMatrix.getIdentity() })
        lightUbo.add("CamPosition", { GLVector.getNullVector(3) })
        lightUbo.createUniformBuffer()
        lightUbo.populate()

        defaultUBOs["LightParameters"] = lightUbo

        this.descriptorSets["LightParameters"] = VU.createDescriptorSet(device, descriptorPool,
            descriptorSetLayouts["LightParameters"]!!, 1,
            lightUbo.descriptor)

        val vrUbo = VulkanUBO(device)

        vrUbo.add("projection0", { GLMatrix.getIdentity() })
        vrUbo.add("projection1", { GLMatrix.getIdentity() })
        vrUbo.add("inverseProjection0", { GLMatrix.getIdentity() })
        vrUbo.add("inverseProjection1", { GLMatrix.getIdentity() })
        vrUbo.add("headShift", { GLMatrix.getIdentity() })
        vrUbo.add("IPD", { 0.0f })
        vrUbo.add("stereoEnabled", { 0 })
        vrUbo.createUniformBuffer()
        vrUbo.populate()

        defaultUBOs["VRParameters"] = vrUbo

        this.descriptorSets["VRParameters"] = VU.createDescriptorSet(device, descriptorPool,
            descriptorSetLayouts["VRParameters"]!!, 1,
            vrUbo.descriptor)
    }

    protected fun prepareStandardVertexDescriptors(): ConcurrentHashMap<VertexDataKinds, VertexDescription> {
        val map = ConcurrentHashMap<VertexDataKinds, VertexDescription>()

        VertexDataKinds.values().forEach { kind ->
            val attributeDesc: VkVertexInputAttributeDescription.Buffer?
            var stride = 0

            when (kind) {
                VertexDataKinds.None -> {
                    stride = 0
                    attributeDesc = null
                }

                VertexDataKinds.PositionNormal -> {
                    stride = 3 + 3
                    attributeDesc = VkVertexInputAttributeDescription.calloc(2)

                    attributeDesc.get(1)
                        .binding(0)
                        .location(1)
                        .format(VK_FORMAT_R32G32B32_SFLOAT)
                        .offset(3 * 4)
                }

                VertexDataKinds.PositionNormalTexcoord -> {
                    stride = 3 + 3 + 2
                    attributeDesc = VkVertexInputAttributeDescription.calloc(3)

                    attributeDesc.get(1)
                        .binding(0)
                        .location(1)
                        .format(VK_FORMAT_R32G32B32_SFLOAT)
                        .offset(3 * 4)

                    attributeDesc.get(2)
                        .binding(0)
                        .location(2)
                        .format(VK_FORMAT_R32G32_SFLOAT)
                        .offset(3 * 4 + 3 * 4)
                }

                VertexDataKinds.PositionTexcoords -> {
                    stride = 3 + 2
                    attributeDesc = VkVertexInputAttributeDescription.calloc(2)

                    attributeDesc.get(1)
                        .binding(0)
                        .location(1)
                        .format(VK_FORMAT_R32G32_SFLOAT)
                        .offset(3 * 4)
                }
            }

            attributeDesc?.let {
                if (it.capacity() > 0) {
                    it.get(0).binding(0).location(0).format(VK_FORMAT_R32G32B32_SFLOAT).offset(0)
                }
            }

            val bindingDesc: VkVertexInputBindingDescription.Buffer? = if (attributeDesc != null) {
                VkVertexInputBindingDescription.calloc(1)
                    .binding(0)
                    .stride(stride * 4)
                    .inputRate(VK_VERTEX_INPUT_RATE_VERTEX)
            } else {
                null
            }

            val inputState = VkPipelineVertexInputStateCreateInfo.calloc()
                .sType(VK_STRUCTURE_TYPE_PIPELINE_VERTEX_INPUT_STATE_CREATE_INFO)
                .pNext(NULL)
                .pVertexAttributeDescriptions(attributeDesc)
                .pVertexBindingDescriptions(bindingDesc)

            map[kind] = VertexDescription(inputState, attributeDesc, bindingDesc)
        }

        return map
    }

    data class AttributeInfo(val format: Int, val elementByteSize: Int, val elementCount: Int)

    fun HashMap<String, () -> Any>.getFormatsAndRequiredAttributeSize(): List<AttributeInfo> {
        return this.map {
            val value = it.value.invoke()

            when (value.javaClass) {
                GLVector::class.java -> {
                    val v = value as GLVector
                    when {
                        v.toFloatArray().size == 2 -> graphics.scenery.backends.vulkan.VulkanRenderer.AttributeInfo(VK_FORMAT_R32G32_SFLOAT, 4 * 2, 1)
                        v.toFloatArray().size == 4 -> graphics.scenery.backends.vulkan.VulkanRenderer.AttributeInfo(VK_FORMAT_R32G32B32A32_SFLOAT, 4 * 4, 1)
                        else -> {
                            logger.error("Unsupported vector length for instancing: ${v.toFloatArray().size}")
                            graphics.scenery.backends.vulkan.VulkanRenderer.AttributeInfo(-1, -1, -1)
                        }
                    }
                }

                GLMatrix::class.java -> {
                    val m = value as GLMatrix
                    graphics.scenery.backends.vulkan.VulkanRenderer.AttributeInfo(VK_FORMAT_R32G32B32A32_SFLOAT, 4 * 4, m.floatArray.size / 4)
                }

                else -> {
                    logger.error("Unsupported type for instancing: ${value.javaClass.simpleName}")
                    graphics.scenery.backends.vulkan.VulkanRenderer.AttributeInfo(-1, -1, -1)
                }
            }
        }
    }

    protected fun vertexDescriptionFromInstancedNode(node: Node, template: VertexDescription): VertexDescription {
        logger.debug("Creating instanced vertex description for ${node.name}")

        if (template.attributeDescription == null || template.bindingDescription == null) {
            return template
        }

        val attributeDescs = template.attributeDescription
        val bindingDescs = template.bindingDescription

        val formatsAndAttributeSizes = node.instancedProperties.getFormatsAndRequiredAttributeSize()
        val newAttributesNeeded = formatsAndAttributeSizes.map { it.elementCount }.sum()

        val newAttributeDesc = VkVertexInputAttributeDescription
            .calloc(attributeDescs.capacity() + newAttributesNeeded)

        var position: Int
        var offset = 0

        for (i in 0 until attributeDescs.capacity()) {
            newAttributeDesc[i].set(attributeDescs[i])
            offset += newAttributeDesc[i].offset()
            logger.debug("location(${newAttributeDesc[i].location()})")
            logger.debug("    .offset(${newAttributeDesc[i].offset()})")
            position = i
        }

        position = 3
        offset = 0

        formatsAndAttributeSizes.zip(node.instancedProperties.toList().reversed()).forEach {
            val attribInfo = it.first
            val property = it.second

            for (i in (0 until attribInfo.elementCount)) {
                newAttributeDesc[position]
                    .binding(1)
                    .location(position)
                    .format(attribInfo.format)
                    .offset(offset)

                logger.debug("location($position, $i/${attribInfo.elementCount}) for ${property.first}, type: ${property.second.invoke().javaClass.simpleName}")
                logger.debug("   .format(${attribInfo.format})")
                logger.debug("   .offset($offset)")

                offset += attribInfo.elementByteSize
                position++
            }
        }

        logger.debug("stride($offset), ${bindingDescs.capacity()}")

        val newBindingDesc = VkVertexInputBindingDescription.calloc(bindingDescs.capacity() + 1)
        newBindingDesc[0].set(bindingDescs[0])
        newBindingDesc[1]
            .binding(1)
            .stride(offset)
            .inputRate(VK_VERTEX_INPUT_RATE_INSTANCE)

        val inputState = VkPipelineVertexInputStateCreateInfo.calloc()
            .sType(VK_STRUCTURE_TYPE_PIPELINE_VERTEX_INPUT_STATE_CREATE_INFO)
            .pNext(NULL)
            .pVertexAttributeDescriptions(newAttributeDesc)
            .pVertexBindingDescriptions(newBindingDesc)

        return VertexDescription(inputState, newAttributeDesc, newBindingDesc)
    }

    protected fun prepareDefaultTextures(device: VulkanDevice) {
        val t = VulkanTexture.loadFromFile(device, commandPools, queue, queue,
            Renderer::class.java.getResourceAsStream("DefaultTexture.png"), "png", true, true)

        textureCache["DefaultTexture"] = t
    }

    protected fun prepareRenderpassesFromConfig(config: RenderConfigReader.RenderConfig, windowWidth: Int, windowHeight: Int) {
        // create all renderpasses first
        val framebuffers = ConcurrentHashMap<String, VulkanFramebuffer>()

        flow = renderConfig.createRenderpassFlow()
        logger.debug("Renderpasses to be run: ${flow.joinToString()}")

        descriptorSetLayouts
            .filter { it.key.startsWith("outputs-") }
            .map {
                logger.debug("Marking RT DSL ${it.value.asHexString} for deletion")
                vkDestroyDescriptorSetLayout(device.vulkanDevice, it.value.L, null)
                it.key
            }
            .map {
                descriptorSetLayouts.remove(it)
            }

        renderConfig.renderpasses.filter { it.value.inputs != null }
            .flatMap { rp ->
                rp.value.inputs!!
            }
            .map {
                renderConfig.rendertargets.let { rts ->
                    val name = if (it.contains(".")) {
                        it.substringBefore(".")
                    } else {
                        it
                    }

                    name to rts[name]!!
                }
            }
            .map { rt ->
                if (!descriptorSetLayouts.containsKey("outputs-${rt.first}")) {
                    logger.debug("Creating output descriptor set for ${rt.first}")
                    // create descriptor set layout that matches the render target
                    descriptorSetLayouts["outputs-${rt.first}"] = VU.createDescriptorSetLayout(device,
                        descriptorNum = rt.second.attachments.count(),
                        descriptorCount = 1,
                        type = VK_DESCRIPTOR_TYPE_COMBINED_IMAGE_SAMPLER
                    )
                }
            }

        config.createRenderpassFlow().map { passName ->
            val passConfig = config.renderpasses[passName]!!
            val pass = VulkanRenderpass(passName, config, device, descriptorPool, pipelineCache, vertexDescriptors)

            var width = windowWidth
            var height = windowHeight

            // create framebuffer
            with(VU.newCommandBuffer(device, commandPools.Standard.L, autostart = true)) {
                config.rendertargets.filter { it.key == passConfig.output }.map { rt ->
                    logger.info("Creating render framebuffer ${rt.key} for pass $passName")

                    width = (settings.get<Float>("Renderer.SupersamplingFactor") * windowWidth * rt.value.size.first).toInt()
                    height = (settings.get<Float>("Renderer.SupersamplingFactor") * windowHeight * rt.value.size.second).toInt()

                    settings.set("Renderer.$passName.displayWidth", width)
                    settings.set("Renderer.$passName.displayHeight", height)

                    if (framebuffers.containsKey(rt.key)) {
                        logger.info("Reusing already created framebuffer")
                        pass.output.put(rt.key, framebuffers[rt.key]!!)
                    } else {

                        // create framebuffer -- don't clear it, if blitting is needed
                        val framebuffer = VulkanFramebuffer(this@VulkanRenderer.device, commandPools.Standard,
                            width, height, this,
                            shouldClear = !passConfig.blitInputs,
                            sRGB = renderConfig.sRGB)

                        rt.value.attachments.forEach { att ->
                            logger.info(" + attachment ${att.key}, ${att.value.name}")

                            when (att.value) {
                                RenderConfigReader.TargetFormat.RGBA_Float32 -> framebuffer.addFloatRGBABuffer(att.key, 32)
                                RenderConfigReader.TargetFormat.RGBA_Float16 -> framebuffer.addFloatRGBABuffer(att.key, 16)

                                RenderConfigReader.TargetFormat.RGB_Float32 -> framebuffer.addFloatRGBBuffer(att.key, 32)
                                RenderConfigReader.TargetFormat.RGB_Float16 -> framebuffer.addFloatRGBBuffer(att.key, 16)

                                RenderConfigReader.TargetFormat.RG_Float32 -> framebuffer.addFloatRGBuffer(att.key, 32)
                                RenderConfigReader.TargetFormat.RG_Float16 -> framebuffer.addFloatRGBuffer(att.key, 16)

                                RenderConfigReader.TargetFormat.RGBA_UInt16 -> framebuffer.addUnsignedByteRGBABuffer(att.key, 16)
                                RenderConfigReader.TargetFormat.RGBA_UInt8 -> framebuffer.addUnsignedByteRGBABuffer(att.key, 8)
                                RenderConfigReader.TargetFormat.R_UInt16 -> framebuffer.addUnsignedByteRBuffer(att.key, 16)
                                RenderConfigReader.TargetFormat.R_UInt8 -> framebuffer.addUnsignedByteRBuffer(att.key, 8)

                                RenderConfigReader.TargetFormat.Depth32 -> framebuffer.addDepthBuffer(att.key, 32)
                                RenderConfigReader.TargetFormat.Depth24 -> framebuffer.addDepthBuffer(att.key, 24)
                                RenderConfigReader.TargetFormat.R_Float16 -> framebuffer.addFloatBuffer(att.key, 16)
                            }

                        }

                        framebuffer.createRenderpassAndFramebuffer()
                        framebuffer.outputDescriptorSet = VkDescriptorSet(VU.createRenderTargetDescriptorSet(this@VulkanRenderer.device,
                            descriptorPool, descriptorSetLayouts["outputs-${rt.key}"]!!, rt.value.attachments, framebuffer))

                        pass.output[rt.key] = framebuffer
                        framebuffers.put(rt.key, framebuffer)
                    }
                }

                pass.commandBufferCount = swapchain.images.size

                if (passConfig.output == "Viewport") {
                    // create viewport renderpass with swapchain image-derived framebuffer
                    pass.isViewportRenderpass = true
                    width = windowWidth
                    height = windowHeight

                    swapchain.images.forEachIndexed { i, _ ->
                        val fb = VulkanFramebuffer(this@VulkanRenderer.device, commandPools.Standard,
                            width, height, this@with, sRGB = renderConfig.sRGB)

                        fb.addSwapchainAttachment("swapchain-$i", swapchain, i)
                        fb.addDepthBuffer("swapchain-$i-depth", 32)
                        fb.createRenderpassAndFramebuffer()

                        pass.output["Viewport-$i"] = fb
                    }
                }

                pass.vulkanMetadata.clearValues?.free()
                if (!passConfig.blitInputs) {
                    pass.vulkanMetadata.clearValues = VkClearValue.calloc(pass.output.values.first().attachments.count())
                    pass.vulkanMetadata.clearValues?.let { clearValues ->

                        pass.output.values.first().attachments.values.forEachIndexed { i, att ->
                            when (att.type) {
                                VulkanFramebuffer.VulkanFramebufferType.COLOR_ATTACHMENT -> {
                                    clearValues[i].color().float32().put(pass.passConfig.clearColor.toFloatArray())
                                }
                                VulkanFramebuffer.VulkanFramebufferType.DEPTH_ATTACHMENT -> {
                                    clearValues[i].depthStencil().set(pass.passConfig.depthClearValue, 0)
                                }
                            }
                        }
                    }
                } else {
                    pass.vulkanMetadata.clearValues = null
                }

                pass.vulkanMetadata.renderArea.extent().set(
                    (pass.passConfig.viewportSize.first * width).toInt(),
                    (pass.passConfig.viewportSize.second * height).toInt())
                pass.vulkanMetadata.renderArea.offset().set(
                    (pass.passConfig.viewportOffset.first * width).toInt(),
                    (pass.passConfig.viewportOffset.second * height).toInt())
                logger.debug("Render area for $passName: ${pass.vulkanMetadata.renderArea.extent().width()}x${pass.vulkanMetadata.renderArea.extent().height()}")

                pass.vulkanMetadata.viewport[0].set(
                    (pass.passConfig.viewportOffset.first * width),
                    (pass.passConfig.viewportOffset.second * height),
                    (pass.passConfig.viewportSize.first * width),
                    (pass.passConfig.viewportSize.second * height),
                    0.0f, 1.0f)

                pass.vulkanMetadata.scissor[0].extent().set(
                    (pass.passConfig.viewportSize.first * width).toInt(),
                    (pass.passConfig.viewportSize.second * height).toInt())

                pass.vulkanMetadata.scissor[0].offset().set(
                    (pass.passConfig.viewportOffset.first * width).toInt(),
                    (pass.passConfig.viewportOffset.second * height).toInt())

                pass.vulkanMetadata.eye.put(0, pass.passConfig.eye)

                endCommandBuffer(this@VulkanRenderer.device, commandPools.Standard.L, this@VulkanRenderer.queue, flush = true)
            }

            renderpasses.put(passName, pass)
        }

        // connect inputs with each othe
        renderpasses.forEach { pass ->
            val passConfig = config.renderpasses[pass.key]!!

            passConfig.inputs?.forEach { inputTarget ->
                val targetName = if (inputTarget.contains(".")) {
                    inputTarget.substringBefore(".")
                } else {
                    inputTarget
                }
                renderpasses.filter {
                    it.value.output.keys.contains(targetName)
                }.forEach { pass.value.inputs[inputTarget] = it.value.output[targetName]!! }
            }

            with(pass.value) {
                initializeShaderParameterDescriptorSetLayouts(settings)

                initializeDefaultPipeline()
            }
        }
    }

    protected fun prepareStandardSemaphores(device: VulkanDevice): ConcurrentHashMap<StandardSemaphores, Array<Long>> {
        val map = ConcurrentHashMap<StandardSemaphores, Array<Long>>()

        StandardSemaphores.values().forEach {
            map[it] = swapchain.images.map { i ->
                VU.getLong("Semaphore for $i",
                    { vkCreateSemaphore(device.vulkanDevice, semaphoreCreateInfo, null, this) }, {})
            }.toTypedArray()
        }

        return map
    }

    /**
     * Polls for window events and triggers swapchain recreation if necessary.
     * Returns true if the swapchain has been recreated, or false if not.
     */
    private fun pollEvents(): Boolean {
        window.pollEvents()

        (swapchain as? HeadlessSwapchain)?.queryResize()

        if (swapchainRecreator.mustRecreate) {
            swapchainRecreator.recreate()
            frames = 0

            return true
        }

        return false
    }

    private fun beginFrame() {
        swapchainRecreator.mustRecreate = swapchain.next(timeout = UINT64_MAX,
            signalSemaphore = semaphores[StandardSemaphores.PresentComplete]!![0])
    }

    @Suppress("unused")
    fun recordMovie() {
        if (recordMovie) {
            encoder?.finish()
            encoder = null

            recordMovie = false
        } else {
            recordMovie = true
        }
    }

    private fun submitFrame(queue: VkQueue, pass: VulkanRenderpass, commandBuffer: VulkanCommandBuffer, present: PresentHelpers) {
        val stats = hub?.get(SceneryElement.Statistics) as? Statistics
        present.submitInfo
            .sType(VK_STRUCTURE_TYPE_SUBMIT_INFO)
            .pNext(NULL)
            .waitSemaphoreCount(1)
            .pWaitSemaphores(present.waitSemaphore)
            .pWaitDstStageMask(present.waitStages)
            .pCommandBuffers(present.commandBuffers)
            .pSignalSemaphores(present.signalSemaphore)

        // Submit to the graphics queue
        VU.run("Submit viewport render queue", { vkQueueSubmit(queue, present.submitInfo, commandBuffer.fence.L) })

        val startPresent = System.nanoTime()
        commandBuffer.submitted = true
        swapchain.present(ph.signalSemaphore)
        // TODO: Figure out whether this waitForFence call is strictly necessary -- actually, the next renderloop iteration should wait for it.
        commandBuffer.waitForFence()

        swapchain.postPresent(pass.getReadPosition())

        // submit to OpenVR if attached
        if (hub?.getWorkingHMDDisplay()?.hasCompositor() == true) {
            hub?.getWorkingHMDDisplay()?.wantsVR()?.submitToCompositorVulkan(
                window.width, window.height,
                swapchain.format,
                instance, device, queue,
<<<<<<< HEAD
                swapchain!!.images!![pass.getReadPosition()].L)
=======
                swapchain.images[pass.getReadPosition()])
>>>>>>> 0fa7e45a
        }

        if (recordMovie || screenshotRequested) {
            // default image format is 32bit BGRA
            val imageByteSize = VkDeviceSize(window.width * window.height * 4L)
            if (screenshotBuffer == null || screenshotBuffer?.size?.L != imageByteSize.L) {
                logger.debug("Reallocating screenshot buffer")
                screenshotBuffer = VulkanBuffer(device, imageByteSize,
                    VK_BUFFER_USAGE_TRANSFER_DST_BIT,
                    VK_MEMORY_PROPERTY_HOST_VISIBLE_BIT,
                    wantAligned = true)
            }

            if (imageBuffer == null || imageBuffer?.cap != imageByteSize.i) {
                logger.debug("Reallocating image buffer")
                imageBuffer = memAlloc(imageByteSize.i)
            }

            // finish encoding if a resize was performed
            if (recordMovie) {
                if (encoder != null && (encoder?.frameWidth != window.width || encoder?.frameHeight != window.height)) {
                    encoder?.finish()
                }

                if (encoder == null || encoder?.frameWidth != window.width || encoder?.frameHeight != window.height) {
                    encoder = H264Encoder(window.width, window.height, System.getProperty("user.home") + File.separator + "Desktop" + File.separator + "$applicationName - ${SimpleDateFormat("yyyy-MM-dd_HH.mm.ss").format(Date())}.mp4")
                }
            }

            screenshotBuffer?.let { sb ->
                with(VU.newCommandBuffer(device, commandPools.Render.L, autostart = true)) {
                    val subresource = VkImageSubresourceLayers.calloc()
                        .aspectMask(VK_IMAGE_ASPECT_COLOR_BIT)
                        .mipLevel(0)
                        .baseArrayLayer(0)
                        .layerCount(1)

                    val regions = VkBufferImageCopy.calloc(1)
                        .bufferRowLength(0)
                        .bufferImageHeight(0)
                        .imageOffset(VkOffset3D.calloc().set(0, 0, 0))
                        .imageExtent(VkExtent3D.calloc().set(window.width, window.height, 1))
                        .imageSubresource(subresource)

                    val image = swapchain.images[pass.getReadPosition()]

                    VulkanTexture.transitionLayout(image.L,
                        VK_IMAGE_LAYOUT_PRESENT_SRC_KHR,
                        VK_IMAGE_LAYOUT_TRANSFER_SRC_OPTIMAL,
                        commandBuffer = this)

                    vkCmdCopyImageToBuffer(this, image.L,
                        VK_IMAGE_LAYOUT_TRANSFER_SRC_OPTIMAL,
                        sb.vulkanBuffer.L,
                        regions)

                    VulkanTexture.transitionLayout(image.L,
                        VK_IMAGE_LAYOUT_TRANSFER_SRC_OPTIMAL,
                        VK_IMAGE_LAYOUT_PRESENT_SRC_KHR,
                        commandBuffer = this)

                    endCommandBuffer(this@VulkanRenderer.device, commandPools.Render.L, queue,
                        flush = true, dealloc = true)
                }

                if (screenshotRequested) {
                    sb.copyTo(imageBuffer!!)
                }

                if (recordMovie) {
                    encoder?.encodeFrame(memByteBuffer(sb.mapIfUnmapped(), imageByteSize.i))
                }

                if (screenshotRequested && !recordMovie) {
                    sb.close()
                    screenshotBuffer = null
                }
            }

            if (screenshotRequested) {
                // reorder bytes for screenshot in a separate thread
                thread {
                    imageBuffer?.let { ib ->
                        try {
                            val file = SystemHelpers.addFileCounter(if (screenshotFilename == "") {
                                File(System.getProperty("user.home"), "Desktop" + File.separator + "$applicationName - ${SimpleDateFormat("yyyy-MM-dd HH.mm.ss").format(Date())}.png")
                            } else {
                                File(screenshotFilename)
                            }, screenshotOverwriteExisting)
                            file.createNewFile()
                            ib.rewind()

                            val imageArray = ByteArray(ib.remaining())
                            ib.get(imageArray)
                            val shifted = ByteArray(imageArray.size)
                            ib.flip()

                            // swizzle BGRA -> ABGR
                            for (i in 0 until shifted.size step 4) {
                                shifted[i] = imageArray[i + 3]
                                shifted[i + 1] = imageArray[i]
                                shifted[i + 2] = imageArray[i + 1]
                                shifted[i + 3] = imageArray[i + 2]
                            }

                            val image = BufferedImage(window.width, window.height, BufferedImage.TYPE_4BYTE_ABGR)
                            val imgData = (image.raster.dataBuffer as DataBufferByte).data
                            System.arraycopy(shifted, 0, imgData, 0, shifted.size)

                            ImageIO.write(image, "png", file)
                            logger.info("Screenshot saved to ${file.absolutePath}")
                        } catch (e: Exception) {
                            logger.error("Unable to take screenshot: ")
                            e.printStackTrace()
                        } finally {
//                            memFree(ib)
                        }
                    }
                }

                screenshotOverwriteExisting = false
                screenshotRequested = false
            }
        }

        val presentDuration = System.nanoTime() - startPresent
        stats?.add("Renderer.viewportSubmitAndPresent", presentDuration)

        firstImageReady = true
    }

    /**
     * This function renders the scene
     */
    override fun render() = runBlocking {
        val swapchainChanged = pollEvents()

        if (shouldClose) {
            closeInternal()
            return@runBlocking
        }

        val stats = hub?.get(SceneryElement.Statistics) as? Statistics
        val sceneObjects = GlobalScope.async {
            scene.discover(scene, { n ->
                n is HasGeometry
                    && n.visible
                    && n.instanceOf == null
            }, useDiscoveryBarriers = true)
        }

        // check whether scene is already initialized
        if (scene.children.count() == 0 || !scene.initialized) {
            initializeScene()

            Thread.sleep(200)
            return@runBlocking
        }

        if (toggleFullscreen) {
            vkDeviceWaitIdle(device.vulkanDevice)

            switchFullscreen()
            toggleFullscreen = false
            return@runBlocking
        }

        if (window.shouldClose) {
            shouldClose = true
            // stop all
            vkDeviceWaitIdle(device.vulkanDevice)
            return@runBlocking
        }

        if (renderDelay > 0) {
            logger.warn("Delaying next frame for $renderDelay ms, as one or more validation error have occured in the previous frame.")
            Thread.sleep(renderDelay)
        }


        val startUboUpdate = System.nanoTime()
        val ubosUpdated = updateDefaultUBOs(device)
        stats?.add("Renderer.updateUBOs", System.nanoTime() - startUboUpdate)

        val startInstanceUpdate = System.nanoTime()
        updateInstanceBuffers(sceneObjects)
        stats?.add("Renderer.updateInstanceBuffers", System.nanoTime() - startInstanceUpdate)

        // flag set to true if command buffer re-recording is necessary,
        // e.g. because of scene or pipeline changes
        var forceRerecording = false
        val rerecordingCauses = ArrayList<String>(20)

        // here we discover the objects in the scene that could be relevant for the scene
        if (renderpasses.filter { it.value.passConfig.type != RenderConfigReader.RenderpassType.quad }.any()) {
            sceneObjects.await().forEach {
                // if a node is not initialized yet, it'll be initialized here and it's UBO updated
                // in the next round
                if (it.rendererMetadata() == null) {
                    logger.debug("${it.name} is not initialized, doing that now")
                    it.metadata["VulkanRenderer"] = VulkanObjectState()
                    initializeNode(it)

                    return@forEach
                }

                it.preDraw()

                // the current command buffer will be forced to be re-recorded if either geometry, blending or
                // texturing of a given node have changed, as these might change pipelines or descriptor sets, leading
                // to the original command buffer becoming obsolete.
                it.rendererMetadata()?.let { metadata ->
                    if (it.dirty) {
                        logger.debug("Force command buffer re-recording, as geometry for {} has been updated", it.name)

                        it.preUpdate(this@VulkanRenderer, hub!!)
                        updateNodeGeometry(it)
                        it.dirty = false

                        rerecordingCauses.add(it.name)
                        forceRerecording = true
                    }

                    if (it.material.needsTextureReload) {
                        logger.trace("Force command buffer re-recording, as reloading textures for ${it.name}")
                        loadTexturesForNode(it, metadata)

                        it.material.needsTextureReload = false

                        rerecordingCauses.add(it.name)
                        forceRerecording = true
                    }

                    if (it.material.blending.hashCode() != metadata.blendingHashCode) {
                        logger.trace("Force command buffer re-recording, as blending options for ${it.name} have changed")
                        initializeCustomShadersForNode(it)
                        metadata.blendingHashCode = it.material.blending.hashCode()

                        rerecordingCauses.add(it.name)
                        forceRerecording = true
                    }
                }
            }

            val newSceneArray = sceneObjects.getCompleted().toTypedArray()
            if (!newSceneArray.contentDeepEquals(sceneArray)) {
                forceRerecording = true
            }

            sceneArray = newSceneArray
        }

        val presentedFrames = swapchain.presentedFrames()
        // return if neither UBOs were updated, nor the scene was modified
        if (pushMode && !swapchainChanged && !ubosUpdated && !forceRerecording && !screenshotRequested && totalFrames > 3 && presentedFrames > 3) {
            logger.trace("UBOs have not been updated, returning (pushMode={}, swapchainChanged={}, ubosUpdated={}, forceRerecording={}, screenshotRequested={})", pushMode, swapchainChanged, ubosUpdated, forceRerecording, totalFrames)
            Thread.sleep(2)

            return@runBlocking
        }

        beginFrame()

        // firstWaitSemaphore is now the RenderComplete semaphore of the previous pass
        firstWaitSemaphore.put(0, semaphores[StandardSemaphores.PresentComplete]!![0])

        val si = VkSubmitInfo.calloc()

        var waitSemaphore = semaphores[StandardSemaphores.PresentComplete]!![0]


        flow.take(flow.size - 1).forEachIndexed { i, t ->
            logger.trace("Running pass {}", t)
            val target = renderpasses[t]!!
            val commandBuffer = target.commandBuffer

            if (commandBuffer.submitted) {
                commandBuffer.waitForFence()
                commandBuffer.submitted = false
                commandBuffer.resetFence()

                val timing = intArrayOf(0, 0)
                VU.run("getting query pool results", { vkGetQueryPoolResults(device.vulkanDevice, timestampQueryPool, 2 * i, 2, timing, 0, VK_FLAGS_NONE) })

                stats?.add("Renderer.$t.gpuTiming", timing[1] - timing[0])
            }

            val start = System.nanoTime()

            when (target.passConfig.type) {
                RenderConfigReader.RenderpassType.geometry -> recordSceneRenderCommands(target, commandBuffer, sceneObjects, { it !is Light }, forceRerecording)
                RenderConfigReader.RenderpassType.lights -> recordSceneRenderCommands(target, commandBuffer, sceneObjects, { it is Light }, forceRerecording)
                RenderConfigReader.RenderpassType.quad -> recordPostprocessRenderCommands(target, commandBuffer)
            }

            stats?.add("VulkanRenderer.$t.recordCmdBuffer", System.nanoTime() - start)

            target.updateShaderParameters()

            target.submitCommandBuffers.put(0, commandBuffer.commandBuffer!!)
            target.signalSemaphores.put(0, target.semaphore)
            target.waitSemaphores.put(0, waitSemaphore)
            target.waitStages.put(0, VK_PIPELINE_STAGE_COLOR_ATTACHMENT_OUTPUT_BIT)

            si.sType(VK_STRUCTURE_TYPE_SUBMIT_INFO)
                .pNext(NULL)
                .waitSemaphoreCount(1)
                .pWaitDstStageMask(target.waitStages)
                .pCommandBuffers(target.submitCommandBuffers)
                .pSignalSemaphores(target.signalSemaphores)
                .pWaitSemaphores(target.waitSemaphores)

            VU.run("Submit pass $t render queue", { vkQueueSubmit(queue, si, commandBuffer.fence.L) })

            commandBuffer.submitted = true
            firstWaitSemaphore.put(0, target.semaphore)
            waitSemaphore = target.semaphore

        }

        si.free()

        val viewportPass = renderpasses.values.last()
        val viewportCommandBuffer = viewportPass.commandBuffer
        logger.trace("Running viewport pass {}", renderpasses.keys.last())

        val start = System.nanoTime()

        when (viewportPass.passConfig.type) {
            RenderConfigReader.RenderpassType.geometry -> recordSceneRenderCommands(viewportPass, viewportCommandBuffer, sceneObjects, { it !is Light }, forceRerecording)
            RenderConfigReader.RenderpassType.lights -> recordSceneRenderCommands(viewportPass, viewportCommandBuffer, sceneObjects, { it is Light })
            RenderConfigReader.RenderpassType.quad -> recordPostprocessRenderCommands(viewportPass, viewportCommandBuffer)
        }

        stats?.add("VulkanRenderer.${viewportPass.name}.recordCmdBuffer", System.nanoTime() - start)

        if (viewportCommandBuffer.submitted) {
            viewportCommandBuffer.waitForFence()
            viewportCommandBuffer.submitted = false
            viewportCommandBuffer.resetFence()

            val timing = intArrayOf(0, 0)
            VU.run("getting query pool results", { vkGetQueryPoolResults(device.vulkanDevice, timestampQueryPool, 2 * (flow.size - 1), 2, timing, 0, VK_FLAGS_NONE) })

            stats?.add("Renderer.${viewportPass.name}.gpuTiming", timing[1] - timing[0])
        }

        viewportPass.updateShaderParameters()

        ph.commandBuffers.put(0, viewportCommandBuffer.commandBuffer!!)
        ph.waitStages.put(0, VK_PIPELINE_STAGE_COLOR_ATTACHMENT_OUTPUT_BIT)
        ph.signalSemaphore.put(0, semaphores[StandardSemaphores.RenderComplete]!![0])
        ph.waitSemaphore.put(0, firstWaitSemaphore.get(0))

        submitFrame(queue, viewportPass, viewportCommandBuffer, ph)

        updateTimings()
    }

    private fun updateTimings() {
        val thisTime = System.nanoTime()
        val duration = thisTime - lastTime
        time += duration / 1E9f
        lastTime = thisTime

//        scene.activeObserver?.deltaT = duration / 10E6f

        frames++
        totalFrames++
    }

    private fun createInstance(requiredExtensions: PointerBuffer? = null): VkInstance {
        return stackPush().use { stack ->
            val appInfo = VkApplicationInfo.callocStack(stack)
                .sType(VK_STRUCTURE_TYPE_APPLICATION_INFO)
                .pApplicationName(stack.UTF8(applicationName))
                .pEngineName(stack.UTF8("scenery"))
                .apiVersion(VK_MAKE_VERSION(1, 0, 73))

            val additionalExts: List<String> = hub?.getWorkingHMDDisplay()?.getVulkanInstanceExtensions() ?: listOf()
            val utf8Exts = additionalExts.map { stack.UTF8(it) }

            logger.debug("HMD required instance exts: ${additionalExts.joinToString()} ${additionalExts.size}")

            // allocate enough pointers for already pre-required extensions, plus HMD-required extensions, plus the debug extension
            val size = requiredExtensions?.remaining() ?: 0
            val enabledExtensionNames = stack.callocPointer(size + additionalExts.size + 1)

            if (requiredExtensions != null) {
                enabledExtensionNames.put(requiredExtensions)
            }

            enabledExtensionNames.put(stack.UTF8(VK_EXT_DEBUG_REPORT_EXTENSION_NAME))
            utf8Exts.forEach { enabledExtensionNames.put(it) }
            enabledExtensionNames.flip()

            val enabledLayerNames = if (!wantsOpenGLSwapchain && validation) {
                val pointers = stack.callocPointer(defaultValidationLayers.size)
                defaultValidationLayers.forEach { pointers.put(stack.UTF8(it)) }
                pointers
            } else {
                stack.callocPointer(0)
            }

            enabledLayerNames.flip()

            val createInfo = VkInstanceCreateInfo.callocStack(stack)
                .sType(VK_STRUCTURE_TYPE_INSTANCE_CREATE_INFO)
                .pNext(NULL)
                .pApplicationInfo(appInfo)
                .ppEnabledExtensionNames(enabledExtensionNames)
                .ppEnabledLayerNames(enabledLayerNames)

            val instance = VU.getPointer("Creating Vulkan instance",
                { vkCreateInstance(createInfo, null, this) }, {})

            VkInstance(instance, createInfo)
        }
    }

    private fun setupDebugging(instance: VkInstance, flags: Int, callback: VkDebugReportCallbackEXT): Long {
        val dbgCreateInfo = VkDebugReportCallbackCreateInfoEXT.calloc()
            .sType(VK_STRUCTURE_TYPE_DEBUG_REPORT_CALLBACK_CREATE_INFO_EXT)
            .pNext(NULL)
            .pfnCallback(callback)
            .pUserData(NULL)
            .flags(flags)

        val pCallback = memAllocLong(1)

        return try {
            val err = vkCreateDebugReportCallbackEXT(instance, dbgCreateInfo, null, pCallback)
            val callbackHandle = pCallback.get(0)
            memFree(pCallback)
            dbgCreateInfo.free()
            if (err != VK_SUCCESS) {
                throw RuntimeException("Failed to create VkInstance: " + VU.translate(err))
            }

            callbackHandle
        } catch (e: NullPointerException) {
            -1
        }
    }

    private fun createVertexBuffers(device: VulkanDevice, node: Node, state: VulkanObjectState): VulkanObjectState {
        val n = node as HasGeometry
        if(n.vertices.remaining() == 0) {
            return state
        }

        if (n.texcoords.remaining() == 0 && node.instanceMaster) {
            val buffer = je_calloc(1, 4L * n.vertices.remaining() / n.vertexSize * n.texcoordSize)

            if (buffer == null) {
                logger.error("Could not allocate texcoords buffer with ${4L * n.vertices.remaining() / n.vertexSize * n.texcoordSize} bytes for ${node.name}")
                return state
            } else {
                n.texcoords = buffer.asFloatBuffer()
            }
        }

        val vertexAllocationBytes: Long = 4L * (n.vertices.remaining() + n.normals.remaining() + n.texcoords.remaining())
        val indexAllocationBytes: Long = 4L * n.indices.remaining()
        val fullAllocationBytes: Long = vertexAllocationBytes + indexAllocationBytes

        val stridedBuffer = je_malloc(fullAllocationBytes)

        if (stridedBuffer == null) {
            logger.error("Allocation failed, skipping vertex buffer creation for ${node.name}.")
            return state
        }

        val fb = stridedBuffer.asFloatBuffer()
        val ib = stridedBuffer.asIntBuffer()

        state.vertexCount = n.vertices.remaining() / n.vertexSize
        logger.trace("${node.name} has ${n.vertices.remaining()} floats and ${n.texcoords.remaining() / n.texcoordSize} remaining")

        for (index in 0 until n.vertices.remaining() step 3) {
            fb.put(n.vertices.get())
            fb.put(n.vertices.get())
            fb.put(n.vertices.get())

            fb.put(n.normals.get())
            fb.put(n.normals.get())
            fb.put(n.normals.get())

            if (n.texcoords.remaining() > 0) {
                fb.put(n.texcoords.get())
                fb.put(n.texcoords.get())
            }
        }

        logger.trace("Adding {} bytes to strided buffer", n.indices.remaining() * 4)
        if (n.indices.remaining() > 0) {
            state.isIndexed = true
            ib.position(vertexAllocationBytes.toInt() / 4)

            for (index in 0 until n.indices.remaining()) {
                ib.put(n.indices.get())
            }
        }

        logger.trace("Strided buffer is now at {} bytes", stridedBuffer.remaining())

        n.vertices.flip()
        n.normals.flip()
        n.texcoords.flip()
        n.indices.flip()

        val stagingBuffer = VulkanBuffer(device,
            VkDeviceSize(fullAllocationBytes),
            VkBufferUsage.TRANSFER_SRC_BIT.i,
            VkMemoryProperty.HOST_VISIBLE_BIT.i,
            wantAligned = false)

        stagingBuffer.copyFrom(stridedBuffer)

<<<<<<< HEAD
        val vertexBuffer = if (state.vertexBuffers.containsKey("vertex+index") && state.vertexBuffers["vertex+index"]!!.size.L >= fullAllocationBytes) {
=======
        val vertexIndexBuffer = state.vertexBuffers["vertex+index"]
        val vertexBuffer = if(vertexIndexBuffer != null && vertexIndexBuffer.size >= fullAllocationBytes) {
>>>>>>> 0fa7e45a
            logger.debug("Reusing existing vertex+index buffer for {} update", node.name)
            vertexIndexBuffer
        } else {
            logger.debug("Creating new vertex+index buffer for {} with {} bytes", node.name, fullAllocationBytes)
            geometryPool.createBuffer(VkDeviceSize(fullAllocationBytes))
        }

        logger.debug("Using VulkanBuffer {} for vertex+index storage, offset={}", vertexBuffer.vulkanBuffer.asHexString, vertexBuffer.bufferOffset)

        logger.debug("Initiating copy with 0->${vertexBuffer.bufferOffset}, size=$fullAllocationBytes")
        val copyRegion = VkBufferCopy.calloc(1)
            .srcOffset(0)
            .dstOffset(vertexBuffer.bufferOffset.L)
            .size(fullAllocationBytes)

        with(VU.newCommandBuffer(device, commandPools.Standard.L, autostart = true)) {
            vkCmdCopyBuffer(this,
                stagingBuffer.vulkanBuffer.L,
                vertexBuffer.vulkanBuffer.L,
                copyRegion)
            this.endCommandBuffer(device, commandPools.Standard.L, queue, flush = true, dealloc = true)
        }

        copyRegion.free()

        state.vertexBuffers.put("vertex+index", vertexBuffer)?.run {
            // check if vertex buffer has been replaced, if yes, close the old one
            if (this != vertexBuffer) {
                close()
            }
        }
        state.indexOffset = vertexBuffer.bufferOffset.L + vertexAllocationBytes
        state.indexCount = n.indices.remaining()

        je_free(stridedBuffer)
        stagingBuffer.close()

        return state
    }

    private fun updateInstanceBuffer(device: VulkanDevice, parentNode: Node, state: VulkanObjectState): VulkanObjectState {
        logger.trace("Updating instance buffer for ${parentNode.name}")

        if (parentNode.instances.isEmpty()) {
            logger.debug("$parentNode has no child instances attached, returning.")
            return state
        }

        // first we create a fake UBO to gauge the size of the needed properties
        val ubo = VulkanUBO(device)
        ubo.fromInstance(parentNode.instances.first())

        val instanceBufferSize = VkDeviceSize(ubo.getSize() * parentNode.instances.size.L)

<<<<<<< HEAD
        val stagingBuffer = if (state.vertexBuffers.containsKey("instanceStaging") && state.vertexBuffers["instanceStaging"]!!.size.L >= instanceBufferSize.L) {
            state.vertexBuffers["instanceStaging"]!!
=======
        val instanceStagingBuffer = state.vertexBuffers["instanceStaging"]
        val stagingBuffer = if(instanceStagingBuffer != null && instanceStagingBuffer.size >= instanceBufferSize) {
            instanceStagingBuffer
>>>>>>> 0fa7e45a
        } else {
            logger.debug("Creating new staging buffer")
            val buffer = VulkanBuffer(device,
                instanceBufferSize,
                VK_BUFFER_USAGE_TRANSFER_SRC_BIT,
                VK_MEMORY_PROPERTY_HOST_VISIBLE_BIT,
                wantAligned = true)

            state.vertexBuffers["instanceStaging"] = buffer
            buffer
        }

        ubo.updateBackingBuffer(stagingBuffer)
        ubo.createUniformBuffer()

        val index = AtomicInteger(0)
        parentNode.instances.parallelStream().forEach { node ->
            node.needsUpdate = true
            node.needsUpdateWorld = true
            node.updateWorld(true, false)

            node.metadata.getOrPut("instanceBufferView") {
                stagingBuffer.stagingBuffer.duplicate().order(ByteOrder.LITTLE_ENDIAN)
            }.run {
<<<<<<< HEAD
                val buffer = this as? ByteBuffer ?: return@run
=======
                val buffer = this as? ByteBuffer?: return@run
>>>>>>> 0fa7e45a

                ubo.populateParallel(buffer, offset = index.getAndIncrement() * ubo.getSize() * 1L, elements = node.instancedProperties)
            }
        }

        stagingBuffer.stagingBuffer.position(parentNode.instances.size * ubo.getSize())
        stagingBuffer.copyFromStagingBuffer()

<<<<<<< HEAD
        val instanceBuffer = if (state.vertexBuffers.containsKey("instance") && state.vertexBuffers["instance"]!!.size.L >= instanceBufferSize.L) {
            state.vertexBuffers["instance"]!!
=======
        val existingInstanceBuffer = state.vertexBuffers["instance"]
        val instanceBuffer = if (existingInstanceBuffer != null && existingInstanceBuffer.size >= instanceBufferSize) {
            existingInstanceBuffer
>>>>>>> 0fa7e45a
        } else {
            logger.debug("Instance buffer for ${parentNode.name} needs to be reallocated due to insufficient size ($instanceBufferSize vs ${state.vertexBuffers["instance"]?.size
                ?: "<not allocated yet>"})")
            state.vertexBuffers["instance"]?.close()

            val buffer = VulkanBuffer(device,
                instanceBufferSize,
                VK_BUFFER_USAGE_VERTEX_BUFFER_BIT or VK_BUFFER_USAGE_TRANSFER_DST_BIT,
                VK_MEMORY_PROPERTY_DEVICE_LOCAL_BIT,
                wantAligned = true)

            state.vertexBuffers["instance"] = buffer
            buffer
        }

        with(VU.newCommandBuffer(device, commandPools.Standard.L, autostart = true)) {
            val copyRegion = VkBufferCopy.calloc(1)
                .size(instanceBufferSize.L)

            vkCmdCopyBuffer(this,
                stagingBuffer.vulkanBuffer.L,
                instanceBuffer.vulkanBuffer.L,
                copyRegion)

            copyRegion.free()
            this.endCommandBuffer(device, commandPools.Standard.L, queue, flush = true, dealloc = true)
        }

        state.instanceCount = parentNode.instances.size

        return state
    }

    private fun createDescriptorPool(device: VulkanDevice): Long {
        return stackPush().use { stack ->
            // We need to tell the API the number of max. requested descriptors per type
            val typeCounts = VkDescriptorPoolSize.callocStack(4, stack)
            typeCounts[0]
                .type(VK_DESCRIPTOR_TYPE_COMBINED_IMAGE_SAMPLER)
                .descriptorCount(MAX_TEXTURES)

            typeCounts[1]
                .type(VK_DESCRIPTOR_TYPE_UNIFORM_BUFFER_DYNAMIC)
                .descriptorCount(MAX_UBOS)

            typeCounts[2]
                .type(VK_DESCRIPTOR_TYPE_INPUT_ATTACHMENT)
                .descriptorCount(MAX_INPUT_ATTACHMENTS)

            typeCounts[3]
                .type(VK_DESCRIPTOR_TYPE_UNIFORM_BUFFER)
                .descriptorCount(MAX_UBOS)

            // Create the global descriptor pool
            // All descriptors used in this example are allocated from this pool
            val descriptorPoolInfo = VkDescriptorPoolCreateInfo.callocStack(stack)
                .sType(VK_STRUCTURE_TYPE_DESCRIPTOR_POOL_CREATE_INFO)
                .pNext(NULL)
                .pPoolSizes(typeCounts)
                .maxSets(MAX_TEXTURES + MAX_UBOS + MAX_INPUT_ATTACHMENTS + MAX_UBOS)// Set the max. number of sets that can be requested
                .flags(VK_DESCRIPTOR_POOL_CREATE_FREE_DESCRIPTOR_SET_BIT)

            val descriptorPool = VU.getLong("vkCreateDescriptorPool",
                { vkCreateDescriptorPool(device.vulkanDevice, descriptorPoolInfo, null, this) }, {})

            descriptorPool
        }
    }

    private fun prepareDefaultBuffers(device: VulkanDevice, bufferStorage: ConcurrentHashMap<String, VulkanBuffer>) {
        logger.debug("Creating buffers")

        val usage = VkBufferUsage.UNIFORM_BUFFER_BIT.i
        val memProp = VkMemoryProperty.HOST_VISIBLE_BIT or VkMemoryProperty.HOST_COHERENT_BIT
        val aligned = true
        bufferStorage["UBOBuffer"] = VulkanBuffer(device, VkDeviceSize(512 * 1024 * 10), usage, memProp, aligned)
        logger.debug("Created UBO buffer")

        bufferStorage["LightParametersBuffer"] = VulkanBuffer(device, VkDeviceSize(512 * 1024 * 10), usage, memProp, aligned)
        logger.debug("Created light buffer")

        bufferStorage["VRParametersBuffer"] = VulkanBuffer(device, VkDeviceSize(256 * 10), usage, memProp, aligned)
        logger.debug("Created VRP buffer")

        bufferStorage["ShaderPropertyBuffer"] = VulkanBuffer(device, VkDeviceSize(1024 * 1024), usage, memProp, aligned)
        logger.debug("Created all buffers")
    }

    private fun Node.rendererMetadata(): VulkanObjectState? {
        return this.metadata["VulkanRenderer"] as? VulkanObjectState
    }

    private fun recordSceneRenderCommands(pass: VulkanRenderpass,
                                          commandBuffer: VulkanCommandBuffer, sceneObjects: Deferred<List<Node>>,
                                          customNodeFilter: ((Node) -> Boolean)? = null, forceRerecording: Boolean = false) = runBlocking {
        val target = pass.getOutput()

        logger.trace("Initialising recording of scene command buffer for {}/{} ({} attachments)", pass.name, target, target.attachments.count())

        pass.vulkanMetadata.renderPassBeginInfo
            .sType(VK_STRUCTURE_TYPE_RENDER_PASS_BEGIN_INFO)
            .pNext(NULL)
            .renderPass(target.renderPass.L)
            .framebuffer(target.framebuffer.L)
            .renderArea(pass.vulkanMetadata.renderArea)
            .pClearValues(pass.vulkanMetadata.clearValues)

        val renderOrderList = ArrayList<Node>(pass.vulkanMetadata.renderLists[commandBuffer]?.size ?: 512)

        // here we discover all the nodes which are relevant for this pass,
        // e.g. which have the same transparency settings as the pass,
        // and filter according to any custom filters applicable to this pass
        // (e.g. to discern geometry from lighting passes)
        sceneObjects.await().filter { customNodeFilter?.invoke(it) ?: true }.forEach { n ->
            n.rendererMetadata()?.let {
                if (!((pass.passConfig.renderOpaque && n.material.blending.transparent && pass.passConfig.renderOpaque != pass.passConfig.renderTransparent) ||
                        (pass.passConfig.renderTransparent && !n.material.blending.transparent && pass.passConfig.renderOpaque != pass.passConfig.renderTransparent))) {
                    renderOrderList.add(n)
                } else {
                    return@let
                }
            }
        }

        // if the pass' metadata does not contain a command buffer,
        // OR the cached command buffer does not contain the same nodes in the same order,
        // OR re-recording is forced due to node changes, the buffer will be re-recorded.
        // Furthermore, all sibling command buffers for this pass will be marked stale, thus
        // also forcing their re-recording.
        if (!pass.vulkanMetadata.renderLists.containsKey(commandBuffer)
            || !renderOrderList.toTypedArray().contentDeepEquals(pass.vulkanMetadata.renderLists[commandBuffer]!!)
            || forceRerecording) {

            pass.vulkanMetadata.renderLists[commandBuffer] = renderOrderList.toTypedArray()
            pass.vulkanMetadata.renderLists.keys.forEach { it.stale = true }

            // if we are in a VR pass, invalidate passes for both eyes to prevent one of them housing stale data
            if (renderConfig.stereoEnabled && (pass.name.contains("Left") || pass.name.contains("Right"))) {
                val passLeft = if (pass.name.contains("Left")) {
                    pass.name
                } else {
                    pass.name.substringBefore("Right") + "Left"
                }

                val passRight = if (pass.name.contains("Right")) {
                    pass.name
                } else {
                    pass.name.substringBefore("Left") + "Right"
                }

                renderpasses[passLeft]?.vulkanMetadata?.renderLists?.keys?.forEach { it.stale = true }
                renderpasses[passRight]?.vulkanMetadata?.renderLists?.keys?.forEach { it.stale = true }
            }
        }

        // If the command buffer is not stale, though, we keep the cached one and return. This
        // can buy quite a bit of performance.
        if (!commandBuffer.stale && commandBuffer.commandBuffer != null) {
            return@runBlocking
        }

        logger.debug("Recording scene command buffer $commandBuffer for pass ${pass.name}...")

<<<<<<< HEAD
        // initialize command buffer recording, reset it if already existent, otherwise allocate it.
        if (commandBuffer.commandBuffer == null) {
            commandBuffer.commandBuffer = VU.newCommandBuffer(device, commandPools.Render.L, autostart = true)
        } else {
            vkResetCommandBuffer(commandBuffer.commandBuffer!!, VK_FLAGS_NONE)
            VU.beginCommandBuffer(commandBuffer.commandBuffer!!)
        }

=======
>>>>>>> 0fa7e45a
        // command buffer cannot be null here anymore, otherwise this is clearly in error
        with(commandBuffer.prepareAndStartRecording(commandPools.Render)) {

            vkCmdWriteTimestamp(this, VK_PIPELINE_STAGE_BOTTOM_OF_PIPE_BIT,
                timestampQueryPool, 2 * renderpasses.values.indexOf(pass))

            if (pass.passConfig.blitInputs) {
                stackPush().use { stack ->
                    val imageBlit = VkImageBlit.callocStack(1, stack)

                    for ((name, input) in pass.inputs) {
                        val attachmentList = if (name.contains(".")) {
                            input.attachments.filter { it.key == name.substringAfter(".") }
                        } else {
                            input.attachments
                        }

                        for ((_, inputAttachment) in attachmentList) {

                            val type = when (inputAttachment.type) {
                                VulkanFramebuffer.VulkanFramebufferType.COLOR_ATTACHMENT -> VK_IMAGE_ASPECT_COLOR_BIT
                                VulkanFramebuffer.VulkanFramebufferType.DEPTH_ATTACHMENT -> VK_IMAGE_ASPECT_DEPTH_BIT
                            }

                            // return to use() if no output with the correct attachment type is found
                            val outputAttachment = pass.getOutput().attachments.values.find { it.type == inputAttachment.type }
                            if (outputAttachment == null) {
                                logger.warn("Didn't find matching attachment for $name of type ${inputAttachment.type}")
                                return@use
                            }

                            val outputAspectSrcType = when (outputAttachment.type) {
                                VulkanFramebuffer.VulkanFramebufferType.COLOR_ATTACHMENT -> VK_IMAGE_LAYOUT_SHADER_READ_ONLY_OPTIMAL
                                VulkanFramebuffer.VulkanFramebufferType.DEPTH_ATTACHMENT -> VK_IMAGE_LAYOUT_SHADER_READ_ONLY_OPTIMAL
                            }

                            val outputAspectDstType = when (outputAttachment.type) {
                                VulkanFramebuffer.VulkanFramebufferType.COLOR_ATTACHMENT -> VK_IMAGE_LAYOUT_COLOR_ATTACHMENT_OPTIMAL
                                VulkanFramebuffer.VulkanFramebufferType.DEPTH_ATTACHMENT -> VK_IMAGE_LAYOUT_DEPTH_STENCIL_ATTACHMENT_OPTIMAL
                            }

                            val inputAspectType = when (inputAttachment.type) {
                                VulkanFramebuffer.VulkanFramebufferType.COLOR_ATTACHMENT -> VK_IMAGE_LAYOUT_SHADER_READ_ONLY_OPTIMAL
                                VulkanFramebuffer.VulkanFramebufferType.DEPTH_ATTACHMENT -> VK_IMAGE_LAYOUT_SHADER_READ_ONLY_OPTIMAL
                            }

                            val outputDstStage = when (outputAttachment.type) {
                                VulkanFramebuffer.VulkanFramebufferType.COLOR_ATTACHMENT -> VK_PIPELINE_STAGE_COLOR_ATTACHMENT_OUTPUT_BIT
                                VulkanFramebuffer.VulkanFramebufferType.DEPTH_ATTACHMENT -> VK_PIPELINE_STAGE_EARLY_FRAGMENT_TESTS_BIT
                            }

                            val offsetX = (input.width * pass.passConfig.viewportOffset.first).toInt()
                            val offsetY = (input.height * pass.passConfig.viewportOffset.second).toInt()

                            val sizeX = offsetX + (input.width * pass.passConfig.viewportSize.first).toInt()
                            val sizeY = offsetY + (input.height * pass.passConfig.viewportSize.second).toInt()

                            imageBlit.srcSubresource().set(type, 0, 0, 1)
                            imageBlit.srcOffsets(0).set(offsetX, offsetY, 0)
                            imageBlit.srcOffsets(1).set(sizeX, sizeY, 1)

                            imageBlit.dstSubresource().set(type, 0, 0, 1)
                            imageBlit.dstOffsets(0).set(offsetX, offsetY, 0)
                            imageBlit.dstOffsets(1).set(sizeX, sizeY, 1)

                            val transitionBuffer = this@with

                            val subresourceRange = VkImageSubresourceRange.callocStack(stack)
                                .aspectMask(type)
                                .baseMipLevel(0)
                                .levelCount(1)
                                .baseArrayLayer(0)
                                .layerCount(1)

                            // transition source attachment
                            VulkanTexture.transitionLayout(inputAttachment.image.L,
                                VK_IMAGE_LAYOUT_SHADER_READ_ONLY_OPTIMAL,
                                VK_IMAGE_LAYOUT_TRANSFER_SRC_OPTIMAL,
                                subresourceRange = subresourceRange,
                                commandBuffer = transitionBuffer,
                                srcStage = VK_PIPELINE_STAGE_FRAGMENT_SHADER_BIT,
                                dstStage = VK_PIPELINE_STAGE_TRANSFER_BIT
                            )

                            // transition destination attachment
                            VulkanTexture.transitionLayout(outputAttachment.image.L,
                                inputAspectType,
                                VK_IMAGE_LAYOUT_TRANSFER_DST_OPTIMAL,
                                subresourceRange = subresourceRange,
                                commandBuffer = transitionBuffer,
                                srcStage = VK_PIPELINE_STAGE_FRAGMENT_SHADER_BIT,
                                dstStage = VK_PIPELINE_STAGE_TRANSFER_BIT
                            )

                            vkCmdBlitImage(this@with,
                                inputAttachment.image.L, VK_IMAGE_LAYOUT_TRANSFER_SRC_OPTIMAL,
                                outputAttachment.image.L, VK_IMAGE_LAYOUT_TRANSFER_DST_OPTIMAL,
                                imageBlit, VK_FILTER_NEAREST
                            )

                            // transition destination attachment back to attachment
                            VulkanTexture.transitionLayout(outputAttachment.image.L,
                                VK_IMAGE_LAYOUT_TRANSFER_DST_OPTIMAL,
                                outputAspectDstType,
                                subresourceRange = subresourceRange,
                                commandBuffer = transitionBuffer,
                                srcStage = VK_PIPELINE_STAGE_TRANSFER_BIT,
                                dstStage = outputDstStage
                            )

                            // transition source attachment back to shader read-only
                            VulkanTexture.transitionLayout(inputAttachment.image.L,
                                VK_IMAGE_LAYOUT_TRANSFER_SRC_OPTIMAL,
                                outputAspectSrcType,
                                subresourceRange = subresourceRange,
                                commandBuffer = transitionBuffer,
                                srcStage = VK_PIPELINE_STAGE_TRANSFER_BIT,
                                dstStage = VK_PIPELINE_STAGE_VERTEX_SHADER_BIT
                            )

                        }
                    }
                }
            }

            vkCmdBeginRenderPass(this, pass.vulkanMetadata.renderPassBeginInfo, VK_SUBPASS_CONTENTS_INLINE)

            vkCmdSetViewport(this, 0, pass.vulkanMetadata.viewport)
            vkCmdSetScissor(this, 0, pass.vulkanMetadata.scissor)

            // allocate more vertexBufferOffsets than needed, set limit lateron
            pass.vulkanMetadata.uboOffsets.limit(16)
            (0 until pass.vulkanMetadata.uboOffsets.limit()).forEach { pass.vulkanMetadata.uboOffsets.put(it, 0) }

<<<<<<< HEAD
            renderOrderList.forEach drawLoop@{ node ->
                val s = node.rendererMetadata()!!
=======
            renderOrderList.forEach drawLoop@ { node ->
                val s = node.rendererMetadata() ?: return@drawLoop
>>>>>>> 0fa7e45a

                // instanced nodes will not be drawn directly, but only the master node.
                // nodes with no vertices will also not be drawn.
                if (node.instanceOf != null || s.vertexCount == 0) {
                    return@drawLoop
                }

                // return if we are on a opaque pass, but the node requires transparency.
                if (pass.passConfig.renderOpaque && node.material.blending.transparent && pass.passConfig.renderOpaque != pass.passConfig.renderTransparent) {
                    return@drawLoop
                }

                // return if we are on a transparency pass, but the node is only opaque.
                if (pass.passConfig.renderTransparent && !node.material.blending.transparent && pass.passConfig.renderOpaque != pass.passConfig.renderTransparent) {
                    return@drawLoop
                }

<<<<<<< HEAD
                logger.trace("{} - Rendering {}, vertex+index buffer={}...", pass.name, node.name, s.vertexBuffers["vertex+index"]!!.vulkanBuffer.asHexString)
=======
                val vertexIndexBuffer = s.vertexBuffers["vertex+index"]
                val instanceBuffer = s.vertexBuffers["instance"]

                if(vertexIndexBuffer == null) {
                    logger.error("Vertex+Index buffer not initialiazed")
                    return@drawLoop
                }

                logger.trace("{} - Rendering {}, vertex+index buffer={}...", pass.name, node.name, vertexIndexBuffer.vulkanBuffer.toHexString())
>>>>>>> 0fa7e45a
//                if(rerecordingCauses.contains(node.name)) {
//                    logger.debug("Using pipeline ${pass.getActivePipeline(node)} for re-recording")
//                }
                val p = pass.getActivePipeline(node)
                val pipeline = p.getPipelineForGeometryType((node as HasGeometry).geometryType)
                val specs = p.orderedDescriptorSpecs()

                logger.trace("node {} has: {} / pipeline needs: {}", node.name, s.UBOs.keys.joinToString(), specs.joinToString { it.key })

                pass.vulkanMetadata.descriptorSets.rewind()
                pass.vulkanMetadata.uboOffsets.rewind()

<<<<<<< HEAD
                pass.vulkanMetadata.vertexBufferOffsets.put(0, s.vertexBuffers["vertex+index"]!!.bufferOffset.L)
                pass.vulkanMetadata.vertexBuffers.put(0, s.vertexBuffers["vertex+index"]!!.vulkanBuffer.L)
=======
                pass.vulkanMetadata.vertexBufferOffsets.put(0, vertexIndexBuffer.bufferOffset)
                pass.vulkanMetadata.vertexBuffers.put(0, vertexIndexBuffer.vulkanBuffer)
>>>>>>> 0fa7e45a

                pass.vulkanMetadata.vertexBufferOffsets.limit(1)
                pass.vulkanMetadata.vertexBuffers.limit(1)

<<<<<<< HEAD
                if (node.instanceMaster) {
=======
                if(node.instanceMaster && instanceBuffer != null) {
>>>>>>> 0fa7e45a
                    pass.vulkanMetadata.vertexBuffers.limit(2)
                    pass.vulkanMetadata.vertexBufferOffsets.limit(2)

                    pass.vulkanMetadata.vertexBufferOffsets.put(1, 0)
<<<<<<< HEAD
                    pass.vulkanMetadata.vertexBuffers.put(1, s.vertexBuffers["instance"]!!.vulkanBuffer.L)
=======
                    pass.vulkanMetadata.vertexBuffers.put(1, instanceBuffer.vulkanBuffer)
>>>>>>> 0fa7e45a
                }

                val sets = specs.mapNotNull { (name, _) ->
                    val ds = when {
                        name == "VRParameters" -> {
                            DescriptorSet.setOrNull(descriptorSets["VRParameters"], setName = "VRParameters")
                        }

                        name == "LightParameters" -> {
                            DescriptorSet.setOrNull(descriptorSets["LightParameters"], setName = "LightParameters")
                        }

                        name == "ObjectTextures" -> {
                            DescriptorSet.setOrNull(s.textureDescriptorSet.L, setName = "ObjectTextures")
                        }

                        name.startsWith("Inputs") -> {
                            DescriptorSet.setOrNull(pass.descriptorSets["input-${pass.name}-${name.substringAfter("-")}"], setName = "Inputs")
                        }

                        name == "ShaderParameters" -> {
                            DescriptorSet.setOrNull(pass.descriptorSets["ShaderParameters-${pass.name}"], setName = "ShaderParameters")
                        }

                        else -> {
                            when {
                                s.UBOs.containsKey(name)
                                -> DescriptorSet.DynamicSet(s.UBOs[name]!!.first, offset = s.UBOs[name]!!.second.offsets.get(0), setName = name)
                                s.UBOs.containsKey("${pass.name}-$name")
                                -> DescriptorSet.DynamicSet(s.UBOs["${pass.name}-$name"]!!.first, offset = s.UBOs["${pass.name}-$name"]!!.second.offsets.get(0), setName = name)
                                else -> DescriptorSet.None
                            }
                        }
                    }

                    if (ds == null) {
                        logger.error("Internal consistency error for node ${node.name}: Descriptor set $name not found in renderpass, skipping node for rendering.")
                        return@drawLoop
                    }

                    ds
                }
                logger.debug("${node.name} requires DS ${specs.joinToString { "${it.key}, " }}")

                val requiredSets = sets.filter { it !is DescriptorSet.None }.map { it.id }.toLongArray()
                if (pass.vulkanMetadata.descriptorSets.capacity() < requiredSets.size) {
                    logger.debug("Reallocating descriptor set storage")
                    memFree(pass.vulkanMetadata.descriptorSets)
                    pass.vulkanMetadata.descriptorSets = memAllocLong(requiredSets.size)
                }

                pass.vulkanMetadata.descriptorSets.position(0)
                pass.vulkanMetadata.descriptorSets.limit(pass.vulkanMetadata.descriptorSets.capacity())
                pass.vulkanMetadata.descriptorSets.put(requiredSets)
                pass.vulkanMetadata.descriptorSets.flip()

                pass.vulkanMetadata.uboOffsets.position(0)
                pass.vulkanMetadata.uboOffsets.limit(pass.vulkanMetadata.uboOffsets.capacity())
                pass.vulkanMetadata.uboOffsets.put(sets.filter { it is DescriptorSet.DynamicSet }.map { (it as DescriptorSet.DynamicSet).offset }.toIntArray())
                pass.vulkanMetadata.uboOffsets.flip()

                if (p.pushConstantSpecs.containsKey("currentEye")) {
                    vkCmdPushConstants(this, pipeline.layout.L, VK_SHADER_STAGE_ALL, 0, pass.vulkanMetadata.eye)
                }

                vkCmdBindPipeline(this, VK_PIPELINE_BIND_POINT_GRAPHICS, pipeline.pipeline.L)
                if (pass.vulkanMetadata.descriptorSets.limit() > 0) {
                    vkCmdBindDescriptorSets(this, VK_PIPELINE_BIND_POINT_GRAPHICS,
                        pipeline.layout.L, 0, pass.vulkanMetadata.descriptorSets, pass.vulkanMetadata.uboOffsets)
                }
                vkCmdBindVertexBuffers(this, 0, pass.vulkanMetadata.vertexBuffers, pass.vulkanMetadata.vertexBufferOffsets)

                logger.debug("${pass.name}: now drawing {}, {} DS bound, {} textures, {} vertices, {} indices, {} instances", node.name, pass.vulkanMetadata.descriptorSets.limit(), s.textures.count(), s.vertexCount, s.indexCount, s.instanceCount)

                if (s.isIndexed) {
                    vkCmdBindIndexBuffer(this, pass.vulkanMetadata.vertexBuffers.get(0), s.indexOffset, VK_INDEX_TYPE_UINT32)
                    vkCmdDrawIndexed(this, s.indexCount, s.instanceCount, 0, 0, 0)
                } else {
                    vkCmdDraw(this, s.vertexCount, s.instanceCount, 0, 0)
                }
            }

            vkCmdEndRenderPass(this)

            vkCmdWriteTimestamp(this, VK_PIPELINE_STAGE_BOTTOM_OF_PIPE_BIT,
                timestampQueryPool, 2 * renderpasses.values.indexOf(pass) + 1)

            // finish command buffer recording by marking this buffer non-stale
            commandBuffer.stale = false
            this.endCommandBuffer()
        }
    }

    private fun recordPostprocessRenderCommands(pass: VulkanRenderpass, commandBuffer: VulkanCommandBuffer) {
        val target = pass.getOutput()

        logger.trace("Creating postprocessing command buffer for {}/{} ({} attachments)", pass.name, target, target.attachments.count())

        pass.vulkanMetadata.renderPassBeginInfo
            .sType(VK_STRUCTURE_TYPE_RENDER_PASS_BEGIN_INFO)
            .pNext(NULL)
            .renderPass(target.renderPass.L)
            .framebuffer(target.framebuffer.L)
            .renderArea(pass.vulkanMetadata.renderArea)
            .pClearValues(pass.vulkanMetadata.clearValues)

        if (!commandBuffer.stale) {
            return
        }

<<<<<<< HEAD
        // start command buffer recording
        if (commandBuffer.commandBuffer == null) {
            commandBuffer.commandBuffer = VU.newCommandBuffer(device, commandPools.Render.L, autostart = true)
        } else {
            vkResetCommandBuffer(commandBuffer.commandBuffer!!, VK_FLAGS_NONE)
            VU.beginCommandBuffer(commandBuffer.commandBuffer!!)
        }

        // commandBuffer is expected to be non-null here, otherwise this is in error
        with(commandBuffer.commandBuffer!!) {
=======
        // prepare command buffer and start recording
        with(commandBuffer.prepareAndStartRecording(commandPools.Render)) {
>>>>>>> 0fa7e45a

            vkCmdWriteTimestamp(this, VK_PIPELINE_STAGE_BOTTOM_OF_PIPE_BIT,
                timestampQueryPool, 2 * renderpasses.values.indexOf(pass))
            vkCmdBeginRenderPass(this, pass.vulkanMetadata.renderPassBeginInfo, VK_SUBPASS_CONTENTS_INLINE)

            vkCmdSetViewport(this, 0, pass.vulkanMetadata.viewport)
            vkCmdSetScissor(this, 0, pass.vulkanMetadata.scissor)

            val pipeline = pass.getDefaultPipeline()
            val vulkanPipeline = pipeline.getPipelineForGeometryType(GeometryType.TRIANGLES)

            if (pass.vulkanMetadata.descriptorSets.capacity() != pipeline.descriptorSpecs.count()) {
                memFree(pass.vulkanMetadata.descriptorSets)
                pass.vulkanMetadata.descriptorSets = memAllocLong(pipeline.descriptorSpecs.count())
            }

            // allocate more vertexBufferOffsets than needed, set limit lateron
            pass.vulkanMetadata.uboOffsets.position(0)
            pass.vulkanMetadata.uboOffsets.limit(16)
            (0..15).forEach { pass.vulkanMetadata.uboOffsets.put(it, 0) }

            if (logger.isDebugEnabled) {
                logger.debug("${pass.name}: descriptor sets are {}", pass.descriptorSets.keys.joinToString())
                logger.debug("pipeline provides {}", pipeline.descriptorSpecs.keys.joinToString())
            }

            // set the required descriptor sets for this render pass
            pass.vulkanMetadata.setRequiredDescriptorSetsPostprocess(pass, pipeline)

            if (pipeline.pushConstantSpecs.containsKey("currentEye")) {
                vkCmdPushConstants(this, vulkanPipeline.layout.L, VK_SHADER_STAGE_ALL, 0, pass.vulkanMetadata.eye)
            }

            vkCmdBindPipeline(this, VK_PIPELINE_BIND_POINT_GRAPHICS, vulkanPipeline.pipeline.L)
            if (pass.vulkanMetadata.descriptorSets.limit() > 0) {
                logger.debug("Binding ${pass.vulkanMetadata.descriptorSets.limit()} descriptor sets with ${pass.vulkanMetadata.uboOffsets.limit()} required offsets")
                vkCmdBindDescriptorSets(this, VK_PIPELINE_BIND_POINT_GRAPHICS,
                    vulkanPipeline.layout.L, 0, pass.vulkanMetadata.descriptorSets, pass.vulkanMetadata.uboOffsets)
            }

            vkCmdDraw(this, 3, 1, 0, 0)

            vkCmdEndRenderPass(this)
            vkCmdWriteTimestamp(this, VK_PIPELINE_STAGE_BOTTOM_OF_PIPE_BIT,
                timestampQueryPool, 2 * renderpasses.values.indexOf(pass) + 1)

            commandBuffer.stale = false
            this.endCommandBuffer()
        }
    }

    private fun VulkanRenderpass.VulkanMetadata.setRequiredDescriptorSetsPostprocess(pass: VulkanRenderpass, pipeline: VulkanPipeline): Int {
        var requiredDynamicOffsets = 0
        logger.trace("Ubo position: {}", this.uboOffsets.position())

        pipeline.descriptorSpecs.entries.sortedBy { it.value.set }.forEachIndexed { i, (name, spec) ->
            logger.trace("Looking at {}, set={}, binding={}...", name, spec.set, spec.binding)
            val dsName = when {
                name.startsWith("ShaderParameters") -> "ShaderParameters-${pass.name}"
                name.startsWith("Inputs") -> "input-${pass.name}-${spec.set}"
                name.startsWith("Matrices") -> {
                    val offsets = sceneUBOs.first().rendererMetadata()!!.UBOs["Matrices"]!!.second.offsets
                    this.uboOffsets.put(offsets)
                    requiredDynamicOffsets += 3

                    "Matrices"
                }
                else -> name
            }

            val set = if (dsName == "Matrices" || dsName == "LightParameters" || dsName == "VRParameters") {
                this@VulkanRenderer.descriptorSets[dsName]
            } else {
                pass.descriptorSets[dsName]
            }

            if (set != null) {
                logger.trace("Adding DS#{} for {} to required pipeline DSs", i, dsName)
                this.descriptorSets.put(i, set)
            } else {
                logger.error("DS for {} not found!", dsName)
            }
        }

        logger.trace("{}: Requires {} dynamic offsets", pass.name, requiredDynamicOffsets)
        this.uboOffsets.flip()

        return requiredDynamicOffsets
    }

    private fun updateInstanceBuffers(sceneObjects: Deferred<List<Node>>) = runBlocking {
        val instanceMasters = sceneObjects.await().filter { it.instanceMaster }

        instanceMasters.forEach { parent ->
            updateInstanceBuffer(device, parent, parent.rendererMetadata()!!)
        }
    }

    fun GLMatrix.applyVulkanCoordinateSystem(): GLMatrix {
        val m = vulkanProjectionFix.clone()
        m.mult(this)

        return m
    }

    private fun Display.wantsVR(): Display? {
        return if (settings.get("vr.Active")) {
            this@wantsVR
        } else {
            null
        }
    }

    private fun getDescriptorCache(): ConcurrentHashMap<String, Long> {
        @Suppress("UNCHECKED_CAST")
        return scene.metadata.getOrPut("DescriptorCache") {
            ConcurrentHashMap<String, Long>()
        } as? ConcurrentHashMap<String, Long>
            ?: throw IllegalStateException("Could not retrieve descriptor cache from scene")
    }

    private fun updateDefaultUBOs(device: VulkanDevice): Boolean = runBlocking {
        if (shouldClose) {
            return@runBlocking false
        }

        logger.trace("Updating default UBOs for {}", device)
        // find observer, if none, return
        val cam = scene.findObserver() ?: return@runBlocking false
        // sticky boolean
        var updated: Boolean by StickyBoolean(initial = false)

        if (!cam.lock.tryLock()) {
            return@runBlocking false
        }

        val hmd = hub?.getWorkingHMDDisplay()?.wantsVR()

        cam.view = cam.getTransformation()
        cam.updateWorld(true, false)

        buffers["VRParametersBuffer"]!!.reset()
        val vrUbo = defaultUBOs["VRParameters"]!!
        vrUbo.add("projection0", {
            (hmd?.getEyeProjection(0, cam.nearPlaneDistance, cam.farPlaneDistance)
                ?: cam.projection).applyVulkanCoordinateSystem()
        })
        vrUbo.add("projection1", {
            (hmd?.getEyeProjection(1, cam.nearPlaneDistance, cam.farPlaneDistance)
                ?: cam.projection).applyVulkanCoordinateSystem()
        })
        vrUbo.add("inverseProjection0", {
            (hmd?.getEyeProjection(0, cam.nearPlaneDistance, cam.farPlaneDistance)
                ?: cam.projection).applyVulkanCoordinateSystem().inverse
        })
        vrUbo.add("inverseProjection1", {
            (hmd?.getEyeProjection(1, cam.nearPlaneDistance, cam.farPlaneDistance)
                ?: cam.projection).applyVulkanCoordinateSystem().inverse
        })
        vrUbo.add("headShift", { hmd?.getHeadToEyeTransform(0) ?: GLMatrix.getIdentity() })
        vrUbo.add("IPD", { hmd?.getIPD() ?: 0.05f })
        vrUbo.add("stereoEnabled", { renderConfig.stereoEnabled.toInt() })

        updated = vrUbo.populate()

        buffers["UBOBuffer"]!!.reset()
        buffers["ShaderPropertyBuffer"]!!.reset()

        sceneUBOs.forEach { node ->
            node.lock.withLock {
                var nodeUpdated: Boolean by StickyBoolean(initial = false)

                if (!node.metadata.containsKey("VulkanRenderer") || node.instanceOf != null) {
                    return@withLock
                }

                val s = node.rendererMetadata() ?: return@forEach

                val ubo = s.UBOs["Matrices"]!!.second

                node.updateWorld(true, false)

                ubo.offsets.limit(1)

                var bufferOffset = ubo.backingBuffer!!.advance()
                ubo.offsets.put(0, bufferOffset.i)
                ubo.offsets.limit(1)

//                node.projection.copyFrom(cam.projection.applyVulkanCoordinateSystem())

                node.view.copyFrom(cam.view)

                nodeUpdated = ubo.populate(offset = bufferOffset)

                val materialUbo = s.UBOs["MaterialProperties"]!!.second
                bufferOffset = ubo.backingBuffer!!.advance()
                materialUbo.offsets.put(0, bufferOffset.i)
                materialUbo.offsets.limit(1)

                nodeUpdated = materialUbo.populate(offset = bufferOffset)

                s.UBOs.filter { it.key.contains("ShaderProperties") && it.value.second.memberCount() > 0 }.forEach {
                    //                if(s.requiredDescriptorSets.keys.any { it.contains("ShaderProperties") }) {
                    val propertyUbo = it.value.second
                    val offset = propertyUbo.backingBuffer!!.advance()
                    nodeUpdated = propertyUbo.populate(offset = offset)
                    propertyUbo.offsets.put(0, offset.i)
                    propertyUbo.offsets.limit(1)
                }

                if (nodeUpdated) {
                    GlobalScope.launch { node.getScene()?.onNodePropertiesChanged?.forEach { it.value.invoke(node) } }
                }

                updated = nodeUpdated
            }
        }

        buffers["UBOBuffer"]!!.copyFromStagingBuffer()

        val lightUbo = defaultUBOs["LightParameters"]!!
        lightUbo.add("ViewMatrix0", { cam.getTransformationForEye(0) })
        lightUbo.add("ViewMatrix1", { cam.getTransformationForEye(1) })
        lightUbo.add("InverseViewMatrix0", { cam.getTransformationForEye(0).inverse })
        lightUbo.add("InverseViewMatrix1", { cam.getTransformationForEye(1).inverse })
        lightUbo.add("ProjectionMatrix", { cam.projection.applyVulkanCoordinateSystem() })
        lightUbo.add("InverseProjectionMatrix", { cam.projection.applyVulkanCoordinateSystem().inverse })
        lightUbo.add("CamPosition", { cam.position })

        updated = lightUbo.populate()

        buffers["ShaderPropertyBuffer"]!!.copyFromStagingBuffer()

//        updateDescriptorSets()

        cam.lock.unlock()

        return@runBlocking updated
    }

    @Suppress("UNUSED")
    override fun screenshot(filename: String, overwrite: Boolean) {
        screenshotRequested = true
        screenshotOverwriteExisting = overwrite
        screenshotFilename = filename
    }

    fun Int.toggle(): Int {
        if (this == 0) {
            return 1
        } else if (this == 1) {
            return 0
        }

        logger.warn("Property is not togglable.")
        return this
    }

    @Suppress("UNUSED")
    fun toggleDebug() {
        settings.getAllSettings().forEach {
            if (it.toLowerCase().contains("debug")) {
                try {
                    val property = settings.get<Int>(it).toggle()
                    settings.set(it, property)

                } catch (e: Exception) {
                    logger.warn("$it is a property that is not togglable.")
                }
            }
        }
    }

    /**
     * Closes the current instance of [VulkanRenderer].
     */
    override fun close() {
        shouldClose = true
    }

    fun closeInternal() {
        if (!initialized) {
            return
        }

        initialized = false

        logger.info("Renderer teardown started.")
        vkQueueWaitIdle(queue)

        logger.debug("Cleaning texture cache...")
        textureCache.forEach {
            logger.debug("Cleaning ${it.key}...")
            it.value.close()
        }

        logger.debug("Closing nodes...")
        scene.discover(scene, { true }).forEach {
            destroyNode(it)
        }
        scene.metadata.remove("DescriptorCache")
        scene.initialized = false

        logger.debug("Closing buffers...")
        buffers.forEach { _, vulkanBuffer -> vulkanBuffer.close() }

        logger.debug("Closing vertex descriptors ...")
        vertexDescriptors.forEach {
            logger.debug("Closing vertex descriptor ${it.key}...")

            it.value.attributeDescription?.free()
            it.value.bindingDescription?.free()

            it.value.state.free()
        }

        logger.debug("Closing descriptor sets and pools...")
        descriptorSetLayouts.forEach { vkDestroyDescriptorSetLayout(device.vulkanDevice, it.value.L, null) }
        vkDestroyDescriptorPool(device.vulkanDevice, descriptorPool, null)

        logger.debug("Closing command buffers...")
        ph.commandBuffers.free()
        memFree(ph.signalSemaphore)
        memFree(ph.waitSemaphore)
        memFree(ph.waitStages)

        if (timestampQueryPool != -1L) {
            logger.debug("Closing query pools...")
            vkDestroyQueryPool(device.vulkanDevice, timestampQueryPool, null)
        }

        semaphores.forEach { it.value.forEach { semaphore -> vkDestroySemaphore(device.vulkanDevice, semaphore, null) } }

        memFree(firstWaitSemaphore)
        semaphoreCreateInfo.free()

        logger.debug("Closing swapchain...")

        swapchain.close()

        logger.debug("Closing renderpasses...")
        renderpasses.forEach { _, vulkanRenderpass -> vulkanRenderpass.close() }

        logger.debug("Clearing shader module cache...")
        VulkanShaderModule.clearCache()

        logger.debug("Closing command pools...")
        vkDev.apply {
            destroyCommandPool(commandPools.Render)
            destroyCommandPool(commandPools.Compute)
            destroyCommandPool(commandPools.Standard)
        }

        vkDestroyPipelineCache(device.vulkanDevice, pipelineCache, null)

        if (validation) {
            vkDestroyDebugReportCallbackEXT(instance, debugCallbackHandle, null)
        }

        debugCallback.free()

        logger.debug("Closing device $device...")
        device.close()

        logger.debug("Closing instance...")
        vkDestroyInstance(instance, null)

        logger.info("Renderer teardown complete.")
    }

    override fun reshape(newWidth: Int, newHeight: Int) {

    }

    @Suppress("UNUSED")
    fun toggleFullscreen() {
        toggleFullscreen = !toggleFullscreen
    }

    fun switchFullscreen() {
        hub?.let { hub -> swapchain.toggleFullscreen(hub, swapchainRecreator) }
    }

    /**
     * Sets the rendering quality, if the loaded renderer config file supports it.
     *
     * @param[quality] The [RenderConfigReader.RenderingQuality] to be set.
     */
    override fun setRenderingQuality(quality: RenderConfigReader.RenderingQuality) {
        fun setConfigSetting(key: String, value: Any) {
            val setting = "Renderer.$key"

            logger.debug("Setting $setting: ${settings.get<Any>(setting)} -> $value")
            settings.set(setting, value)
        }

        if (renderConfig.qualitySettings.isNotEmpty()) {
            logger.info("Setting rendering quality to $quality")

            renderConfig.qualitySettings[quality]?.forEach { setting ->
                if (setting.key.endsWith(".shaders") && setting.value is List<*>) {
                    val pass = setting.key.substringBeforeLast(".shaders")
                    @Suppress("UNCHECKED_CAST") val shaders = setting.value as? List<String> ?: return@forEach

                    renderConfig.renderpasses[pass]?.shaders = shaders

                    @Suppress("SENSELESS_COMPARISON")
                    if (swapchainRecreator != null) {
                        swapchainRecreator.mustRecreate = true
                        swapchainRecreator.afterRecreateHook = { swapchainRecreator ->
                            renderConfig.qualitySettings[quality]?.filter { !it.key.endsWith(".shaders") }?.forEach {
                                setConfigSetting(it.key, it.value)
                            }

                            swapchainRecreator.afterRecreateHook = {}
                        }
                    }
                } else {
                    setConfigSetting(setting.key, setting.value)
                }
            }
        } else {
            logger.warn("The current renderer config, $renderConfigFile, does not support setting quality options.")
        }
    }
}<|MERGE_RESOLUTION|>--- conflicted
+++ resolved
@@ -119,6 +119,7 @@
         internal var pipeline = VkPipeline(NULL)
         internal var layout = VkPipelineLayout(NULL)
     }
+
     sealed class DescriptorSet(val id: Long = 0L, val name: String = "") {
         object None : DescriptorSet(0L)
         data class Set(val setId: Long, val setName: String = "") : DescriptorSet(setId, setName)
@@ -232,16 +233,6 @@
             }
 
             when {
-<<<<<<< HEAD
-                flags and VK_DEBUG_REPORT_ERROR_BIT_EXT == VK_DEBUG_REPORT_ERROR_BIT_EXT -> logger.error("!! $obj($objectType) Validation$dbg: " + getString(pMessage))
-                flags and VK_DEBUG_REPORT_WARNING_BIT_EXT == VK_DEBUG_REPORT_WARNING_BIT_EXT -> logger.warn("!! $obj($objectType) Validation$dbg: " + getString(pMessage))
-                flags and VK_DEBUG_REPORT_PERFORMANCE_WARNING_BIT_EXT == VK_DEBUG_REPORT_PERFORMANCE_WARNING_BIT_EXT -> logger.error("!! $obj($objectType) Validation (performance)$dbg: " + getString(pMessage))
-                flags and VK_DEBUG_REPORT_INFORMATION_BIT_EXT == VK_DEBUG_REPORT_INFORMATION_BIT_EXT -> logger.info("!! $obj($objectType) Validation$dbg: " + getString(pMessage))
-                else -> logger.info("!! $obj($objectType) Validation (unknown message type)$dbg: " + getString(pMessage))
-            }
-
-            if (strictValidation.first && strictValidation.second.isEmpty() ||
-=======
                 flags and VK_DEBUG_REPORT_ERROR_BIT_EXT == VK_DEBUG_REPORT_ERROR_BIT_EXT ->
                     logger.error("!! $obj($objectType) Validation$dbg: " + getString(pMessage))
                 flags and VK_DEBUG_REPORT_WARNING_BIT_EXT == VK_DEBUG_REPORT_WARNING_BIT_EXT ->
@@ -256,7 +247,6 @@
 
             // trigger exception and delay if strictValidation is activated in general, or only for specific object types
             if(strictValidation.first && strictValidation.second.isEmpty() ||
->>>>>>> 0fa7e45a
                 strictValidation.first && strictValidation.second.contains(objectType)) {
                 // set 15s of delay until the next frame is rendered if a validation error happens
                 renderDelay = 1500L
@@ -269,18 +259,8 @@
                 }
             }
 
-<<<<<<< HEAD
-            // if strict validation is enabled, the application will quit after a
-            // validation error has been encountered
-            return if (strictValidation.first) {
-                VK_FALSE
-            } else {
-                VK_FALSE
-            }
-=======
             // return false here, otherwise the application would quit upon encountering a validation error.
             return VK_FALSE
->>>>>>> 0fa7e45a
         }
     }
 
@@ -970,24 +950,14 @@
                     with(shaderPropertyUbo) {
                         name = "ShaderProperties"
 
-<<<<<<< HEAD
                         order.forEach { name, offset ->
                             add(name, { node.getShaderProperty(name)!! }, offset)
-=======
-                            order.forEach { name, offset ->
-                                add(name, { node.getShaderProperty(name)!! }, offset)
-                            }
+                        }
 
                             this.createUniformBuffer()
                             s.UBOs.put("${pass.key}-ShaderProperties", s.requiredDescriptorSets["ShaderProperties"]!! to this)
->>>>>>> 0fa7e45a
                         }
-
-                        requiredOffsetCount = 1
-                        this.createUniformBuffer()
-                        s.UBOs.put("${pass.key}-ShaderProperties", s.requiredDescriptorSets["ShaderProperties"]!! to this)
                     }
-                }
 
             }
 
@@ -1021,15 +991,6 @@
         node.metadata.remove("VulkanRenderer")
     }
 
-<<<<<<< HEAD
-    protected fun loadTexturesForNode(node: Node, s: VulkanObjectState): VulkanObjectState {
-        val stats = hub?.get(SceneryElement.Statistics) as Statistics?
-        val defaultTexture = textureCache["DefaultTexture"]
-            ?: throw IllegalStateException("Default fallback texture does not exist.")
-
-        if (node.lock.tryLock()) {
-            node.material.textures.forEach { type, texture ->
-=======
     /**
      * Returns true if the current VulkanTexture can be reused to store the information in the [GenericTexture]
      * [other]. Returns false otherwise.
@@ -1042,7 +1003,6 @@
             this.mipLevels == miplevels
 
     }
->>>>>>> 0fa7e45a
 
     /**
      * Loads a texture given as string in [texture] from the classpath of this Node. Emits an error and falls back
@@ -1067,7 +1027,8 @@
      */
     protected fun loadTexturesForNode(node: Node, s: VulkanObjectState): VulkanObjectState {
         val stats = hub?.get(SceneryElement.Statistics) as Statistics?
-        val defaultTexture = textureCache["DefaultTexture"] ?: throw IllegalStateException("Default fallback texture does not exist.")
+        val defaultTexture = textureCache["DefaultTexture"]
+            ?: throw IllegalStateException("Default fallback texture does not exist.")
 
         if (!node.lock.tryLock()) {
             logger.warn("Failed to lock node ${node.name} for texture update")
@@ -1089,25 +1050,6 @@
                     val miplevels = if (generateMipmaps && gt.mipmap) {
                         1 + Math.floor(Math.log(Math.max(gt.dimensions.x() * 1.0, gt.dimensions.y() * 1.0)) / Math.log(2.0)).toInt()
                     } else {
-<<<<<<< HEAD
-                        val start = System.nanoTime()
-
-                        val t = if (texture.contains("jar!")) {
-                            val f = texture.substringAfterLast("/")
-                            val stream = node.javaClass.getResourceAsStream(f)
-
-                            if (stream == null) {
-                                logger.error("Not found: $f for $node")
-                                defaultTexture
-                            } else {
-                                VulkanTexture.loadFromFile(device,
-                                    commandPools, queue, queue, stream, texture.substringAfterLast("."), true, generateMipmaps)
-                            }
-                        } else {
-                            VulkanTexture.loadFromFile(device,
-                                commandPools, queue, queue, texture, true, generateMipmaps)
-                        }
-=======
                         1
                     }
 
@@ -1117,7 +1059,6 @@
                     } else {
                         VulkanTexture(device, commandPools, queue, queue, gt, miplevels)
                     }
->>>>>>> 0fa7e45a
 
                     t.copyFrom(gt.contents)
                 } else {
@@ -1151,15 +1092,9 @@
             }
         }
 
-<<<<<<< HEAD
             s.texturesToDescriptorSet(device, descriptorSetLayouts["ObjectTextures"]!!,
                 VkDescriptorPool(descriptorPool),
                 targetBinding = 0)
-=======
-        s.texturesToDescriptorSet(device, descriptorSetLayouts["ObjectTextures"]!!,
-            descriptorPool,
-            targetBinding = 0)
->>>>>>> 0fa7e45a
 
         node.lock.unlock()
 
@@ -1715,11 +1650,7 @@
                 window.width, window.height,
                 swapchain.format,
                 instance, device, queue,
-<<<<<<< HEAD
-                swapchain!!.images!![pass.getReadPosition()].L)
-=======
-                swapchain.images[pass.getReadPosition()])
->>>>>>> 0fa7e45a
+                swapchain.images[pass.getReadPosition()].L)
         }
 
         if (recordMovie || screenshotRequested) {
@@ -2239,12 +2170,8 @@
 
         stagingBuffer.copyFrom(stridedBuffer)
 
-<<<<<<< HEAD
-        val vertexBuffer = if (state.vertexBuffers.containsKey("vertex+index") && state.vertexBuffers["vertex+index"]!!.size.L >= fullAllocationBytes) {
-=======
         val vertexIndexBuffer = state.vertexBuffers["vertex+index"]
         val vertexBuffer = if(vertexIndexBuffer != null && vertexIndexBuffer.size >= fullAllocationBytes) {
->>>>>>> 0fa7e45a
             logger.debug("Reusing existing vertex+index buffer for {} update", node.name)
             vertexIndexBuffer
         } else {
@@ -2299,14 +2226,9 @@
 
         val instanceBufferSize = VkDeviceSize(ubo.getSize() * parentNode.instances.size.L)
 
-<<<<<<< HEAD
-        val stagingBuffer = if (state.vertexBuffers.containsKey("instanceStaging") && state.vertexBuffers["instanceStaging"]!!.size.L >= instanceBufferSize.L) {
-            state.vertexBuffers["instanceStaging"]!!
-=======
         val instanceStagingBuffer = state.vertexBuffers["instanceStaging"]
         val stagingBuffer = if(instanceStagingBuffer != null && instanceStagingBuffer.size >= instanceBufferSize) {
             instanceStagingBuffer
->>>>>>> 0fa7e45a
         } else {
             logger.debug("Creating new staging buffer")
             val buffer = VulkanBuffer(device,
@@ -2331,11 +2253,7 @@
             node.metadata.getOrPut("instanceBufferView") {
                 stagingBuffer.stagingBuffer.duplicate().order(ByteOrder.LITTLE_ENDIAN)
             }.run {
-<<<<<<< HEAD
-                val buffer = this as? ByteBuffer ?: return@run
-=======
                 val buffer = this as? ByteBuffer?: return@run
->>>>>>> 0fa7e45a
 
                 ubo.populateParallel(buffer, offset = index.getAndIncrement() * ubo.getSize() * 1L, elements = node.instancedProperties)
             }
@@ -2344,14 +2262,9 @@
         stagingBuffer.stagingBuffer.position(parentNode.instances.size * ubo.getSize())
         stagingBuffer.copyFromStagingBuffer()
 
-<<<<<<< HEAD
-        val instanceBuffer = if (state.vertexBuffers.containsKey("instance") && state.vertexBuffers["instance"]!!.size.L >= instanceBufferSize.L) {
-            state.vertexBuffers["instance"]!!
-=======
         val existingInstanceBuffer = state.vertexBuffers["instance"]
         val instanceBuffer = if (existingInstanceBuffer != null && existingInstanceBuffer.size >= instanceBufferSize) {
             existingInstanceBuffer
->>>>>>> 0fa7e45a
         } else {
             logger.debug("Instance buffer for ${parentNode.name} needs to be reallocated due to insufficient size ($instanceBufferSize vs ${state.vertexBuffers["instance"]?.size
                 ?: "<not allocated yet>"})")
@@ -2515,17 +2428,6 @@
 
         logger.debug("Recording scene command buffer $commandBuffer for pass ${pass.name}...")
 
-<<<<<<< HEAD
-        // initialize command buffer recording, reset it if already existent, otherwise allocate it.
-        if (commandBuffer.commandBuffer == null) {
-            commandBuffer.commandBuffer = VU.newCommandBuffer(device, commandPools.Render.L, autostart = true)
-        } else {
-            vkResetCommandBuffer(commandBuffer.commandBuffer!!, VK_FLAGS_NONE)
-            VU.beginCommandBuffer(commandBuffer.commandBuffer!!)
-        }
-
-=======
->>>>>>> 0fa7e45a
         // command buffer cannot be null here anymore, otherwise this is clearly in error
         with(commandBuffer.prepareAndStartRecording(commandPools.Render)) {
 
@@ -2660,13 +2562,8 @@
             pass.vulkanMetadata.uboOffsets.limit(16)
             (0 until pass.vulkanMetadata.uboOffsets.limit()).forEach { pass.vulkanMetadata.uboOffsets.put(it, 0) }
 
-<<<<<<< HEAD
-            renderOrderList.forEach drawLoop@{ node ->
-                val s = node.rendererMetadata()!!
-=======
             renderOrderList.forEach drawLoop@ { node ->
                 val s = node.rendererMetadata() ?: return@drawLoop
->>>>>>> 0fa7e45a
 
                 // instanced nodes will not be drawn directly, but only the master node.
                 // nodes with no vertices will also not be drawn.
@@ -2684,9 +2581,6 @@
                     return@drawLoop
                 }
 
-<<<<<<< HEAD
-                logger.trace("{} - Rendering {}, vertex+index buffer={}...", pass.name, node.name, s.vertexBuffers["vertex+index"]!!.vulkanBuffer.asHexString)
-=======
                 val vertexIndexBuffer = s.vertexBuffers["vertex+index"]
                 val instanceBuffer = s.vertexBuffers["instance"]
 
@@ -2696,7 +2590,6 @@
                 }
 
                 logger.trace("{} - Rendering {}, vertex+index buffer={}...", pass.name, node.name, vertexIndexBuffer.vulkanBuffer.toHexString())
->>>>>>> 0fa7e45a
 //                if(rerecordingCauses.contains(node.name)) {
 //                    logger.debug("Using pipeline ${pass.getActivePipeline(node)} for re-recording")
 //                }
@@ -2709,31 +2602,18 @@
                 pass.vulkanMetadata.descriptorSets.rewind()
                 pass.vulkanMetadata.uboOffsets.rewind()
 
-<<<<<<< HEAD
-                pass.vulkanMetadata.vertexBufferOffsets.put(0, s.vertexBuffers["vertex+index"]!!.bufferOffset.L)
-                pass.vulkanMetadata.vertexBuffers.put(0, s.vertexBuffers["vertex+index"]!!.vulkanBuffer.L)
-=======
                 pass.vulkanMetadata.vertexBufferOffsets.put(0, vertexIndexBuffer.bufferOffset)
                 pass.vulkanMetadata.vertexBuffers.put(0, vertexIndexBuffer.vulkanBuffer)
->>>>>>> 0fa7e45a
 
                 pass.vulkanMetadata.vertexBufferOffsets.limit(1)
                 pass.vulkanMetadata.vertexBuffers.limit(1)
 
-<<<<<<< HEAD
-                if (node.instanceMaster) {
-=======
                 if(node.instanceMaster && instanceBuffer != null) {
->>>>>>> 0fa7e45a
                     pass.vulkanMetadata.vertexBuffers.limit(2)
                     pass.vulkanMetadata.vertexBufferOffsets.limit(2)
 
                     pass.vulkanMetadata.vertexBufferOffsets.put(1, 0)
-<<<<<<< HEAD
-                    pass.vulkanMetadata.vertexBuffers.put(1, s.vertexBuffers["instance"]!!.vulkanBuffer.L)
-=======
                     pass.vulkanMetadata.vertexBuffers.put(1, instanceBuffer.vulkanBuffer)
->>>>>>> 0fa7e45a
                 }
 
                 val sets = specs.mapNotNull { (name, _) ->
@@ -2844,21 +2724,8 @@
             return
         }
 
-<<<<<<< HEAD
-        // start command buffer recording
-        if (commandBuffer.commandBuffer == null) {
-            commandBuffer.commandBuffer = VU.newCommandBuffer(device, commandPools.Render.L, autostart = true)
-        } else {
-            vkResetCommandBuffer(commandBuffer.commandBuffer!!, VK_FLAGS_NONE)
-            VU.beginCommandBuffer(commandBuffer.commandBuffer!!)
-        }
-
-        // commandBuffer is expected to be non-null here, otherwise this is in error
-        with(commandBuffer.commandBuffer!!) {
-=======
         // prepare command buffer and start recording
         with(commandBuffer.prepareAndStartRecording(commandPools.Render)) {
->>>>>>> 0fa7e45a
 
             vkCmdWriteTimestamp(this, VK_PIPELINE_STAGE_BOTTOM_OF_PIPE_BIT,
                 timestampQueryPool, 2 * renderpasses.values.indexOf(pass))
