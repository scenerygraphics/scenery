--- conflicted
+++ resolved
@@ -2192,15 +2192,9 @@
             destroyNode(it, onShutdown = true)
         }
 
-<<<<<<< HEAD
-        hub?.elements?.values?.forEach {
-            (it as? HasCustomRenderable<*>)?.close()
-=======
-        // The hub might contain elements that are both in the scene graph,
-        // and in the hub, e.g. a VolumeManager. We clean them here as well.
-        hub?.find { it is Node }?.forEach { (_, node) ->
-            (node as? Node)?.let { destroyNode(it, onShutdown = true) }
->>>>>>> e4e3ec8c
+        hub?.elements?.values?.forEach { elem ->
+            (elem as? HasCustomRenderable<*>)?.close()
+            (elem as? Node)?.let { destroyNode(it, onShutdown = true) }
         }
 
         scene.metadata.remove("DescriptorCache")
