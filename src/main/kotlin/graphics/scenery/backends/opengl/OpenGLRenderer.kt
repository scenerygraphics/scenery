package graphics.scenery.backends.opengl

import cleargl.*
import com.jogamp.nativewindow.WindowClosingProtocol
import com.jogamp.newt.event.WindowAdapter
import com.jogamp.newt.event.WindowEvent
import com.jogamp.opengl.*
import com.jogamp.opengl.util.Animator
import com.jogamp.opengl.util.awt.AWTGLReadBufferUtil
import graphics.scenery.*
import graphics.scenery.backends.*
import graphics.scenery.geometry.GeometryType
import graphics.scenery.primitives.Plane
import graphics.scenery.attribute.HasDelegationType
import graphics.scenery.attribute.DelegationType
import graphics.scenery.attribute.geometry.Geometry
import graphics.scenery.attribute.material.Material
import graphics.scenery.attribute.renderable.Renderable
import graphics.scenery.spirvcrossj.Loader
import graphics.scenery.spirvcrossj.libspirvcrossj
import graphics.scenery.textures.Texture
import graphics.scenery.textures.Texture.BorderColor
import graphics.scenery.textures.Texture.RepeatMode
import graphics.scenery.textures.UpdatableTexture
import graphics.scenery.utils.*
import kotlinx.coroutines.*
import net.imglib2.type.numeric.NumericType
import net.imglib2.type.numeric.integer.*
import net.imglib2.type.numeric.real.DoubleType
import net.imglib2.type.numeric.real.FloatType
import org.joml.*
import org.lwjgl.system.MemoryUtil
import org.lwjgl.system.Platform
import java.awt.BorderLayout
import java.awt.Dimension
import java.awt.image.DataBufferInt
import java.io.File
import java.io.FileOutputStream
import java.lang.Math
import java.lang.reflect.Field
import java.nio.ByteBuffer
import java.nio.ByteOrder
import java.nio.FloatBuffer
import java.nio.IntBuffer
import java.util.*
import java.util.concurrent.ConcurrentHashMap
import java.util.concurrent.CopyOnWriteArrayList
import java.util.concurrent.CountDownLatch
import java.util.concurrent.atomic.AtomicInteger
import javax.imageio.ImageIO
import javax.swing.BorderFactory
import kotlin.collections.LinkedHashMap
import kotlin.math.floor
import kotlin.math.ln
import kotlin.math.max
import kotlin.math.roundToInt
import kotlin.reflect.full.findAnnotation
import kotlin.reflect.full.memberProperties

/**
 * Deferred Lighting Renderer for scenery
 *
 * This is the main class of scenery's Deferred Lighting Renderer. Currently,
 * a rendering strategy using a 32bit position, 16bit normal, 32bit RGBA diffuse/albedo,
 * and 24bit depth buffer is employed. The renderer supports HDR rendering and does that
 * by default. By deactivating the `hdr.Active` [Settings], HDR can be programmatically
 * deactivated. The renderer also supports drawing to HMDs via OpenVR. If this is intended,
 * make sure the `vr.Active` [Settings] is set to `true`, and that the `Hub` has a HMD
 * instance attached.
 *
 * @param[hub] Hub instance to use and attach to.
 * @param[applicationName] The name of this application.
 * @param[scene] The [Scene] instance to initialize first.
 * @param[width] Horizontal window size.
 * @param[height] Vertical window size.
 * @param[embedIn] An optional [SceneryPanel] in which to embed the renderer instance.
 * @param[renderConfigFile] The file to create a [RenderConfigReader.RenderConfig] from.
 *
 * @author Ulrik Günther <hello@ulrik.is>
 */

@Suppress("MemberVisibilityCanBePrivate")
open class OpenGLRenderer(hub: Hub,
                          applicationName: String,
                          scene: Scene,
                          width: Int,
                          height: Int,
                          renderConfigFile: String,
                          final override var embedIn: SceneryPanel? = null,
                          var embedInDrawable: GLAutoDrawable? = null) : Renderer(), Hubable, ClearGLEventListener {
    /** slf4j logger */
    private val logger by LazyLogger()
    private val className = this.javaClass.simpleName
    /** [GL4] instance handed over, coming from [ClearGLDefaultEventListener]*/
    private lateinit var gl: GL4
    /** should the window close on next looping? */
    @Volatile override var shouldClose = false
    /** the scenery window */
    final override var window: SceneryWindow = SceneryWindow.UninitializedWindow()
    /** separately stored ClearGLWindow */
    var cglWindow: ClearGLWindow? = null
    /** drawble for offscreen rendering */
    var drawable: GLAutoDrawable? = null
    /** Whether the renderer manages its own event loop, which is the case for this one. */
    override var managesRenderLoop = true

    /** The currently active scene */
    var scene: Scene = Scene()

    /** Cache of [Node]s, needed e.g. for fullscreen quad rendering */
    private var nodeStore = ConcurrentHashMap<String, Node>()

    /** [Settings] for the renderer */
    final override var settings: Settings = Settings()

    /** The hub used for communication between the components */
    final override var hub: Hub?

    private var textureCache = HashMap<String, GLTexture>()
    private var shaderPropertyCache = HashMap<Class<*>, List<Field>>()
    private var uboCache = ConcurrentHashMap<String, OpenGLUBO>()
    private var joglDrawable: GLAutoDrawable? = null
    private var screenshotRequested = false
    private var screenshotOverwriteExisting = false
    private var screenshotFilename = ""
    private var encoder: H264Encoder? = null
    private var recordMovie = false
    private var movieFilename = ""

    /**
     * Activate or deactivate push-based rendering mode (render only on scene changes
     * or input events). Push mode is activated if [pushMode] is true.
     */
    override var pushMode: Boolean = false

    private var updateLatch: CountDownLatch? = null

    private var lastResizeTimer = Timer()
    @Volatile private var mustRecreateFramebuffers = false
    private var framebufferRecreateHook: () -> Unit = {}
    private var gpuStats: GPUStats? = null
    private var maxTextureUnits = 8

    /** heartbeat timer */
    private var heartbeatTimer = Timer()
    override var lastFrameTime = System.nanoTime() * 1.0f
    private var currentTime = System.nanoTime()

    @Volatile override var initialized = false
    override var firstImageReady: Boolean = false
        protected set

    protected var frames = 0L
    var fps = 0
        protected set
    protected var framesPerSec = 0
    val pboCount = 2
    @Volatile private var pbos: IntArray = IntArray(pboCount) { 0 }
    private var pboBuffers: Array<ByteBuffer?> = Array(pboCount) { null }
    private var readIndex = 0
    private var updateIndex = 1

    private var renderCalled = false

    private var renderConfig: RenderConfigReader.RenderConfig
    final override var renderConfigFile = ""
        set(config) {
            field = config
            this.renderConfig = RenderConfigReader().loadFromFile(renderConfigFile)

            mustRecreateFramebuffers = true
        }

    private var renderpasses = LinkedHashMap<String, OpenGLRenderpass>()
    private var flow: List<String>

    /**
     * Extension function of Boolean to use Booleans in GLSL
     *
     * This function converts a Boolean to Int 0, if false, and to 1, if true
     */
    fun Boolean.toInt(): Int {
        return if (this) {
            1
        } else {
            0
        }
    }

    var applicationName = ""

    inner class OpenGLResizeHandler: ResizeHandler {
        @Volatile override var lastResize = -1L
        override var lastWidth = 0
        override var lastHeight = 0

        @Synchronized override fun queryResize() {
            if (lastWidth <= 0 || lastHeight <= 0) {
                lastWidth = Math.max(1, lastWidth)
                lastHeight = Math.max(1, lastHeight)
                return
            }

            if (lastResize > 0L && lastResize + WINDOW_RESIZE_TIMEOUT < System.nanoTime()) {
                lastResize = System.nanoTime()
                return
            }

            if (lastWidth == window.width && lastHeight == window.height) {
                return
            }

            mustRecreateFramebuffers = true
            gl.glDeleteBuffers(pboCount, pbos, 0)
            pbos = IntArray(pboCount) { 0 }

            lastWidth = window.width
            lastHeight = window.height

            if(drawable is GLOffscreenAutoDrawable) {
                (drawable as? GLOffscreenAutoDrawable)?.setSurfaceSize(window.width, window.height)
            }

            logger.debug("queryResize: $lastWidth/$lastHeight")

            lastResize = -1L
        }
    }

    /**
     * OpenGL Buffer class, creates a buffer associated with the context [gl] and size [size] in bytes.
     *
     * @author Ulrik Guenther <hello@ulrik.is>
     */
    class OpenGLBuffer(var gl: GL4, var size: Int) {
        /** Temporary buffer for data before it is sent to the GPU. */
        var buffer: ByteBuffer
            private set
        /** OpenGL id of the buffer. */
        var id = intArrayOf(-1)
            private set
        /** Required buffer offset alignment for uniform buffers, determined from [GL4.GL_UNIFORM_BUFFER_OFFSET_ALIGNMENT] */
        var alignment = 256L
            private set

        init {
            val tmp = intArrayOf(0, 0)
            gl.glGetIntegerv(GL4.GL_UNIFORM_BUFFER_OFFSET_ALIGNMENT, tmp, 0)
            alignment = tmp[0].toLong()

            gl.glGenBuffers(1, id, 0)
            buffer = MemoryUtil.memAlloc(maxOf(tmp[0], size))

            gl.glBindBuffer(GL4.GL_UNIFORM_BUFFER, id[0])
            gl.glBufferData(GL4.GL_UNIFORM_BUFFER, size * 1L, null, GL4.GL_DYNAMIC_DRAW)
            gl.glBindBuffer(GL4.GL_UNIFORM_BUFFER, 0)
        }

        /** Copies the [buffer] from main memory to GPU memory. */
        fun copyFromStagingBuffer() {
            buffer.flip()

            gl.glBindBuffer(GL4.GL_UNIFORM_BUFFER, id[0])
            gl.glBufferSubData(GL4.GL_UNIFORM_BUFFER, 0, buffer.remaining() * 1L, buffer)
            gl.glBindBuffer(GL4.GL_UNIFORM_BUFFER, 0)
        }

        /** Resets staging buffer position and limit */
        fun reset() {
            buffer.position(0)
            buffer.limit(size)
        }

        /**
         * Resizes the backing buffer to [newSize], which is 1.5x the original size by default,
         * and returns the staging buffer.
         */
        fun resize(newSize: Int = (buffer.capacity() * 1.5f).roundToInt()): ByteBuffer {
            logger.debug("Resizing backing buffer of $this from ${buffer.capacity()} to $newSize")

            // resize main memory-backed buffer
            buffer = MemoryUtil.memRealloc(buffer, newSize) ?: throw IllegalStateException("Could not resize buffer")
            size = buffer.capacity()

            // resize OpenGL buffer as well
            gl.glBindBuffer(GL4.GL_UNIFORM_BUFFER, id[0])
            gl.glBufferData(GL4.GL_UNIFORM_BUFFER, size * 1L, null, GL4.GL_DYNAMIC_DRAW)
            gl.glBindBuffer(GL4.GL_UNIFORM_BUFFER, 0)

            return buffer
        }

        /**
         * Returns the [buffer]'s remaining bytes.
         */
        fun remaining() = buffer.remaining()

        /**
         * Advances the backing buffer for population, aligning it by [alignment], or any given value
         * that overrides it (not recommended), returns the buffers new position.
         */
        fun advance(align: Long = this.alignment): Int {
            val pos = buffer.position()
            val rem = pos.rem(align)

            if (rem != 0L) {
                val newpos = pos + align.toInt() - rem.toInt()
                buffer.position(newpos)
            }

            return buffer.position()
        }
    }

    data class DefaultBuffers(var UBOs: OpenGLBuffer,
                              var LightParameters: OpenGLBuffer,
                              var ShaderParameters: OpenGLBuffer,
                              var VRParameters: OpenGLBuffer,
                              var ShaderProperties: OpenGLBuffer)

    protected lateinit var buffers: DefaultBuffers
    protected val sceneUBOs = CopyOnWriteArrayList<Node>()

    protected val resizeHandler = OpenGLResizeHandler()

    companion object {
        private const val WINDOW_RESIZE_TIMEOUT = 200L
        private const val MATERIAL_HAS_DIFFUSE = 0x0001
        private const val MATERIAL_HAS_AMBIENT = 0x0002
        private const val MATERIAL_HAS_SPECULAR = 0x0004
        private const val MATERIAL_HAS_NORMAL = 0x0008
        private const val MATERIAL_HAS_ALPHAMASK = 0x0010

        init {
            Loader.loadNatives()
            libspirvcrossj.initializeProcess()

            Runtime.getRuntime().addShutdownHook(object: Thread() {
                override fun run() {
                    logger.debug("Finalizing libspirvcrossj")
                    libspirvcrossj.finalizeProcess()
                }
            })
        }
    }

    /**
     * Constructor for OpenGLRenderer, initialises geometry buffers
     * according to eye configuration. Also initialises different rendering passes.
     *
     */
    init {

        logger.info("Initializing OpenGL Renderer...")
        this.hub = hub
        this.settings = loadDefaultRendererSettings(hub.get(SceneryElement.Settings) as Settings)
        this.window.width = width
        this.window.height = height

        this.renderConfigFile = renderConfigFile
        this.renderConfig = RenderConfigReader().loadFromFile(renderConfigFile)

        this.flow = this.renderConfig.createRenderpassFlow()

        logger.info("Loaded ${renderConfig.name} (${renderConfig.description ?: "no description"})")

        this.scene = scene
        this.applicationName = applicationName

        val hmd = hub.getWorkingHMDDisplay()
        if (settings.get("vr.Active") && hmd != null) {
            this.window.width = hmd.getRenderTargetSize().x() * 2
            this.window.height = hmd.getRenderTargetSize().y()
        }

        if (embedIn != null || embedInDrawable != null) {
            if (embedIn != null && embedInDrawable == null) {
                val profile = GLProfile.getMaxProgrammableCore(true)

                if (!profile.isGL4) {
                    throw UnsupportedOperationException("Could not create OpenGL 4 context, perhaps you need a graphics driver update?")
                }

                val caps = GLCapabilities(profile)
                caps.hardwareAccelerated = true
                caps.doubleBuffered = true
                caps.isOnscreen = false
                caps.numSamples = 1
                caps.isPBuffer = true
                caps.redBits = 8
                caps.greenBits = 8
                caps.blueBits = 8
                caps.alphaBits = 8

                val panel = embedIn
                /* maybe better?
                 var canvas: ClearGLWindow? = null
                    SwingUtilities.invokeAndWait {
                        canvas = ClearGLWindow("", width, height, this)
                        canvas!!.newtCanvasAWT.shallUseOffscreenLayer = true
                        panel.component = canvas!!.newtCanvasAWT
                        panel.layout = BorderLayout()
                        panel.add(canvas!!.newtCanvasAWT, BorderLayout.CENTER)
                        panel.preferredSize = Dimension(width, height)

                        val frame = SwingUtilities.getAncestorOfClass(JFrame::class.java, panel) as JFrame
                        frame.preferredSize = Dimension(width, height)
                        frame.layout = BorderLayout()
                        frame.pack()
                        frame.isVisible = true
                    }

                    canvas!!.glAutoDrawable
                 */
                drawable = if (panel is SceneryJPanel) {
                    val surfaceScale = hub.get<Settings>()?.get("Renderer.SurfaceScale", Vector2f(1.0f, 1.0f)) ?: Vector2f(1.0f, 1.0f)
                    this.window.width = (panel.width * surfaceScale.x()).toInt()
                    this.window.height = (panel.height * surfaceScale.y()).toInt()

                    panel.panelWidth = this.window.width
                    panel.panelHeight = this.window.height

                    logger.debug("Surface scale: $surfaceScale")
                    val canvas = ClearGLWindow("",
                        this.window.width,
                        this.window.height, null)
                    canvas.newtCanvasAWT.shallUseOffscreenLayer = true
                    panel.component = canvas.newtCanvasAWT
                    panel.cglWindow = canvas
                    panel.layout = BorderLayout()
                    panel.preferredSize = Dimension(
                        (window.width * surfaceScale.x()).toInt(),
                        (window.height * surfaceScale.y()).toInt())
                    canvas.newtCanvasAWT.preferredSize = panel.preferredSize

                    panel.border = BorderFactory.createEmptyBorder()
                    panel.add(canvas.newtCanvasAWT, BorderLayout.CENTER)


                    cglWindow = canvas
                    canvas.glAutoDrawable
                } else {
                    val factory = GLDrawableFactory.getFactory(profile)

                    factory.createOffscreenAutoDrawable(factory.defaultDevice, caps,
                        DefaultGLCapabilitiesChooser(), window.width, window.height)
                }
            } else {
                drawable = embedInDrawable
            }

            drawable?.apply {

                addGLEventListener(this@OpenGLRenderer)

                animator = Animator()
                animator.add(this)
                animator.start()

                embedInDrawable?.let { glAutoDrawable ->
                    window = SceneryWindow.JOGLDrawable(glAutoDrawable)
                }

                window.width = width
                window.height = height

                resizeHandler.lastWidth = window.width
                resizeHandler.lastHeight = window.height

                embedIn?.let { panel ->
                    panel.imageScaleY = -1.0f
                    window = panel.init(resizeHandler)
                    val surfaceScale = hub.get<Settings>()?.get("Renderer.SurfaceScale", Vector2f(1.0f, 1.0f)) ?: Vector2f(1.0f, 1.0f)

                    window.width = (panel.panelWidth * surfaceScale.x()).toInt()
                    window.height = (panel.panelHeight * surfaceScale.y()).toInt()
                }

                resizeHandler.lastWidth = window.width
                resizeHandler.lastHeight = window.height
            }
        } else {
            val w = this.window.width
            val h = this.window.height

            // need to leak this here unfortunately
            @Suppress("LeakingThis")
            cglWindow = ClearGLWindow("",
                w,
                h, this,
                false).apply {

                if(embedIn == null) {
                    window = SceneryWindow.ClearGLWindow(this)
                    window.width = w
                    window.height = h

                    val windowAdapter = object: WindowAdapter() {
                        override fun windowDestroyNotify(e: WindowEvent?) {
                            logger.debug("Signalling close from window event")
                            e?.isConsumed = true
                        }
                    }

                    this.addWindowListener(windowAdapter)

                    this.setFPS(60)
                    this.start()
                    this.setDefaultCloseOperation(WindowClosingProtocol.WindowClosingMode.DISPOSE_ON_CLOSE)

                    this.isVisible = true
                }
            }
        }

        while(!initialized) {
            Thread.sleep(20)
        }
    }

    override fun init(pDrawable: GLAutoDrawable) {
        this.gl = pDrawable.gl.gL4

        val width = this.window.width
        val height = this.window.height

        gl.swapInterval = 0

        val driverString = gl.glGetString(GL4.GL_RENDERER)
        val driverVersion = gl.glGetString(GL4.GL_VERSION)
        logger.info("OpenGLRenderer: $width x $height on $driverString, $driverVersion")

        if (driverVersion.lowercase().indexOf("nvidia") != -1 && System.getProperty("os.name").lowercase().indexOf("windows") != -1) {
            gpuStats = NvidiaGPUStats()
        }

        val tmp = IntArray(1)
        gl.glGetIntegerv(GL4.GL_MAX_TEXTURE_IMAGE_UNITS, tmp, 0)
        maxTextureUnits = tmp[0]

        val numExtensionsBuffer = IntBuffer.allocate(1)
        gl.glGetIntegerv(GL4.GL_NUM_EXTENSIONS, numExtensionsBuffer)
        val extensions = (0 until numExtensionsBuffer[0]).map { gl.glGetStringi(GL4.GL_EXTENSIONS, it) }
        logger.debug("Available OpenGL extensions: ${extensions.joinToString(", ")}")

        settings.set("ssao.FilterRadius", Vector2f(5.0f / width, 5.0f / height))

        buffers = DefaultBuffers(
            UBOs = OpenGLBuffer(gl, 10 * 1024 * 1024),
            LightParameters = OpenGLBuffer(gl, 10 * 1024 * 1024),
            VRParameters = OpenGLBuffer(gl, 2 * 1024),
            ShaderProperties = OpenGLBuffer(gl, 10 * 1024 * 1024),
            ShaderParameters = OpenGLBuffer(gl, 128 * 1024))

        prepareDefaultTextures()

        renderpasses = prepareRenderpasses(renderConfig, window.width, window.height)

        // enable required features
//        gl.glEnable(GL4.GL_TEXTURE_GATHER)
        gl.glEnable(GL4.GL_PROGRAM_POINT_SIZE)

        heartbeatTimer.scheduleAtFixedRate(object : TimerTask() {
            override fun run() {
                fps = framesPerSec
                framesPerSec = 0

                if(!pushMode) {
                    (hub?.get(SceneryElement.Statistics) as? Statistics)?.add("Renderer.fps", fps, false)
                }

                gpuStats?.let {
                    it.update(0)

                    hub?.get(SceneryElement.Statistics).let { s ->
                        val stats = s as Statistics

                        stats.add("GPU", it.get("GPU"), isTime = false)
                        stats.add("GPU bus", it.get("Bus"), isTime = false)
                        stats.add("GPU mem", it.get("AvailableDedicatedVideoMemory"), isTime = false)
                    }

                    if (settings.get("Renderer.PrintGPUStats")) {
                        logger.info(it.utilisationToString())
                        logger.info(it.memoryUtilisationToString())
                    }
                }
            }
        }, 0, 1000)

        initialized = true
    }

    private fun Renderable.rendererMetadata(): OpenGLObjectState? {
        return this.metadata["OpenGLRenderer"] as? OpenGLObjectState
    }

    private fun getSupersamplingFactor(window: ClearGLWindow?): Float {
        val supersamplingFactor = if(settings.get<Float>("Renderer.SupersamplingFactor").toInt() == 1) {
            if(window != null && ClearGLWindow.isRetina(window.gl)) {
                logger.debug("Setting Renderer.SupersamplingFactor to 0.5, as we are rendering on a retina display.")
                settings.set("Renderer.SupersamplingFactor", 0.5f)
                0.5f
            } else {
                settings.get("Renderer.SupersamplingFactor")
            }
        } else {
            settings.get("Renderer.SupersamplingFactor")
        }

        return supersamplingFactor
    }

    fun prepareRenderpasses(config: RenderConfigReader.RenderConfig, windowWidth: Int, windowHeight: Int): LinkedHashMap<String, OpenGLRenderpass> {
        if(config.sRGB) {
            gl.glEnable(GL4.GL_FRAMEBUFFER_SRGB)
        } else {
            gl.glDisable(GL4.GL_FRAMEBUFFER_SRGB)
        }

        buffers.ShaderParameters.reset()

        val framebuffers = ConcurrentHashMap<String, GLFramebuffer>()
        val passes = LinkedHashMap<String, OpenGLRenderpass>()

        val flow = renderConfig.createRenderpassFlow()

        val supersamplingFactor = getSupersamplingFactor(cglWindow)

        scene.findObserver()?.let { cam ->
            when(cam.projectionType) {
                Camera.ProjectionType.Perspective -> cam.perspectiveCamera(
                    cam.fov,
                    (windowWidth * supersamplingFactor).roundToInt(),
                    (windowHeight * supersamplingFactor).roundToInt(),
                    cam.nearPlaneDistance,
                    cam.farPlaneDistance
                )

                Camera.ProjectionType.Orthographic -> cam.orthographicCamera(
                    cam.fov,
                    (windowWidth * supersamplingFactor).roundToInt(),
                    (windowHeight * supersamplingFactor).roundToInt(),
                    cam.nearPlaneDistance,
                    cam.farPlaneDistance
                )

                Camera.ProjectionType.Undefined -> {
                    logger.warn("Camera ${cam.name} has undefined projection type, using default perspective projection")
                    cam.perspectiveCamera(
                        cam.fov,
                        (windowWidth * supersamplingFactor).roundToInt(),
                        (windowHeight * supersamplingFactor).roundToInt(),
                        cam.nearPlaneDistance,
                        cam.farPlaneDistance
                    )
                }
            }
        }

        settings.set("Renderer.displayWidth", (windowWidth * supersamplingFactor).toInt())
        settings.set("Renderer.displayHeight", (windowHeight * supersamplingFactor).toInt())

        flow.map { passName ->
            val passConfig = config.renderpasses.getValue(passName)
            val pass = OpenGLRenderpass(passName, passConfig)

            var width = windowWidth
            var height = windowHeight

            config.rendertargets.filter { it.key == passConfig.output.name }.map { rt ->
                width = (supersamplingFactor * windowWidth * rt.value.size.first).toInt()
                height = (supersamplingFactor * windowHeight * rt.value.size.second).toInt()
                logger.info("Creating render framebuffer ${rt.key} for pass $passName (${width}x$height)")

                settings.set("Renderer.$passName.displayWidth", width)
                settings.set("Renderer.$passName.displayHeight", height)

                if (framebuffers.containsKey(rt.key)) {
                    logger.info("Reusing already created framebuffer")
                    pass.output.put(rt.key, framebuffers.getValue(rt.key))
                } else {
                    val framebuffer = GLFramebuffer(gl, width, height, renderConfig.sRGB)

                    rt.value.attachments.forEach { att ->
                        logger.info(" + attachment ${att.key}, ${att.value.name}")

                        when (att.value) {
                            RenderConfigReader.TargetFormat.RGBA_Float32 -> framebuffer.addFloatRGBABuffer(gl, att.key, 32)
                            RenderConfigReader.TargetFormat.RGBA_Float16 -> framebuffer.addFloatRGBABuffer(gl, att.key, 16)

                            RenderConfigReader.TargetFormat.RGB_Float32 -> framebuffer.addFloatRGBBuffer(gl, att.key, 32)
                            RenderConfigReader.TargetFormat.RGB_Float16 -> framebuffer.addFloatRGBBuffer(gl, att.key, 16)

                            RenderConfigReader.TargetFormat.RG_Float32 -> framebuffer.addFloatRGBuffer(gl, att.key, 32)
                            RenderConfigReader.TargetFormat.RG_Float16 -> framebuffer.addFloatRGBuffer(gl, att.key, 16)
                            RenderConfigReader.TargetFormat.R_Float16 -> framebuffer.addFloatRBuffer(gl, att.key, 16)

                            RenderConfigReader.TargetFormat.RGBA_UInt16 -> framebuffer.addUnsignedByteRGBABuffer(gl, att.key, 16)
                            RenderConfigReader.TargetFormat.RGBA_UInt8 -> framebuffer.addUnsignedByteRGBABuffer(gl, att.key, 8)
                            RenderConfigReader.TargetFormat.R_UInt16 -> framebuffer.addUnsignedByteRBuffer(gl, att.key, 16)
                            RenderConfigReader.TargetFormat.R_UInt8 -> framebuffer.addUnsignedByteRBuffer(gl, att.key, 8)

                            RenderConfigReader.TargetFormat.Depth32 -> framebuffer.addDepthBuffer(gl, att.key, 32)
                            RenderConfigReader.TargetFormat.Depth24 -> framebuffer.addDepthBuffer(gl, att.key, 24)
                        }
                    }

                    pass.output[rt.key] = framebuffer
                    framebuffers.put(rt.key, framebuffer)
                }
            }

            if(passConfig.output.name == "Viewport") {
                width = (supersamplingFactor * windowWidth).toInt()
                height = (supersamplingFactor * windowHeight).toInt()
                logger.info("Creating render framebuffer Viewport for pass $passName (${width}x$height)")

                settings.set("Renderer.$passName.displayWidth", width)
                settings.set("Renderer.$passName.displayHeight", height)

                val framebuffer = GLFramebuffer(gl, width, height)
                framebuffer.addUnsignedByteRGBABuffer(gl, "Viewport", 8)

                pass.output["Viewport"] = framebuffer
                framebuffers["Viewport"] = framebuffer
            }

            pass.openglMetadata.renderArea = OpenGLRenderpass.Rect2D(
                (pass.passConfig.viewportSize.first * width).toInt(),
                (pass.passConfig.viewportSize.second * height).toInt(),
                (pass.passConfig.viewportOffset.first * width).toInt(),
                (pass.passConfig.viewportOffset.second * height).toInt())
            logger.debug("Render area for $passName: ${pass.openglMetadata.renderArea.width}x${pass.openglMetadata.renderArea.height}")

            pass.openglMetadata.viewport = OpenGLRenderpass.Viewport(OpenGLRenderpass.Rect2D(
                (pass.passConfig.viewportSize.first * width).toInt(),
                (pass.passConfig.viewportSize.second * height).toInt(),
                (pass.passConfig.viewportOffset.first * width).toInt(),
                (pass.passConfig.viewportOffset.second * height).toInt()),
                0.0f, 1.0f)

            pass.openglMetadata.scissor = OpenGLRenderpass.Rect2D(
                (pass.passConfig.viewportSize.first * width).toInt(),
                (pass.passConfig.viewportSize.second * height).toInt(),
                (pass.passConfig.viewportOffset.first * width).toInt(),
                (pass.passConfig.viewportOffset.second * height).toInt())

            pass.openglMetadata.eye = pass.passConfig.eye
            pass.defaultShader = prepareShaderProgram(
                Shaders.ShadersFromFiles(pass.passConfig.shaders.map { "shaders/$it" }.toTypedArray()))

            pass.initializeShaderParameters(settings, buffers.ShaderParameters)

            passes.put(passName, pass)
        }

        // connect inputs
        passes.forEach { pass ->
            val passConfig = config.renderpasses.getValue(pass.key)

            passConfig.inputs?.forEach { inputTarget ->
                val targetName = if(inputTarget.name.contains(".")) {
                    inputTarget.name.substringBefore(".")
                } else {
                    inputTarget.name
                }

                passes.filter {
                    it.value.output.keys.contains(targetName)
                }.forEach {
                    val output = it.value.output[targetName] ?: throw IllegalStateException("Output for $targetName not found in configuration")
                    pass.value.inputs[inputTarget.name] = output
                }
            }

            with(pass.value) {
                // initialize pass if needed
            }
        }

        return passes
    }

    protected fun prepareShaderProgram(shaders: Shaders): OpenGLShaderProgram? {

        val modules = HashMap<ShaderType, OpenGLShaderModule>()

        ShaderType.values().forEach { type ->
            try {
                val m = OpenGLShaderModule.getFromCacheOrCreate(gl, "main", shaders.get(Shaders.ShaderTarget.OpenGL, type))
                modules[m.shaderType] = m
            } catch (e: ShaderNotFoundException) {
                if(shaders is Shaders.ShadersFromFiles) {
                    logger.debug("Could not locate shader for $shaders, type=$type, ${shaders.shaders.joinToString(",")} - this is normal if there are no errors reported")
                } else {
                    logger.debug("Could not locate shader for $shaders, type=$type - this is normal if there are no errors reported")
                }
            }
        }

        val program = OpenGLShaderProgram(gl, modules)
        return if(program.isValid()) {
            program
        } else {
            null
        }
    }

    override fun display(pDrawable: GLAutoDrawable) {
        val fps = pDrawable.animator?.lastFPS ?: 0.0f

        if(embedIn == null) {
            window.title = "$applicationName [${this@OpenGLRenderer.className}] - ${fps.toInt()} fps"
        }

        this.joglDrawable = pDrawable

        if (mustRecreateFramebuffers) {
            logger.info("Recreating framebuffers (${window.width}x${window.height})")

            // FIXME: This needs to be done here in order to be able to run on HiDPI screens correctly
            // FIXME: On macOS, this _must_ not be called, otherwise JOGL bails out, on Windows, it needs to be called.
            if(embedIn != null && Platform.get() != Platform.MACOSX) {
                cglWindow?.newtCanvasAWT?.setBounds(0, 0, window.width, window.height)
            }

            renderpasses = prepareRenderpasses(renderConfig, window.width, window.height)
            flow = renderConfig.createRenderpassFlow()

            framebufferRecreateHook.invoke()

            frames = 0
            mustRecreateFramebuffers = false
        }

        this@OpenGLRenderer.renderInternal()
    }

    override fun setClearGLWindow(pClearGLWindow: ClearGLWindow) {
        cglWindow = pClearGLWindow
    }

    override fun getClearGLWindow(): ClearGLDisplayable {
        return cglWindow ?: throw IllegalStateException("No ClearGL window available")
    }

    override fun reshape(pDrawable: GLAutoDrawable,
                         pX: Int,
                         pY: Int,
                         pWidth: Int,
                         pHeight: Int) {
        var height = pHeight

        if (height == 0)
            height = 1

        this@OpenGLRenderer.reshape(pWidth, height)
    }

    override fun dispose(pDrawable: GLAutoDrawable) {
        initialized = false
        try {

            scene.discover(scene, { _ -> true }).forEach {
                destroyNode(it, onShutdown = true)
            }

            // The hub might contain elements that are both in the scene graph,
            // and in the hub, e.g. a VolumeManager. We clean them here as well.
            hub?.find { it is Node }?.forEach { (_, node) ->
                (node as? Node)?.let { destroyNode(it, onShutdown = true) }
            }

            scene.initialized = false

            if(cglWindow != null) {
                logger.debug("Closing window")
                joglDrawable?.animator?.stop()
            } else {
                logger.debug("Closing drawable")
                joglDrawable?.animator?.stop()
            }

        } catch(e: ThreadDeath) {
            logger.debug("Caught JOGL ThreadDeath, ignoring.")
        }
    }

    /**
     * Based on the [GLFramebuffer], devises a texture unit that can be used
     * for object textures.
     *
     * @param[type] texture type
     * @return Int of the texture unit to be used
     */
    fun textureTypeToUnit(target: OpenGLRenderpass, type: String): Int {
        val offset = if (target.inputs.values.isNotEmpty()) {
            target.inputs.values.sumOf { it.boundBufferNum }
        } else {
            0
        }

        return offset + when (type) {
            "ambient" -> 0
            "diffuse" -> 1
            "specular" -> 2
            "normal" -> 3
            "alphamask" -> 4
            "displacement" -> 5
            "3D-volume" -> 6
            else -> {
                logger.warn("Unknown ObjecTextures type $type")
                0
            }
        }
    }

    private fun textureTypeToArrayName(type: String): String {
        return when (type) {
            "ambient" -> "ObjectTextures[0]"
            "diffuse" -> "ObjectTextures[1]"
            "specular" -> "ObjectTextures[2]"
            "normal" -> "ObjectTextures[3]"
            "alphamask" -> "ObjectTextures[4]"
            "displacement" -> "ObjectTextures[5]"
            "3D-volume" -> "VolumeTextures"
            else -> {
                logger.debug("Unknown texture type $type")
                type
            }
        }
    }

    /**
     * Converts a [GeometryType] to an OpenGL geometry type
     *
     * @return Int of the OpenGL geometry type.
     */
    private fun GeometryType.toOpenGLType(): Int {
        return when (this) {
            GeometryType.TRIANGLE_STRIP -> GL4.GL_TRIANGLE_STRIP
            GeometryType.POLYGON -> GL4.GL_TRIANGLES
            GeometryType.TRIANGLES -> GL4.GL_TRIANGLES
            GeometryType.TRIANGLE_FAN -> GL4.GL_TRIANGLE_FAN
            GeometryType.POINTS -> GL4.GL_POINTS
            GeometryType.LINE -> GL4.GL_LINE_STRIP
            GeometryType.LINES_ADJACENCY -> GL4.GL_LINES_ADJACENCY
            GeometryType.LINE_STRIP_ADJACENCY -> GL4.GL_LINE_STRIP_ADJACENCY
        }
    }

    fun Int.toggle(): Int {
        if (this == 0) {
            return 1
        } else if (this == 1) {
            return 0
        }

        logger.warn("Property is not togglable.")
        return this
    }

    /**
     * Toggles deferred shading buffer debug view. Used for e.g.
     * [graphics.scenery.controls.behaviours.ToggleCommand]
     */
    @Suppress("UNUSED")
    fun toggleDebug() {
        settings.getAllSettings().forEach {
            if (it.lowercase().contains("debug")) {
                try {
                    val property = settings.get<Int>(it).toggle()
                    settings.set(it, property)

                } catch(e: Exception) {
                    logger.warn("$it is a property that is not togglable.")
                }
            }
        }
    }

    /**
     * Toggles Screen-space ambient occlusion. Used for e.g.
     * [graphics.scenery.controls.behaviours.ToggleCommand].
     */
    @Suppress("UNUSED")
    fun toggleSSAO() {
        if (!settings.get<Boolean>("ssao.Active")) {
            settings.set("ssao.Active", true)
        } else {
            settings.set("ssao.Active", false)
        }
    }

    /**
     * Toggles HDR rendering. Used for e.g.
     * [graphics.scenery.controls.behaviours.ToggleCommand].
     */
    @Suppress("UNUSED")
    fun toggleHDR() {
        if (!settings.get<Boolean>("hdr.Active")) {
            settings.set("hdr.Active", true)
        } else {
            settings.set("hdr.Active", false)
        }
    }

    /**
     * Increases the HDR exposure value. Used for e.g.
     * [graphics.scenery.controls.behaviours.ToggleCommand].
     */
    @Suppress("UNUSED")
    fun increaseExposure() {
        val exp: Float = settings.get("hdr.Exposure")
        settings.set("hdr.Exposure", exp + 0.05f)
    }

    /**
     * Decreases the HDR exposure value.Used for e.g.
     * [graphics.scenery.controls.behaviours.ToggleCommand].
     */
    @Suppress("UNUSED")
    fun decreaseExposure() {
        val exp: Float = settings.get("hdr.Exposure")
        settings.set("hdr.Exposure", exp - 0.05f)
    }

    /**
     * Increases the HDR gamma value. Used for e.g.
     * [graphics.scenery.controls.behaviours.ToggleCommand].
     */
    @Suppress("unused")
    fun increaseGamma() {
        val gamma: Float = settings.get("hdr.Gamma")
        settings.set("hdr.Gamma", gamma + 0.05f)
    }

    /**
     * Decreases the HDR gamma value. Used for e.g.
     * [graphics.scenery.controls.behaviours.ToggleCommand].
     */
    @Suppress("unused")
    fun decreaseGamma() {
        val gamma: Float = settings.get("hdr.Gamma")
        if (gamma - 0.05f >= 0) settings.set("hdr.Gamma", gamma - 0.05f)
    }

    /**
     * Toggles fullscreen. Used for e.g.
     * [graphics.scenery.controls.behaviours.ToggleCommand].
     */
    @Suppress("unused")
    fun toggleFullscreen() {
        if (!settings.get<Boolean>("wantsFullscreen")) {
            settings.set("wantsFullscreen", true)
        } else {
            settings.set("wantsFullscreen", false)
        }
    }

    /**
     * Convenience function that extracts the [OpenGLObjectState] from a [Node]'s
     * metadata.
     *
     * @param[renderable] The node of interest
     * @return The [OpenGLObjectState] of the [Renderable]
     */
    fun getOpenGLObjectStateFromNode(renderable: Renderable): OpenGLObjectState {
        return renderable.metadata["OpenGLRenderer"] as OpenGLObjectState
    }

    /**
     * Initializes the [Scene] with the [OpenGLRenderer], to be called
     * before [render].
     */
    @Synchronized override fun initializeScene() {
        scene.discover(scene, { it.geometryOrNull() != null })
            .forEach { node ->
                val renderable = node.renderableOrNull()
                if(renderable != null) renderable.metadata["OpenGLRenderer"] = OpenGLObjectState()
                initializeNode(node)
            }

        scene.initialized = true
        logger.info("Initialized ${textureCache.size} textures")
    }

    @Suppress("UNUSED_VALUE")
    @Synchronized protected fun updateDefaultUBOs(cam: Camera): Boolean {
        // sticky boolean
        var updated: Boolean by StickyBoolean(initial = false)

        val hmd = hub?.getWorkingHMDDisplay()?.wantsVR(settings)

        val camSpatial = cam.spatial()

        camSpatial.view = camSpatial.getTransformation()

        buffers.VRParameters.reset()
        val vrUbo = uboCache.computeIfAbsent("VRParameters") {
            OpenGLUBO(backingBuffer = buffers.VRParameters)
        }

        vrUbo.add("projection0", {
            (hmd?.getEyeProjection(0, cam.nearPlaneDistance, cam.farPlaneDistance)
                ?: camSpatial.projection)
        })
        vrUbo.add("projection1", {
            (hmd?.getEyeProjection(1, cam.nearPlaneDistance, cam.farPlaneDistance)
                ?: camSpatial.projection)
        })
        vrUbo.add("inverseProjection0", {
            Matrix4f(hmd?.getEyeProjection(0, cam.nearPlaneDistance, cam.farPlaneDistance)
                ?: camSpatial.projection).invert()
        })
        vrUbo.add("inverseProjection1", {
            Matrix4f(hmd?.getEyeProjection(1, cam.nearPlaneDistance, cam.farPlaneDistance)
                ?: camSpatial.projection).invert()
        })
        vrUbo.add("headShift", { hmd?.getHeadToEyeTransform(0) ?: Matrix4f().identity() })
        vrUbo.add("IPD", { hmd?.getIPD() ?: 0.05f })
        vrUbo.add("stereoEnabled", { renderConfig.stereoEnabled.toInt() })

        updated = vrUbo.populate()
        buffers.VRParameters.copyFromStagingBuffer()

        buffers.UBOs.reset()
        buffers.ShaderProperties.reset()

        sceneUBOs.forEach { node ->
            var nodeUpdated: Boolean by StickyBoolean(initial = false)
            val renderable = node.renderableOrNull() ?: return@forEach
            val material = node.materialOrNull() ?: return@forEach
            val spatial = node.spatialOrNull()
            if (!renderable.metadata.containsKey(className)) {
                return@forEach
            }

            val s = renderable.metadata[className] as? OpenGLObjectState
            if(s == null) {
                logger.warn("Could not get OpenGLObjectState for ${node.name}")
                return@forEach
            }

            val ubo = s.UBOs["Matrices"]
            if(ubo?.backingBuffer == null) {
                logger.warn("Matrices UBO for ${node.name} does not exist or does not have a backing buffer")
                return@forEach
            }

            preDrawAndUpdateGeometryForNode(node)

            var bufferOffset = ubo.advanceBackingBuffer()
            ubo.offset = bufferOffset
            spatial?.view?.set(camSpatial.view)
            nodeUpdated = ubo.populate(offset = bufferOffset.toLong())

            val materialUbo = (renderable.metadata["OpenGLRenderer"]!! as OpenGLObjectState).UBOs.getValue("MaterialProperties")
            bufferOffset = ubo.advanceBackingBuffer()
            materialUbo.offset = bufferOffset

            nodeUpdated = materialUbo.populate(offset = bufferOffset.toLong())

            if (s.UBOs.containsKey("ShaderProperties")) {
                val propertyUbo = s.UBOs.getValue("ShaderProperties")
                // TODO: Correct buffer advancement
                val offset = propertyUbo.backingBuffer!!.advance()
                updated = propertyUbo.populate(offset = offset.toLong())
                propertyUbo.offset = offset
            }

            nodeUpdated = loadTexturesForNode(node, s)

            nodeUpdated = if(material.materialHashCode() != s.materialHash) {
                s.initialized = false
                initializeNode(node)
                true
            } else {
                false
            }

            if(nodeUpdated && node.getScene()?.onNodePropertiesChanged?.isNotEmpty() == true) {
                GlobalScope.launch { node.getScene()?.onNodePropertiesChanged?.forEach { it.value.invoke(node) } }
            }

            updated = nodeUpdated
        }

        buffers.UBOs.copyFromStagingBuffer()
        buffers.LightParameters.reset()

//        val lights = sceneObjects.filter { it is PointLight }

        val lightUbo = uboCache.computeIfAbsent("LightParameters") {
            OpenGLUBO(backingBuffer = buffers.LightParameters)
        }

        lightUbo.add("ViewMatrix0", { camSpatial.getTransformationForEye(0) })
        lightUbo.add("ViewMatrix1", { camSpatial.getTransformationForEye(1) })
        lightUbo.add("InverseViewMatrix0", { camSpatial.getTransformationForEye(0).invert() })
        lightUbo.add("InverseViewMatrix1", { camSpatial.getTransformationForEye(1).invert() })
        lightUbo.add("ProjectionMatrix", { camSpatial.projection })
        lightUbo.add("InverseProjectionMatrix", { Matrix4f(camSpatial.projection).invert() })
        lightUbo.add("CamPosition", { camSpatial.position })
//        lightUbo.add("numLights", { lights.size })

//        lights.forEachIndexed { i, light ->
//            val l = light as PointLight
//            l.updateWorld(true, false)
//
//            lightUbo.add("Linear-$i", { l.linear })
//            lightUbo.add("Quadratic-$i", { l.quadratic })
//            lightUbo.add("Intensity-$i", { l.intensity })
//            lightUbo.add("Radius-$i", { -l.linear + Math.sqrt(l.linear * l.linear - 4 * l.quadratic * (1.0 - (256.0f / 5.0) * 100)).toFloat() })
//            lightUbo.add("Position-$i", { l.position })
//            lightUbo.add("Color-$i", { l.emissionColor })
//            lightUbo.add("filler-$i", { 0.0f })
//        }

        updated = lightUbo.populate()

        buffers.ShaderParameters.reset()
        renderpasses.forEach { name, pass ->
            logger.trace("Updating shader parameters for {}", name)
            updated = pass.updateShaderParameters()
        }
        buffers.ShaderParameters.copyFromStagingBuffer()

        buffers.LightParameters.copyFromStagingBuffer()
        buffers.ShaderProperties.copyFromStagingBuffer()

        return updated
    }


    /**
     * Update a [Node]'s geometry, if needed and run it's preDraw() routine.
     *
     * @param[node] The Node to update and preDraw()
     */
    private fun preDrawAndUpdateGeometryForNode(node: Node) {
        val renderable = node.renderableOrNull() ?: return
        node.ifGeometry {
            if (dirty) {
                renderable.preUpdate(this@OpenGLRenderer, hub)
                if (node.lock.tryLock()) {
                    if (vertices.remaining() > 0 && normals.remaining() > 0) {
                        updateVertices(getOpenGLObjectStateFromNode(renderable))
                        updateNormals(getOpenGLObjectStateFromNode(renderable))
                    }

                    if (texcoords.remaining() > 0) {
                        updateTextureCoords(getOpenGLObjectStateFromNode(renderable))
                    }

                    if (indices.remaining() > 0) {
                        updateIndices(getOpenGLObjectStateFromNode(renderable))
                    }

                    dirty = false

                    node.lock.unlock()
                }
            }

            renderable.preDraw()
        }
    }

    /**
     * Set a [GLProgram]'s uniforms according to a [Node]'s [ShaderProperty]s.
     *
     * This functions uses reflection to query for a Node's declared fields and checks
     * whether they are marked up with the [ShaderProperty] annotation. If this is the case,
     * the [GLProgram]'s uniform with the same name as the field is set to its value.
     *
     * Currently limited to Vector3f, Matrix4f, Int and Float properties.
     *
     * @param[n] The Node to search for [ShaderProperty]s
     * @param[program] The [GLProgram] used to render the Node
     */
    @Suppress("unused")
    private fun setShaderPropertiesForNode(n: Node, program: GLProgram) {
        shaderPropertyCache
            .getOrPut(n.javaClass) { n.javaClass.declaredFields.filter { it.isAnnotationPresent(ShaderProperty::class.java) } }
            .forEach { property ->
                property.isAccessible = true
                val field = property.get(n)

                when (property.type) {
                    Vector2f::class.java -> {
                        val v = field as Vector2f
                        program.getUniform(property.name).setFloatVector2(v.x, v.y)
                    }

                    Vector3f::class.java -> {
                        val v = field as Vector3f
                        program.getUniform(property.name).setFloatVector3(v.x, v.y, v.z)
                    }

                    Vector4f::class.java -> {
                        val v = field as Vector4f
                        program.getUniform(property.name).setFloatVector3(v.x, v.y, v.z, v.w)
                    }

                    Int::class.java -> {
                        program.getUniform(property.name).setInt(field as Int)
                    }

                    Float::class.java -> {
                        program.getUniform(property.name).setFloat(field as Float)
                    }

                    Matrix4f::class.java -> {
                        val m = field as Matrix4f
                        val array = FloatArray(16)
                        m.get(array)

                        program.getUniform(property.name).setFloatMatrix(array, false)
                    }

                    else -> {
                        logger.warn("Could not derive shader data type for @ShaderProperty ${n.javaClass.canonicalName}.${property.name} of type ${property.type}!")
                    }
                }
            }
    }

    private fun blitFramebuffers(source: GLFramebuffer?, target: GLFramebuffer?,
                                 sourceOffset: OpenGLRenderpass.Rect2D,
                                 targetOffset: OpenGLRenderpass.Rect2D,
                                 colorOnly: Boolean = false, depthOnly: Boolean = false,
                                 sourceName: String? = null) {
        if (target != null) {
            target.setDrawBuffers(gl)
        } else {
            gl.glBindFramebuffer(GL4.GL_DRAW_FRAMEBUFFER, 0)
        }

        if (source != null) {
            if(sourceName != null) {
                source.setReadBuffers(gl, sourceName)
            } else {
                source.setReadBuffers(gl)
            }
        } else {
            gl.glBindFramebuffer(GL4.GL_READ_FRAMEBUFFER, 0)
        }

        val (blitColor, blitDepth) = when {
            colorOnly && !depthOnly -> true to false
            !colorOnly && depthOnly -> false to true
            else -> true to true
        }

        if(blitColor) {
            if (source?.hasColorAttachment() != false) {
                gl.glBlitFramebuffer(
                    sourceOffset.offsetX, sourceOffset.offsetY,
                    sourceOffset.offsetX + sourceOffset.width, sourceOffset.offsetY + sourceOffset.height,
                    targetOffset.offsetX, targetOffset.offsetY,
                    targetOffset.offsetX + targetOffset.width, targetOffset.offsetY + targetOffset.height,
                    GL4.GL_COLOR_BUFFER_BIT, GL4.GL_LINEAR)
            }
        }

        if(blitDepth) {
            if ((source?.hasDepthAttachment() != false && target?.hasDepthAttachment() != false) || (depthOnly && !colorOnly)) {
                gl.glBlitFramebuffer(
                    sourceOffset.offsetX, sourceOffset.offsetY,
                    sourceOffset.offsetX + sourceOffset.width, sourceOffset.offsetY + sourceOffset.height,
                    targetOffset.offsetX, targetOffset.offsetY,
                    targetOffset.offsetX + targetOffset.width, targetOffset.offsetY + targetOffset.height,
                    GL4.GL_DEPTH_BUFFER_BIT, GL4.GL_NEAREST)
            } else {
                logger.trace("Either source or target don't have a depth buffer. If blitting to window surface, this is not a problem.")
            }
        }

        gl.glBindFramebuffer(GL4.GL_FRAMEBUFFER, 0)
    }

    private fun updateInstanceBuffers(sceneObjects:List<Node>): Boolean {
        val instanceMasters = sceneObjects.filter { it is InstancedNode }.map { it as InstancedNode }

        instanceMasters.forEach { parent ->
            val renderable = parent.renderableOrNull()
            var metadata = renderable?.rendererMetadata()

            if(metadata == null) {
                if(renderable != null) renderable.metadata["OpenGLRenderer"] = OpenGLObjectState()
                initializeNode(parent)
                metadata = renderable?.rendererMetadata()
            }

            updateInstanceBuffer(parent, metadata)
        }

        return instanceMasters.isNotEmpty()
    }

    private fun updateInstanceBuffer(parentNode: InstancedNode, state: OpenGLObjectState?): OpenGLObjectState {
        if(state == null) {
            throw IllegalStateException("Metadata for ${parentNode.name} is null at updateInstanceBuffer(${parentNode.name}). This is a bug.")
        }

        // parentNode.instances is a CopyOnWrite array list, and here we keep a reference to the original.
        // If it changes in the meantime, no problemo.
        val instances = parentNode.instances
        logger.trace("Updating instance buffer for ${parentNode.name}")

        if (instances.isEmpty()) {
            logger.debug("$parentNode has no child instances attached, returning.")
            return state
        }

        val maxUpdates = parentNode.metadata["MaxInstanceUpdateCount"] as? AtomicInteger
        if(maxUpdates?.get() ?: 1 < 1) {
            logger.debug("Instances updates blocked for ${parentNode.name}, returning")
            return state
        }

        // first we create a fake UBO to gauge the size of the needed properties
        val ubo = OpenGLUBO()
        ubo.fromInstance(instances.first())

        val instanceBufferSize = ubo.getSize() * instances.size

        val existingStagingBuffer = state.vertexBuffers["instanceStaging"]
        val stagingBuffer = if(existingStagingBuffer != null
            && existingStagingBuffer.capacity() >= instanceBufferSize
            && existingStagingBuffer.capacity() < 1.5*instanceBufferSize) {
            existingStagingBuffer
        } else {
            logger.debug("${parentNode.name}: Creating new staging buffer with capacity=$instanceBufferSize (${ubo.getSize()} x ${parentNode.instances.size})")
            val buffer = BufferUtils.allocateByte((1.2 * instanceBufferSize).toInt())

            state.vertexBuffers["instanceStaging"] = buffer
            buffer
        }

        logger.trace("{}: Staging buffer position, {}, cap={}", parentNode.name, stagingBuffer.position(), stagingBuffer.capacity())

        val index = AtomicInteger(0)
        instances.parallelStream().forEach { node ->
            if(node.visible) {
                node.ifSpatial {
                    updateWorld(true, false)
                }

                stagingBuffer.duplicate().order(ByteOrder.LITTLE_ENDIAN).run {
                    ubo.populateParallel(this,
                        offset = index.getAndIncrement() * ubo.getSize() * 1L,
                        elements = node.instancedProperties)
                }
            }
        }

        stagingBuffer.position(stagingBuffer.limit())
        stagingBuffer.flip()

        val instanceBuffer = state.additionalBufferIds.getOrPut("instance") {
            logger.debug("Instance buffer for ${parentNode.name} needs to be reallocated due to insufficient size ($instanceBufferSize vs ${state.vertexBuffers["instance"]?.capacity() ?: "<not allocated yet>"})")

            val bufferArray = intArrayOf(0)
            gl.glGenBuffers(1, bufferArray, 0)

            gl.glBindVertexArray(state.mVertexArrayObject[0])
            gl.glBindBuffer(GL4.GL_ARRAY_BUFFER, bufferArray[0])

            // instance data starts after vertex, normal, texcoord
            val locationBase = 3
            var location = locationBase
            var baseOffset = 0L
            val stride = parentNode.instances.first().instancedProperties.map {
                val res = it.value.invoke()
                ubo.getSizeAndAlignment(res).first
            }.sum()

            parentNode.instances.first().instancedProperties.entries.forEachIndexed { locationOffset, element ->
                val result = element.value.invoke()
                val sizeAlignment = ubo.getSizeAndAlignment(result)
                location += locationOffset

                val glType = when(result.javaClass) {
                    java.lang.Integer::class.java,
                    Int::class.java -> GL4.GL_INT

                    java.lang.Float::class.java,
                    Float::class.java -> GL4.GL_FLOAT

                    java.lang.Boolean::class.java,
                    Boolean::class.java -> GL4.GL_INT

                    Matrix4f::class.java -> GL4.GL_FLOAT
                    Vector3f::class.java -> GL4.GL_FLOAT

                    else -> { logger.error("Don't know how to serialise ${result.javaClass} for instancing."); GL4.GL_FLOAT }
                }

                val count = when (result) {
                    is Matrix4f -> 4
                    is Vector2f -> 2
                    is Vector3f -> 3
                    is Vector4f -> 4
                    is Vector2i -> 2
                    is Vector3i -> 3
                    is Vector4i -> 4
                    else -> { logger.error("Don't know element size of ${result.javaClass} for instancing."); 1 }
                }

                val necessaryAttributes = if(result is Matrix4f) {
                    4 * 4 / count
                } else {
                    1
                }

                logger.trace("{} needs {} locations with {} elements:", result.javaClass, necessaryAttributes, count)
                (0 until necessaryAttributes).forEach { attributeLocation ->
                    //                    val stride = sizeAlignment.first
                    val offset = baseOffset + 1L * attributeLocation * (sizeAlignment.first/necessaryAttributes)

                    logger.trace("{}, stride={}, offset={}",
                        location + attributeLocation,
                        stride,
                        offset)

                    gl.glEnableVertexAttribArray(location + attributeLocation)

                    // glVertexAttribPoint takes parameters:
                    // * index: attribute location
                    // * size: element count per location
                    // * type: the OpenGL type
                    // * normalized: whether the OpenGL type should be taken as normalized
                    // * stride: the stride between different occupants in the instance array
                    // * pointer_buffer_offset: the offset of the current element (e.g. matrix row) with respect
                    //   to the start of the element in the instance array
                    gl.glVertexAttribPointer(location + attributeLocation, count, glType, false,
                        stride, offset)
                    gl.glVertexAttribDivisor(location + attributeLocation, 1)

                    if(attributeLocation == necessaryAttributes - 1) {
                        baseOffset += sizeAlignment.first
                    }
                }

                location += necessaryAttributes - 1
            }

            gl.glBindVertexArray(0)

            state.additionalBufferIds["instance"] = bufferArray[0]
            bufferArray[0]
        }

        gl.glBindBuffer(GL4.GL_ARRAY_BUFFER, instanceBuffer)
        gl.glBufferData(GL4.GL_ARRAY_BUFFER, instanceBufferSize.toLong(), stagingBuffer, GL4.GL_DYNAMIC_DRAW)
        gl.glBindBuffer(GL4.GL_ARRAY_BUFFER, 0)

        state.instanceCount = index.get()
        logger.trace("Updated instance buffer, {parentNode.name} has {} instances.", parentNode.name, state.instanceCount)

        maxUpdates?.decrementAndGet()
        return state
    }

<<<<<<< HEAD
    protected fun destroyNode(node: Node, onShutdown: Boolean = false) {
        node.metadata.remove("OpenGLRenderer")
        val s = node.metadata["OpenGLRenderer"] as? OpenGLObjectState ?: return
=======
    protected fun destroyNode(node: Node) {
        node.ifRenderable {
            this.metadata.remove("OpenGLRenderer")
            val s = this.metadata["OpenGLRenderer"] as? OpenGLObjectState ?: return@ifRenderable
>>>>>>> 57dc16fc

            gl.glDeleteBuffers(s.mVertexBuffers.size, s.mVertexBuffers, 0)
            gl.glDeleteBuffers(1, s.mIndexBuffer, 0)

            s.additionalBufferIds.forEach { _, id ->
                gl.glDeleteBuffers(1, intArrayOf(id), 0)
            }

            node.metadata.remove("OpenGLRenderer")

<<<<<<< HEAD
        if(onShutdown) {
            s.textures.forEach { (name, texture) ->
                texture.delete()
            }
        }

        node.initialized = false
=======
            initialized = false
        }
>>>>>>> 57dc16fc
    }

    protected var previousSceneObjects: HashSet<Node> = HashSet(256)
    /**
     * Renders the [Scene].
     *
     * The general rendering workflow works like this:
     *
     * 1) All visible elements of the Scene are gathered into the renderOrderList, based on their position
     * 2) Nodes that are an instance of another Node, as indicated by their instanceOf property, are gathered
     *    into the instanceGroups map.
     * 3) The eye-dependent geometry buffers are cleared, both color and depth buffers.
     * 4) First for the non-instanced Nodes, then for the instanced Nodes the following steps are executed
     *    for each eye:
     *
     *      i) The world state of the given Node is updated
     *     ii) Model, view, and model-view-projection matrices are calculated for each. If a HMD is present,
     *         the transformation coming from that is taken into account.
     *    iii) The Node's geometry is updated, if necessary.
     *     iv) The eye's geometry buffer is activated and the Node drawn into it.
     *
     * 5) The deferred shading pass is executed, together with eventual post-processing steps, such as SSAO.
     * 6) If HDR is active, Exposure/Gamma tone mapping is performed. Else, this part is skipped.
     * 7) The resulting image is drawn to the screen, or -- if a HMD is present -- submitted to the OpenVR
     *    compositor.
     */
    override fun render(activeCamera: Camera, sceneNodes: List<Node>) {
        currentObserver = activeCamera
        currentSceneNodes = sceneNodes
        renderCalled = true
    }

    var currentObserver: Camera? = null
    var currentSceneNodes: List<Node> = emptyList()

    @Synchronized fun renderInternal() = runBlocking {
        if(!initialized || !renderCalled) {
            return@runBlocking
        }

        if (scene.children.count() == 0 || !scene.initialized) {
            initializeScene()
            return@runBlocking
        }

        val newTime = System.nanoTime()
        lastFrameTime = (System.nanoTime() - currentTime)/1e6f
        currentTime = newTime

        val stats = hub?.get(SceneryElement.Statistics) as? Statistics

        if (shouldClose) {
            initialized = false
            return@runBlocking
        }

        val running = hub?.getApplication()?.running ?: true

        embedIn?.let {
            resizeHandler.queryResize()
        }

        if (scene.children.count() == 0 || renderpasses.isEmpty() || mustRecreateFramebuffers || !running) {
            delay(200)
            return@runBlocking
        }

        val cam = currentObserver ?: return@runBlocking
        val sceneObjects = currentSceneNodes

        val startUboUpdate = System.nanoTime()
        val ubosUpdated = updateDefaultUBOs(cam)
        stats?.add("OpenGLRenderer.updateUBOs", System.nanoTime() - startUboUpdate)

        var sceneUpdated = true
        if(pushMode) {
            val actualSceneObjects = sceneObjects.toHashSet()
            sceneUpdated = actualSceneObjects != previousSceneObjects

            previousSceneObjects = actualSceneObjects
        }

        val startInstanceUpdate = System.nanoTime()
        val instancesUpdated = updateInstanceBuffers(sceneObjects)
        stats?.add("OpenGLRenderer.updateInstanceBuffers", System.nanoTime() - startInstanceUpdate)

//        if(pushMode) {
//            logger.info("Push mode: ubosUpdated={} sceneUpdated={} screenshotRequested={} instancesUpdated={}", ubosUpdated, sceneUpdated, screenshotRequested, instancesUpdated)
//        }
        if(pushMode && !ubosUpdated && !sceneUpdated && !screenshotRequested && !recordMovie && !instancesUpdated) {
            if(updateLatch == null) {
                updateLatch = CountDownLatch(4)
            }

            logger.trace("UBOs have not been updated, returning ({})", updateLatch?.count)

            if(updateLatch?.count == 0L) {
//                val animator = when {
//                    cglWindow != null -> cglWindow?.glAutoDrawable?.animator
//                    drawable != null -> drawable?.animator
//                    else -> null
//                } as? FPSAnimator
//
//                if(animator != null && animator.fps > 15) {
//                    animator.stop()
//                    animator.fps = 15
//                    animator.start()
//                }

                delay(15)
                return@runBlocking
            }
        }

        if(ubosUpdated || sceneUpdated || screenshotRequested || recordMovie) {
            updateLatch = null
        }

        flow.forEach { t ->
            if(logger.isDebugEnabled || logger.isTraceEnabled) {
                val error = gl.glGetError()

                if (error != 0) {
                    throw Exception("OpenGL error: $error")
                }
            }

            val pass = renderpasses.getValue(t)
            logger.trace("Running pass {}", pass.passName)
            val startPass = System.nanoTime()

            if (pass.passConfig.blitInputs) {
                pass.inputs.forEach { name, input ->
                    val targetName = name.substringAfter(".")
                    if(name.contains(".") && input.getTextureType(targetName) == 0) {
                        logger.trace("Blitting {} into {} (color only)", targetName, pass.output.values.first().id)
                        blitFramebuffers(input, pass.output.values.firstOrNull(),
                            pass.openglMetadata.viewport.area, pass.openglMetadata.viewport.area, colorOnly = true, sourceName = name.substringAfter("."))
                    } else if(name.contains(".") && input.getTextureType(targetName) == 1) {
                        logger.trace("Blitting {} into {} (depth only)", targetName, pass.output.values.first().id)
                        blitFramebuffers(input, pass.output.values.firstOrNull(),
                            pass.openglMetadata.viewport.area, pass.openglMetadata.viewport.area, depthOnly = true)
                    } else {
                        logger.trace("Blitting {} into {}", targetName, pass.output.values.first().id)
                        blitFramebuffers(input, pass.output.values.firstOrNull(),
                            pass.openglMetadata.viewport.area, pass.openglMetadata.viewport.area)
                    }
                }
            }

            if (pass.output.isNotEmpty()) {
                pass.output.values.first().setDrawBuffers(gl)
            } else {
                gl.glBindFramebuffer(GL4.GL_FRAMEBUFFER, 0)
            }

            // bind framebuffers to texture units and determine total number
            pass.inputs.values.reversed().fold(0) { acc, fb -> acc + fb.bindTexturesToUnitsWithOffset(gl, acc) }

            gl.glViewport(
                pass.openglMetadata.viewport.area.offsetX,
                pass.openglMetadata.viewport.area.offsetY,
                pass.openglMetadata.viewport.area.width,
                pass.openglMetadata.viewport.area.height)

            gl.glScissor(
                pass.openglMetadata.scissor.offsetX,
                pass.openglMetadata.scissor.offsetY,
                pass.openglMetadata.scissor.width,
                pass.openglMetadata.scissor.height
            )

            gl.glEnable(GL4.GL_SCISSOR_TEST)

            gl.glClearColor(
                pass.openglMetadata.clearValues.clearColor.x(),
                pass.openglMetadata.clearValues.clearColor.y(),
                pass.openglMetadata.clearValues.clearColor.z(),
                pass.openglMetadata.clearValues.clearColor.w())

            if (!pass.passConfig.blitInputs) {
                pass.output.values.forEach {
                    if (it.hasDepthAttachment()) {
                        gl.glClear(GL4.GL_DEPTH_BUFFER_BIT)
                    }
                }
                gl.glClear(GL4.GL_COLOR_BUFFER_BIT)
            }

            gl.glDisable(GL4.GL_SCISSOR_TEST)

            gl.glDepthRange(
                pass.openglMetadata.viewport.minDepth.toDouble(),
                pass.openglMetadata.viewport.maxDepth.toDouble())

            if (pass.passConfig.type == RenderConfigReader.RenderpassType.geometry ||
                pass.passConfig.type == RenderConfigReader.RenderpassType.lights) {

                gl.glEnable(GL4.GL_DEPTH_TEST)
                gl.glEnable(GL4.GL_CULL_FACE)

                if (pass.passConfig.renderTransparent) {
                    gl.glEnable(GL4.GL_BLEND)
                    gl.glBlendFuncSeparate(
                        pass.passConfig.srcColorBlendFactor.toOpenGL(),
                        pass.passConfig.dstColorBlendFactor.toOpenGL(),
                        pass.passConfig.srcAlphaBlendFactor.toOpenGL(),
                        pass.passConfig.dstAlphaBlendFactor.toOpenGL())

                    gl.glBlendEquationSeparate(
                        pass.passConfig.colorBlendOp.toOpenGL(),
                        pass.passConfig.alphaBlendOp.toOpenGL()
                    )
                } else {
                    gl.glDisable(GL4.GL_BLEND)
                }

                val actualObjects = if(pass.passConfig.type == RenderConfigReader.RenderpassType.geometry) {
                    sceneObjects.filter { it !is Light }.toMutableList()
                } else {
                    sceneObjects.filter { it is Light }.toMutableList()
                }

                actualObjects.sortBy { (it as? RenderingOrder)?.renderingOrder }

                var currentShader: OpenGLShaderProgram? = null

                val seenDelegates = ArrayList<Renderable>(5)
                actualObjects.forEach renderLoop@ { node ->
                    val renderable = node.renderableOrNull() ?: return@renderLoop
                    val material = node.materialOrNull() ?: return@renderLoop
                    if(node is HasDelegationType && node.getDelegationType() == DelegationType.OncePerDelegate) {
                        if(seenDelegates.contains(renderable)) {
                            return@renderLoop
                        } else {
                            seenDelegates.add(renderable)
                        }
                    }

                    if (pass.passConfig.renderOpaque && material.blending.transparent && pass.passConfig.renderOpaque != pass.passConfig.renderTransparent) {
                        return@renderLoop
                    }

                    if (pass.passConfig.renderTransparent && !material.blending.transparent && pass.passConfig.renderOpaque != pass.passConfig.renderTransparent) {
                        return@renderLoop
                    }

                    gl.glEnable(GL4.GL_CULL_FACE)
                    when(material.cullingMode) {
                        Material.CullingMode.None -> gl.glDisable(GL4.GL_CULL_FACE)
                        Material.CullingMode.Front -> gl.glCullFace(GL4.GL_FRONT)
                        Material.CullingMode.Back -> gl.glCullFace(GL4.GL_BACK)
                        Material.CullingMode.FrontAndBack -> gl.glCullFace(GL4.GL_FRONT_AND_BACK)
                    }

                   val depthTest = when(material.depthTest) {
                        Material.DepthTest.Less -> GL4.GL_LESS
                        Material.DepthTest.Greater -> GL4.GL_GREATER
                        Material.DepthTest.LessEqual -> GL4.GL_LEQUAL
                        Material.DepthTest.GreaterEqual -> GL4.GL_GEQUAL
                        Material.DepthTest.Always -> GL4.GL_ALWAYS
                        Material.DepthTest.Never -> GL4.GL_NEVER
                        Material.DepthTest.Equal -> GL4.GL_EQUAL
                    }

                    gl.glDepthFunc(depthTest)

                    if(material.wireframe) {
                        gl.glPolygonMode(GL4.GL_FRONT_AND_BACK, GL4.GL_LINE)
                    } else {
                        gl.glPolygonMode(GL4.GL_FRONT_AND_BACK, GL4.GL_FILL)
                    }

                    if (material.blending.transparent) {
                        with(material.blending) {
                            gl.glBlendFuncSeparate(
                                sourceColorBlendFactor.toOpenGL(),
                                destinationColorBlendFactor.toOpenGL(),
                                sourceAlphaBlendFactor.toOpenGL(),
                                destinationAlphaBlendFactor.toOpenGL()
                            )

                            gl.glBlendEquationSeparate(
                                colorBlending.toOpenGL(),
                                alphaBlending.toOpenGL()
                            )
                        }
                    }

                    if (!renderable.metadata.containsKey("OpenGLRenderer") || !node.initialized) {
                        renderable.metadata["OpenGLRenderer"] = OpenGLObjectState()
                        initializeNode(node)
                        return@renderLoop
                    }

                    val s = getOpenGLObjectStateFromNode(renderable)


                    val shader = s.shader ?: pass.defaultShader!!

                    if(currentShader != shader) {
                        shader.use(gl)
                    }

                    currentShader = shader

                    if (renderConfig.stereoEnabled) {
                        shader.getUniform("currentEye.eye").setInt(pass.openglMetadata.eye)
                    }

                    var unit = 0
                    pass.inputs.keys.reversed().forEach { name ->
                        renderConfig.rendertargets[name.substringBefore(".")]?.attachments?.forEach {
                            shader.getUniform("Input" + it.key).setInt(unit)
                            unit++
                        }
                    }

                    val unboundSamplers = (unit until maxTextureUnits).toMutableList()
                    var maxSamplerIndex = 0
                    val textures = s.textures.entries.groupBy { Texture.objectTextures.contains(it.key) }
                    val objectTextures = textures[true]
                    val others = textures[false]

                    objectTextures?.forEach { texture ->
                        val samplerIndex = textureTypeToUnit(pass, texture.key)
                        maxSamplerIndex = max(samplerIndex, maxSamplerIndex)

                        @Suppress("SENSELESS_COMPARISON")
                        if (texture.value != null) {
                            gl.glActiveTexture(GL4.GL_TEXTURE0 + samplerIndex)

                            val target = if (texture.value.depth > 1) {
                                GL4.GL_TEXTURE_3D
                            } else {
                                GL4.GL_TEXTURE_2D
                            }

                            gl.glBindTexture(target, texture.value.id)
                            shader.getUniform(textureTypeToArrayName(texture.key)).setInt(samplerIndex)
                            unboundSamplers.remove(samplerIndex)
                        }
                    }

                    var samplerIndex = maxSamplerIndex
                    others?.forEach { texture ->
                        @Suppress("SENSELESS_COMPARISON")
                        if(texture.value != null) {
                            val minIndex = unboundSamplers.minOrNull() ?: maxSamplerIndex
                            gl.glActiveTexture(GL4.GL_TEXTURE0 + minIndex)

                            val target = if (texture.value.depth > 1) {
                                GL4.GL_TEXTURE_3D
                            } else {
                                GL4.GL_TEXTURE_2D
                            }

                            gl.glBindTexture(target, texture.value.id)
                            shader.getUniform(texture.key).setInt(minIndex)
                            samplerIndex++
                            unboundSamplers.remove(minIndex)
                        }
                    }

                    var binding = 0

                    (s.UBOs + pass.UBOs).forEach { name, ubo ->
                        val actualName = if (name.contains("ShaderParameters")) {
                            "ShaderParameters"
                        } else {
                            name
                        }

                        if(shader.uboSpecs.containsKey(actualName) && shader.isValid()) {
                            val index = shader.getUniformBlockIndex(actualName)
                            logger.trace("Binding {} for {}, index={}, binding={}, size={}", actualName, node.name, index, binding, ubo.getSize())

                            if (index == -1) {
                                logger.error("Failed to bind UBO $actualName for ${node.name} to $binding")
                            } else {
                                gl.glUniformBlockBinding(shader.id, index, binding)
                                gl.glBindBufferRange(GL4.GL_UNIFORM_BUFFER, binding,
                                    ubo.backingBuffer!!.id[0], 1L * ubo.offset, 1L * ubo.getSize())
                                binding++
                            }
                        }
                    }

                    arrayOf("VRParameters" to buffers.VRParameters,
                        "LightParameters" to buffers.LightParameters).forEach uboBinding@ { b ->
                        val buffer = b.second
                        val name = b.first

                        if (shader.uboSpecs.containsKey(name) && shader.isValid()) {
                            val index = shader.getUniformBlockIndex(name)

                            if (index == -1) {
                                logger.error("Failed to bind shader parameter UBO $name for ${pass.passName} to $binding, though it is required by the shader")
                            } else {
                                gl.glUniformBlockBinding(shader.id, index, binding)
                                gl.glBindBufferRange(GL4.GL_UNIFORM_BUFFER, binding,
                                    buffer.id[0],
                                    0L, buffer.buffer.remaining().toLong())


                                binding++
                            }
                        }
                    }

                    if(node is InstancedNode) {
                        drawNodeInstanced(node)
                    } else {
                        drawNode(node)
                    }
                }
            } else {
                gl.glDisable(GL4.GL_CULL_FACE)

                if (pass.output.any { it.value.hasDepthAttachment() }) {
                    gl.glEnable(GL4.GL_DEPTH_TEST)
                } else {
                    gl.glDisable(GL4.GL_DEPTH_TEST)
                }

                if (pass.passConfig.renderTransparent) {
                    gl.glEnable(GL4.GL_BLEND)

                    gl.glBlendFuncSeparate(
                        pass.passConfig.srcColorBlendFactor.toOpenGL(),
                        pass.passConfig.dstColorBlendFactor.toOpenGL(),
                        pass.passConfig.srcAlphaBlendFactor.toOpenGL(),
                        pass.passConfig.dstAlphaBlendFactor.toOpenGL())

                    gl.glBlendEquationSeparate(
                        pass.passConfig.colorBlendOp.toOpenGL(),
                        pass.passConfig.alphaBlendOp.toOpenGL()
                    )
                } else {
                    gl.glDisable(GL4.GL_BLEND)
                }


                pass.defaultShader?.let { shader ->
                    shader.use(gl)

                    var unit = 0
                    pass.inputs.keys.reversed().forEach { name ->
                        renderConfig.rendertargets[name.substringBefore(".")]?.attachments?.forEach {
                            shader.getUniform("Input" + it.key).setInt(unit)
                            unit++
                        }
                    }

                    var binding = 0
                    pass.UBOs.forEach { name, ubo ->
                        val actualName = if (name.contains("ShaderParameters")) {
                            "ShaderParameters"
                        } else {
                            name
                        }

                        val index = shader.getUniformBlockIndex(actualName)
                        gl.glUniformBlockBinding(shader.id, index, binding)
                        gl.glBindBufferRange(GL4.GL_UNIFORM_BUFFER, binding,
                            ubo.backingBuffer!!.id[0],
                            1L * ubo.offset, 1L * ubo.getSize())

                        if (index == -1) {
                            logger.error("Failed to bind shader parameter UBO $actualName for ${pass.passName} to $binding")
                        }
                        binding++
                    }

                    arrayOf("LightParameters" to buffers.LightParameters,
                        "VRParameters" to buffers.VRParameters).forEach { b ->
                        val name = b.first
                        val buffer = b.second
                        if (shader.uboSpecs.containsKey(name)) {
                            val index = shader.getUniformBlockIndex(name)
                            gl.glUniformBlockBinding(shader.id, index, binding)
                            gl.glBindBufferRange(GL4.GL_UNIFORM_BUFFER, binding,
                                buffer.id[0],
                                0L, buffer.buffer.remaining().toLong())

                            if (index == -1) {
                                logger.error("Failed to bind shader parameter UBO $name for ${pass.passName} to $binding, though it is required by the shader")
                            }

                            binding++
                        }
                    }

                    renderFullscreenQuad(shader)
                }
            }

            stats?.add("Renderer.$t.renderTiming", System.nanoTime() - startPass)
        }

        if(logger.isDebugEnabled || logger.isTraceEnabled) {
            val error = gl.glGetError()

            if (error != 0) {
                throw Exception("OpenGL error: $error")
            }
        }

        logger.trace("Running viewport pass")
        val startPass = System.nanoTime()
        val viewportPass = renderpasses.getValue(flow.last())
        gl.glBindFramebuffer(GL4.GL_DRAW_FRAMEBUFFER, 0)

        blitFramebuffers(viewportPass.output.values.first(), null,
            OpenGLRenderpass.Rect2D(
                settings.get("Renderer.${viewportPass.passName}.displayWidth"),
                settings.get("Renderer.${viewportPass.passName}.displayHeight"), 0, 0),
            OpenGLRenderpass.Rect2D(window.width, window.height, 0, 0))

        // submit to OpenVR if attached
        if(hub?.getWorkingHMDDisplay()?.hasCompositor() == true && !mustRecreateFramebuffers) {
            hub?.getWorkingHMDDisplay()?.wantsVR(settings)?.submitToCompositor(
                viewportPass.output.values.first().getTextureId("Viewport"))
        }

        val w = viewportPass.output.values.first().width
        val h = viewportPass.output.values.first().height

        if((embedIn != null && embedIn !is SceneryJPanel) || recordMovie) {
            if (shouldClose || mustRecreateFramebuffers) {
                encoder?.finish()

                encoder = null
                return@runBlocking
            }

            if (recordMovie && (encoder == null || encoder?.frameWidth != w || encoder?.frameHeight != h)) {
                val file = SystemHelpers.addFileCounter(if(movieFilename == "") {
                    File(System.getProperty("user.home"), "Desktop" + File.separator + "$applicationName - ${SystemHelpers.formatDateTime()}.mp4")
                } else {
                    File(movieFilename)
                }, false)

                val supersamplingFactor = getSupersamplingFactor(cglWindow)
                encoder = H264Encoder(
                    (supersamplingFactor * window.width).toInt(),
                    (supersamplingFactor * window.height).toInt(),
                    file.absolutePath,
                    hub = hub)
            }

            readIndex = (readIndex + 1) % pboCount
            updateIndex = (updateIndex + 1) % pboCount

            if (pbos.any { it == 0 } || mustRecreateFramebuffers) {
                gl.glGenBuffers(pboCount, pbos, 0)

                pbos.forEachIndexed { index, pbo ->
                    gl.glBindBuffer(GL4.GL_PIXEL_PACK_BUFFER, pbo)
                    gl.glBufferData(GL4.GL_PIXEL_PACK_BUFFER, w * h * 4L, null, GL4.GL_STREAM_READ)

                    if(pboBuffers[index] != null) {
                        MemoryUtil.memFree(pboBuffers[index])
                        pboBuffers[index] = null
                    }
                }

                gl.glBindBuffer(GL4.GL_PIXEL_PACK_BUFFER, 0)
            }

            pboBuffers.forEachIndexed { i, _ ->
                if(pboBuffers[i] == null) {
                    pboBuffers[i] = MemoryUtil.memAlloc(4 * w * h)
                }
            }

            viewportPass.output.values.first().setReadBuffers(gl)

            val startUpdate = System.nanoTime()
            if(frames < pboCount) {
                gl.glBindBuffer(GL4.GL_PIXEL_PACK_BUFFER, pbos[updateIndex])
                gl.glReadPixels(0, 0, w, h, GL4.GL_BGRA, GL4.GL_UNSIGNED_BYTE, 0)
            } else {
                gl.glBindBuffer(GL4.GL_PIXEL_PACK_BUFFER, pbos[updateIndex])

                val readBuffer = gl.glMapBuffer(GL4.GL_PIXEL_PACK_BUFFER, GL4.GL_READ_ONLY)
                MemoryUtil.memCopy(readBuffer, pboBuffers[readIndex]!!)
                gl.glUnmapBuffer(GL4.GL_PIXEL_PACK_BUFFER)

                gl.glReadPixels(0, 0, w, h, GL4.GL_BGRA, GL4.GL_UNSIGNED_BYTE, 0)
            }

            if (!mustRecreateFramebuffers && frames > pboCount) {
                embedIn?.let { embedPanel ->
                    pboBuffers[readIndex]?.let {
                        val id = viewportPass.output.values.first().getTextureId("Viewport")
                        embedPanel.update(it, id = id)
                    }
                }

                encoder?.let { e ->
                    pboBuffers[readIndex]?.let {
                        e.encodeFrame(it, flip = true)
                    }
                }
            }
            val updateDuration = (System.nanoTime() - startUpdate)*1.0f
            stats?.add("Renderer.updateEmbed", updateDuration, true)

            gl.glBindBuffer(GL4.GL_PIXEL_PACK_BUFFER, 0)
        }


        val request = try {
            imageRequests.poll()
        } catch(e: NoSuchElementException) {
            null
        }

        if ((screenshotRequested || request != null) && joglDrawable != null) {
            try {
                val readBufferUtil = AWTGLReadBufferUtil(joglDrawable!!.glProfile, false)
                val image = readBufferUtil.readPixelsToBufferedImage(gl, true)
                val file = SystemHelpers.addFileCounter(if(screenshotFilename == "") {
                    File(System.getProperty("user.home"), "Desktop" + File.separator + "$applicationName - ${SystemHelpers.formatDateTime()}.png")
                } else {
                    File(screenshotFilename)
                }, screenshotOverwriteExisting)

                if(request != null) {
                    request.width = window.width
                    request.height = window.height
                    val data = (image.raster.dataBuffer as DataBufferInt).data
                    val tmp = ByteBuffer.allocate(data.size * 4)
                    data.forEach { value ->
                        val r = (value shr 16).toByte()
                        val g = (value shr 8).toByte()
                        val b = value.toByte()
                        tmp.put(0)
                        tmp.put(b)
                        tmp.put(g)
                        tmp.put(r)
                    }

                    request.data = tmp.array()
                }

                if(screenshotRequested && image != null) {
                    ImageIO.write(image, "png", file)
                    logger.info("Screenshot saved to ${file.absolutePath}")
                }
            } catch (e: Exception) {
                logger.error("Unable to take screenshot: ")
                e.printStackTrace()
            }

            screenshotOverwriteExisting = false
            screenshotRequested = false
        }

        stats?.add("Renderer.${flow.last()}.renderTiming", System.nanoTime() - startPass)

        updateLatch?.countDown()
        firstImageReady = true
        frames++
        framesPerSec++
    }

    /**
     * Renders a fullscreen quad, using from an on-the-fly generated
     * Node that is saved in [nodeStore], with the [GLProgram]'s ID.
     *
     * @param[program] The [GLProgram] to draw into the fullscreen quad.
     */
    fun renderFullscreenQuad(program: OpenGLShaderProgram) {
        val quad: Node
        val quadName = "fullscreenQuad-${program.id}"

        quad = nodeStore.getOrPut(quadName) {
            val q = Plane(Vector3f(1.0f, 1.0f, 0.0f))

            q.ifRenderable {
                this.metadata["OpenGLRenderer"] = OpenGLObjectState()
            }
            initializeNode(q)

            q
        }

        drawNode(quad, count = 3)
        program.gl.glBindTexture(GL4.GL_TEXTURE_2D, 0)
    }

    /**
     * Initializes a given [Node].
     *
     * This function initializes a Node, equipping its metadata with an [OpenGLObjectState],
     * generating VAOs and VBOs. If the Node has a [Material] assigned, a [GLProgram] fitting
     * this Material will be used. Else, a default GLProgram will be used.
     *
     * For the assigned Material case, the GLProgram is derived either from the class name of the
     * Node (if useClassDerivedShader is set), or from a set [ShaderMaterial] which may define
     * the whole shader pipeline for the Node.
     *
     * If the [Node] implements [HasGeometry], it's geometry is also initialized by this function.
     *
     * @param[node]: The [Node] to initialise.
     * @return True if the initialisation went alright, False if it failed.
     */
    @Synchronized fun initializeNode(node: Node): Boolean {
        val renderable = node.renderableOrNull() ?: return false
        val material = node.materialOrNull() ?: return false
        val spatial = node.spatialOrNull()

        if(!node.lock.tryLock()) {
            return false
        }

        if(renderable.rendererMetadata() == null) {
            renderable.metadata["OpenGLRenderer"] = OpenGLObjectState()
        }

        val s = renderable.metadata["OpenGLRenderer"] as OpenGLObjectState

        if (s.initialized) {
            return true
        }

        // generate VAO for attachment of VBO and indices
        gl.glGenVertexArrays(1, s.mVertexArrayObject, 0)

        // generate three VBOs for coords, normals, texcoords
        gl.glGenBuffers(3, s.mVertexBuffers, 0)
        gl.glGenBuffers(1, s.mIndexBuffer, 0)

        when {
            material is ShaderMaterial -> {
                val shaders = material.shaders

                try {
                    s.shader = prepareShaderProgram(shaders)
                } catch (e: ShaderCompilationException) {
                    logger.warn("Shader compilation for node ${node.name} with shaders $shaders failed, falling back to default shaders.")
                    logger.warn("Shader compiler error was: ${e.message}")
                }
            }
            else -> s.shader = null
        }

        node.ifGeometry {
            setVerticesAndCreateBufferForNode(s)
            setNormalsAndCreateBufferForNode(s)

            if (this.texcoords.limit() > 0) {
                setTextureCoordsAndCreateBufferForNode(s)
            }

            if (this.indices.limit() > 0) {
                setIndicesAndCreateBufferForNode(s)
            }

        }

        s.materialHash = material.materialHashCode()

        val matricesUbo = OpenGLUBO(backingBuffer = buffers.UBOs)
        with(matricesUbo) {
            name = "Matrices"
            if(spatial != null) {
                add("ModelMatrix", { spatial.world })
                add("NormalMatrix", { Matrix4f(spatial.world).invert().transpose() })
            }
            add("isBillboard", { renderable.isBillboard.toInt() })

            sceneUBOs.add(node)

            s.UBOs.put("Matrices", this)
        }

        loadTexturesForNode(node, s)

        val materialUbo = OpenGLUBO(backingBuffer = buffers.UBOs)

        with(materialUbo) {
            name = "MaterialProperties"
            add("materialType", { material.materialToMaterialType(s) })
            add("Ka", { material.ambient })
            add("Kd", { material.diffuse })
            add("Ks", { material.specular })
            add("Roughness", { material.roughness })
            add("Metallic", { material.metallic })
            add("Opacity", { material.blending.opacity })

            s.UBOs.put("MaterialProperties", this)
        }

        if (renderable.parent.javaClass.kotlin.memberProperties.filter { it.findAnnotation<ShaderProperty>() != null }.count() > 0) {
            val shaderPropertyUBO = OpenGLUBO(backingBuffer = buffers.ShaderProperties)
            with(shaderPropertyUBO) {
                name = "ShaderProperties"

                val shader = if (material is ShaderMaterial) {
                    s.shader
                } else {
                    renderpasses.filter {
                        (it.value.passConfig.type == RenderConfigReader.RenderpassType.geometry || it.value.passConfig.type == RenderConfigReader.RenderpassType.lights)
                            && it.value.passConfig.renderTransparent == material.blending.transparent
                    }.entries.firstOrNull()?.value?.defaultShader
                }

                logger.debug("Shader properties are: ${shader?.getShaderPropertyOrder()}")
                shader?.getShaderPropertyOrder()?.forEach { name, offset ->
                    add(name, { renderable.parent.getShaderProperty(name) ?: 0 }, offset)
                }
            }

            s.UBOs["ShaderProperties"] = shaderPropertyUBO
        }

        s.initialized = true
        node.initialized = true
        renderable.metadata[className] = s

        s.initialized = true
        node.lock.unlock()
        return true
    }

    private val defaultTextureNames = arrayOf("ambient", "diffuse", "specular", "normal", "alphamask", "displacement")

    private fun Material.materialToMaterialType(s: OpenGLObjectState): Int {
        var materialType = 0

        if (this.textures.containsKey("ambient") && !s.defaultTexturesFor.contains("ambient")) {
            materialType = materialType or MATERIAL_HAS_AMBIENT
        }

        if (this.textures.containsKey("diffuse") && !s.defaultTexturesFor.contains("diffuse")) {
            materialType = materialType or MATERIAL_HAS_DIFFUSE
        }

        if (this.textures.containsKey("specular") && !s.defaultTexturesFor.contains("specular")) {
            materialType = materialType or MATERIAL_HAS_SPECULAR
        }

        if (this.textures.containsKey("normal") && !s.defaultTexturesFor.contains("normal")) {
            materialType = materialType or MATERIAL_HAS_NORMAL
        }

        if (this.textures.containsKey("alphamask") && !s.defaultTexturesFor.contains("alphamask")) {
            materialType = materialType or MATERIAL_HAS_ALPHAMASK
        }

        return materialType
    }

    /**
     * Initializes a default set of textures that the renderer can fall back to and provide a non-intrusive
     * hint to the user that a texture could not be loaded.
     */
    private fun prepareDefaultTextures() {
        val t = GLTexture.loadFromFile(gl, Renderer::class.java.getResourceAsStream("DefaultTexture.png"), "png", false, true, 8)
        if(t == null) {
            logger.error("Could not load default texture! This indicates a serious issue.")
        } else {
            textureCache["DefaultTexture"] = t
        }
    }

    /**
     * Returns true if the current [GLTexture] can be reused to store the information in the [Texture]
     * [other]. Returns false otherwise.
     */
    protected fun GLTexture.canBeReused(other: Texture): Boolean {
        return this.width == other.dimensions.x() &&
            this.height == other.dimensions.y() &&
            this.depth == other.dimensions.z() &&
            this.nativeType.equivalentTo(other.type)
    }

    private fun GLTypeEnum.equivalentTo(type: NumericType<*>): Boolean {
        return when {
            this == GLTypeEnum.UnsignedByte && type is UnsignedByteType -> true
            this == GLTypeEnum.Byte && type is ByteType -> true

            this == GLTypeEnum.UnsignedShort && type is UnsignedShortType -> true
            this == GLTypeEnum.Short && type is ShortType -> true

            this == GLTypeEnum.UnsignedInt && type is UnsignedIntType -> true
            this == GLTypeEnum.Int && type is IntType -> true

            this == GLTypeEnum.Float && type is FloatType -> true
            this == GLTypeEnum.Double && type is DoubleType -> true
            else -> false
        }
    }

    @Suppress("unused")
    private fun dumpTextureToFile(gl: GL4, name: String, texture: GLTexture) {
        val filename = "${name}_${Date().toInstant().epochSecond}.raw"
        val bytes = texture.width*texture.height*texture.depth*texture.channels*texture.bitsPerChannel/8
        logger.info("Dumping $name to $filename ($bytes bytes)")
        val buffer = MemoryUtil.memAlloc(bytes)
        gl.glPixelStorei(GL4.GL_PACK_ALIGNMENT, 1)
        texture.bind()
        gl.glGetTexImage(texture.textureTarget, 0, texture.format, texture.type, buffer)
        texture.unbind()

        val stream = FileOutputStream(filename)
        val outChannel = stream.channel
        outChannel.write(buffer)
        logger.info("Written $texture to $stream")
        outChannel.close()
        stream.close()
        MemoryUtil.memFree(buffer)
    }

    private fun RepeatMode.toOpenGL(): Int {
        return when(this) {
            RepeatMode.Repeat -> GL4.GL_REPEAT
            RepeatMode.MirroredRepeat -> GL4.GL_MIRRORED_REPEAT
            RepeatMode.ClampToEdge -> GL4.GL_CLAMP_TO_EDGE
            RepeatMode.ClampToBorder -> GL4.GL_CLAMP_TO_BORDER
        }
    }

    private fun BorderColor.toOpenGL(): FloatArray {
        return when(this) {
            BorderColor.TransparentBlack -> floatArrayOf(0.0f, 0.0f, 0.0f, 0.0f)
            BorderColor.OpaqueBlack -> floatArrayOf(0.0f, 0.0f, 0.0f, 1.0f)
            BorderColor.OpaqueWhite -> floatArrayOf(1.0f, 1.0f, 1.0f, 1.0f)
        }
    }

    private fun NumericType<*>.toOpenGL(): GLTypeEnum {
        return when(this) {
            is UnsignedByteType -> GLTypeEnum.UnsignedByte
            is ByteType -> GLTypeEnum.Byte
            is UnsignedShortType -> GLTypeEnum.UnsignedShort
            is ShortType -> GLTypeEnum.Short
            is UnsignedIntType -> GLTypeEnum.UnsignedInt
            is IntType -> GLTypeEnum.Int
            is FloatType -> GLTypeEnum.Float
            is DoubleType -> GLTypeEnum.Double
            else -> throw IllegalStateException("Type ${this.javaClass.simpleName} is not supported as OpenGL texture type")
        }
    }

    /**
     * Loads textures for a [Node]. The textures are loaded from a [Material.textures].
     *
     * @param[node] The [Node] to load textures for.
     * @param[s] The [Node]'s [OpenGLObjectState]
     */
    @Suppress("USELESS_ELVIS")
    private fun loadTexturesForNode(node: Node, s: OpenGLObjectState): Boolean {
        val material = node.materialOrNull() ?: return false
        var changed = false
        val last = s.texturesLastSeen
        val now = System.nanoTime()
        material.textures.forEachChanged(last) { (type, texture) ->
            changed = true
            logger.debug("Loading texture $texture for ${node.name}")

            val generateMipmaps = Texture.mipmappedObjectTextures.contains(type)
            val contentsNew = texture.contents?.duplicate()
            logger.debug("Dims of $texture: ${texture.dimensions}, mipmaps=$generateMipmaps")

            val mm = generateMipmaps or texture.mipmap
            val miplevels = if (mm && texture.dimensions.z() == 1) {
                1 + floor(ln(max(texture.dimensions.x() * 1.0, texture.dimensions.y() * 1.0)) / ln(2.0)).toInt()
            } else {
                1
            }

            val existingTexture = s.textures[type]
            val t = if(existingTexture != null && existingTexture.canBeReused(texture)) {
                existingTexture
            } else {
                GLTexture(gl, texture.type.toOpenGL(), texture.channels,
                    texture.dimensions.x(),
                    texture.dimensions.y(),
                    texture.dimensions.z() ?: 1,
                    texture.minFilter == Texture.FilteringMode.Linear,
                    miplevels, 32,
                    texture.normalized, renderConfig.sRGB)
            }

            if (mm) {
                t.updateMipMaps()
            }

            t.setRepeatModeS(texture.repeatUVW.first.toOpenGL())
            t.setRepeatModeT(texture.repeatUVW.second.toOpenGL())
            t.setRepeatModeR(texture.repeatUVW.third.toOpenGL())

            t.setTextureBorderColor(texture.borderColor.toOpenGL())

            // textures might have very uneven dimensions, so we adjust GL_UNPACK_ALIGNMENT here correspondingly
            // in case the byte count of the texture is not divisible by it.
            val unpackAlignment = intArrayOf(0)
            gl.glGetIntegerv(GL4.GL_UNPACK_ALIGNMENT, unpackAlignment, 0)

            texture.contents?.let { contents ->
                t.copyFrom(contents.duplicate())
            }

            if (contentsNew != null && texture is UpdatableTexture && !texture.hasConsumableUpdates()) {
                if (contentsNew.remaining() % unpackAlignment[0] == 0 && texture.dimensions.x() % unpackAlignment[0] == 0) {
                    t.copyFrom(contentsNew)
                } else {
                    gl.glPixelStorei(GL4.GL_UNPACK_ALIGNMENT, 1)

                    t.copyFrom(contentsNew)
                }
                gl.glPixelStorei(GL4.GL_UNPACK_ALIGNMENT, unpackAlignment[0])
            }

            if (texture is UpdatableTexture && texture.hasConsumableUpdates()) {
                gl.glPixelStorei(GL4.GL_UNPACK_ALIGNMENT, 1)
                texture.getConsumableUpdates().forEach { update ->
                    t.copyFrom(update.contents,
                        update.extents.w, update.extents.h, update.extents.d,
                        update.extents.x, update.extents.y, update.extents.z, true)
                    update.consumed = true
                }

                texture.clearConsumedUpdates()
                gl.glPixelStorei(GL4.GL_UNPACK_ALIGNMENT, unpackAlignment[0])
            }

            s.textures[type] = t
//                textureCache.put(texture, t)
        }

        // update default textures
        // s.defaultTexturesFor = defaultTextureNames.mapNotNull { if(!s.textures.containsKey(it)) { it } else { null } }.toHashSet()
        s.defaultTexturesFor.clear()
        defaultTextureNames.forEach {
            if (!s.textures.containsKey(it)) {
                s.defaultTexturesFor.add(it)
            }
        }

        s.texturesLastSeen = now
        s.initialized = true
        return changed
    }

    /**
     * Reshape the renderer's viewports
     *
     * This routine is called when a change in window size is detected, e.g. when resizing
     * it manually or toggling fullscreen. This function updates the sizes of all used
     * geometry buffers and will also create new buffers in case vr.Active is changed.
     *
     * This function also clears color and depth buffer bits.
     *
     * @param[newWidth] The resized window's width
     * @param[newHeight] The resized window's height
     */
    override fun reshape(newWidth: Int, newHeight: Int) {
        if (!initialized) {
            return
        }

        lastResizeTimer.cancel()

        lastResizeTimer = Timer()
        lastResizeTimer.schedule(object : TimerTask() {
            override fun run() {
                val surfaceScale = hub?.get<Settings>()?.get("Renderer.SurfaceScale", Vector2f(1.0f, 1.0f))
                    ?: Vector2f(1.0f, 1.0f)

                val panel = embedIn

                if(panel is SceneryJPanel && panel.width != (newWidth/surfaceScale.x()).toInt() && panel.height != (newWidth/surfaceScale.y()).toInt()) {
                    logger.debug("Panel is ${panel.width}x${panel.height} vs $newWidth x $newHeight")
                    window.width = (newWidth * surfaceScale.x()).toInt()
                    window.height = (newHeight * surfaceScale.y()).toInt()
                } else {
                    window.width = newWidth
                    window.height = newHeight
                }

                logger.debug("Resizing window to ${newWidth}x$newHeight")
                mustRecreateFramebuffers = true
            }
        }, WINDOW_RESIZE_TIMEOUT)
    }

    /**
     * Creates VAOs and VBO for a given [Geometry]'s vertices.
     */
    fun Geometry.setVerticesAndCreateBufferForNode(s: OpenGLObjectState) {
        updateVertices(s)
    }

    /**
     * Updates a [Geometry]'s vertices.
     */
    fun Geometry.updateVertices(s: OpenGLObjectState) {
        val pVertexBuffer: FloatBuffer = vertices.duplicate()

        s.mStoredPrimitiveCount = pVertexBuffer.remaining() / vertexSize

        gl.glBindVertexArray(s.mVertexArrayObject[0])
        gl.glBindBuffer(GL4.GL_ARRAY_BUFFER, s.mVertexBuffers[0])

        gl.glEnableVertexAttribArray(0)
        gl.glBufferData(GL4.GL_ARRAY_BUFFER,
            (pVertexBuffer.remaining() * (java.lang.Float.SIZE / java.lang.Byte.SIZE)).toLong(),
            pVertexBuffer,
            GL4.GL_DYNAMIC_DRAW)

        gl.glVertexAttribPointer(0,
            vertexSize,
            GL4.GL_FLOAT,
            false,
            0,
            0)

        gl.glBindVertexArray(0)
        gl.glBindBuffer(GL4.GL_ARRAY_BUFFER, 0)
    }

    /**
     * Creates VAOs and VBO for a given [Geometry]'s normals.
     */
    fun Geometry.setNormalsAndCreateBufferForNode(s: OpenGLObjectState) {
        val pNormalBuffer: FloatBuffer = normals.duplicate()

        gl.glBindVertexArray(s.mVertexArrayObject[0])
        gl.glBindBuffer(GL4.GL_ARRAY_BUFFER, s.mVertexBuffers[1])

        if (pNormalBuffer.limit() > 0) {
            gl.glEnableVertexAttribArray(1)
            gl.glBufferData(GL4.GL_ARRAY_BUFFER,
                (pNormalBuffer.remaining() * (java.lang.Float.SIZE / java.lang.Byte.SIZE)).toLong(),
                pNormalBuffer,
                GL4.GL_DYNAMIC_DRAW)

            gl.glVertexAttribPointer(1,
                vertexSize,
                GL4.GL_FLOAT,
                false,
                0,
                0)

        }
        gl.glBindVertexArray(0)
        gl.glBindBuffer(GL4.GL_ARRAY_BUFFER, 0)
    }

    /**
     * Updates a given [Geometry]'s normals.
     */
    fun Geometry.updateNormals(s: OpenGLObjectState) {
        val pNormalBuffer: FloatBuffer = normals.duplicate()

        gl.glBindVertexArray(s.mVertexArrayObject[0])
        gl.glBindBuffer(GL4.GL_ARRAY_BUFFER, s.mVertexBuffers[1])

        gl.glEnableVertexAttribArray(1)
        gl.glBufferData(GL4.GL_ARRAY_BUFFER,
            (pNormalBuffer.remaining() * (java.lang.Float.SIZE / java.lang.Byte.SIZE)).toLong(),
            pNormalBuffer,
            GL4.GL_DYNAMIC_DRAW)

        gl.glVertexAttribPointer(1,
            vertexSize,
            GL4.GL_FLOAT,
            false,
            0,
            0)

        gl.glBindVertexArray(0)
        gl.glBindBuffer(GL4.GL_ARRAY_BUFFER, 0)
    }

    /**
     * Creates VAOs and VBO for a given [Geometry]'s texcoords.
     */
    fun Geometry.setTextureCoordsAndCreateBufferForNode(s: OpenGLObjectState) {
        updateTextureCoords(s)
    }

    /**
     * Updates a given [Geometry]'s texcoords.
     */
    fun Geometry.updateTextureCoords(s: OpenGLObjectState) {
        val pTextureCoordsBuffer: FloatBuffer = texcoords.duplicate()

        gl.glBindVertexArray(s.mVertexArrayObject[0])
        gl.glBindBuffer(GL4.GL_ARRAY_BUFFER,
            s.mVertexBuffers[2])

        gl.glEnableVertexAttribArray(2)
        gl.glBufferData(GL4.GL_ARRAY_BUFFER,
            (pTextureCoordsBuffer.remaining() * (java.lang.Float.SIZE / java.lang.Byte.SIZE)).toLong(),
            pTextureCoordsBuffer,
            GL4.GL_DYNAMIC_DRAW)

        gl.glVertexAttribPointer(2,
            texcoordSize,
            GL4.GL_FLOAT,
            false,
            0,
            0)

        gl.glBindVertexArray(0)
        gl.glBindBuffer(GL4.GL_ARRAY_BUFFER, 0)
    }

    /**
     * Creates a index buffer for a given [Geometry]'s indices.
     */
    fun Geometry.setIndicesAndCreateBufferForNode(s: OpenGLObjectState) {
        val pIndexBuffer: IntBuffer = indices.duplicate()

        s.mStoredIndexCount = pIndexBuffer.remaining()

        gl.glBindVertexArray(s.mVertexArrayObject[0])
        gl.glBindBuffer(GL4.GL_ELEMENT_ARRAY_BUFFER, s.mIndexBuffer[0])

        gl.glBufferData(GL4.GL_ELEMENT_ARRAY_BUFFER,
            (pIndexBuffer.remaining() * (Integer.SIZE / java.lang.Byte.SIZE)).toLong(),
            pIndexBuffer,
            GL4.GL_DYNAMIC_DRAW)

        gl.glBindVertexArray(0)
        gl.glBindBuffer(GL4.GL_ELEMENT_ARRAY_BUFFER, 0)
    }

    /**
     * Updates a given [Geometry]'s indices.
     */
    fun Geometry.updateIndices(s: OpenGLObjectState) {
        val pIndexBuffer: IntBuffer = indices.duplicate()

        s.mStoredIndexCount = pIndexBuffer.remaining()

        gl.glBindVertexArray(s.mVertexArrayObject[0])
        gl.glBindBuffer(GL4.GL_ELEMENT_ARRAY_BUFFER, s.mIndexBuffer[0])

        gl.glBufferData(GL4.GL_ELEMENT_ARRAY_BUFFER,
            (pIndexBuffer.remaining() * (Integer.SIZE / java.lang.Byte.SIZE)).toLong(),
            pIndexBuffer,
            GL4.GL_DYNAMIC_DRAW)

        gl.glBindVertexArray(0)
        gl.glBindBuffer(GL4.GL_ELEMENT_ARRAY_BUFFER, 0)
    }

    /**
     * Draws a given [Node], either in element or in index draw mode.
     *
     * @param[node] The node to be drawn.
     * @param[offset] offset in the array or index buffer.
     */
    fun drawNode(node: Node, offset: Int = 0, count: Int? = null) {
        val renderable = node.renderableOrNull() ?: return
        val s = getOpenGLObjectStateFromNode(renderable)

        if (s.mStoredIndexCount == 0 && s.mStoredPrimitiveCount == 0) {
            return
        }
        logger.trace("Drawing {} with {}, {} primitives, {} indices", node.name, s.shader?.modules?.entries?.joinToString(", "), s.mStoredPrimitiveCount, s.mStoredIndexCount)

        node.ifGeometry {
            gl.glBindVertexArray(s.mVertexArrayObject[0])

            if (s.mStoredIndexCount > 0) {
                gl.glBindBuffer(GL4.GL_ELEMENT_ARRAY_BUFFER,
                    s.mIndexBuffer[0])
                gl.glDrawElements(geometryType.toOpenGLType(),
                    count ?: s.mStoredIndexCount,
                    GL4.GL_UNSIGNED_INT,
                    offset.toLong())

                gl.glBindBuffer(GL4.GL_ELEMENT_ARRAY_BUFFER, 0)
            } else {
                gl.glDrawArrays(geometryType.toOpenGLType(), offset, count ?: s.mStoredPrimitiveCount)
            }

//        gl.glUseProgram(0)
//        gl.glBindVertexArray(0)
        }
    }

    /**
     * Draws a given instanced [Node] either in element or in index draw mode.
     *
     * @param[node] The node to be drawn.
     * @param[offset] offset in the array or index buffer.
     */
    protected fun drawNodeInstanced(node: Node, offset: Long = 0) {
        node.ifRenderable {
            val s = getOpenGLObjectStateFromNode(this)
            node.ifGeometry {
                gl.glBindVertexArray(s.mVertexArrayObject[0])

                if (s.mStoredIndexCount > 0) {
                    gl.glDrawElementsInstanced(
                        geometryType.toOpenGLType(),
                        s.mStoredIndexCount,
                        GL4.GL_UNSIGNED_INT,
                        offset,
                        s.instanceCount)
                } else {
                    gl.glDrawArraysInstanced(
                        geometryType.toOpenGLType(),
                        0, s.mStoredPrimitiveCount, s.instanceCount)

                }

//        gl.glUseProgram(0)
//        gl.glBindVertexArray(0)
            }
        }
    }

    override fun screenshot(filename: String, overwrite: Boolean) {
        screenshotRequested = true
        screenshotOverwriteExisting = overwrite
        screenshotFilename = filename
    }

    @Suppress("unused")
    override fun recordMovie(filename: String, overwrite: Boolean) {
        if(recordMovie) {
            encoder?.finish()
            encoder = null

            recordMovie = false
        } else {
            movieFilename = filename
            recordMovie = true
        }
    }

    private fun Blending.BlendFactor.toOpenGL() = when (this) {
        Blending.BlendFactor.Zero -> GL4.GL_ZERO
        Blending.BlendFactor.One -> GL4.GL_ONE

        Blending.BlendFactor.SrcAlpha -> GL4.GL_SRC_ALPHA
        Blending.BlendFactor.OneMinusSrcAlpha -> GL4.GL_ONE_MINUS_SRC_ALPHA

        Blending.BlendFactor.SrcColor -> GL4.GL_SRC_COLOR
        Blending.BlendFactor.OneMinusSrcColor -> GL4.GL_ONE_MINUS_SRC_COLOR

        Blending.BlendFactor.DstColor -> GL4.GL_DST_COLOR
        Blending.BlendFactor.OneMinusDstColor -> GL4.GL_ONE_MINUS_DST_COLOR

        Blending.BlendFactor.DstAlpha -> GL4.GL_DST_ALPHA
        Blending.BlendFactor.OneMinusDstAlpha -> GL4.GL_ONE_MINUS_DST_ALPHA

        Blending.BlendFactor.ConstantColor -> GL4.GL_CONSTANT_COLOR
        Blending.BlendFactor.OneMinusConstantColor -> GL4.GL_ONE_MINUS_CONSTANT_COLOR

        Blending.BlendFactor.ConstantAlpha -> GL4.GL_CONSTANT_ALPHA
        Blending.BlendFactor.OneMinusConstantAlpha -> GL4.GL_ONE_MINUS_CONSTANT_ALPHA

        Blending.BlendFactor.Src1Color -> GL4.GL_SRC1_COLOR
        Blending.BlendFactor.OneMinusSrc1Color -> GL4.GL_ONE_MINUS_SRC1_COLOR

        Blending.BlendFactor.Src1Alpha -> GL4.GL_SRC1_ALPHA
        Blending.BlendFactor.OneMinusSrc1Alpha -> GL4.GL_ONE_MINUS_SRC1_ALPHA

        Blending.BlendFactor.SrcAlphaSaturate -> GL4.GL_SRC_ALPHA_SATURATE
    }

    private fun Blending.BlendOp.toOpenGL() = when (this) {
        Blending.BlendOp.add -> GL4.GL_FUNC_ADD
        Blending.BlendOp.subtract -> GL4.GL_FUNC_SUBTRACT
        Blending.BlendOp.min -> GL4.GL_MIN
        Blending.BlendOp.max -> GL4.GL_MAX
        Blending.BlendOp.reverse_subtract -> GL4.GL_FUNC_REVERSE_SUBTRACT
    }

    /**
     * Sets the rendering quality, if the loaded renderer config file supports it.
     *
     * @param[quality] The [RenderConfigReader.RenderingQuality] to be set.
     */
    override fun setRenderingQuality(quality: RenderConfigReader.RenderingQuality) {
        fun setConfigSetting(key: String, value: Any) {
            val setting = "Renderer.$key"

            logger.debug("Setting $setting: ${settings.get<Any>(setting)} -> $value")
            settings.set(setting, value)
        }

        if(renderConfig.qualitySettings.isNotEmpty()) {
            logger.info("Setting rendering quality to $quality")
            renderConfig.qualitySettings[quality]?.forEach { setting ->
                if(setting.key.endsWith(".shaders") && setting.value is List<*>) {
                    val pass = setting.key.substringBeforeLast(".shaders")
                    @Suppress("UNCHECKED_CAST")
                    val shaders = setting.value as? List<String> ?: return@forEach

                    renderConfig.renderpasses[pass]?.shaders = shaders

                    mustRecreateFramebuffers = true
                    framebufferRecreateHook = {
                        renderConfig.qualitySettings[quality]?.filter { !it.key.endsWith(".shaders") }?.forEach {
                            setConfigSetting(it.key, it.value)
                        }

                        framebufferRecreateHook = {}
                    }
                } else {
                    setConfigSetting(setting.key, setting.value)
                }
            }
        } else {
            logger.warn("The current renderer config, $renderConfigFile, does not support setting quality options.")
        }
    }

    /**
     * Closes this renderer instance.
     */
    override fun close() {
        if (shouldClose || !initialized) {
            return
        }

        shouldClose = true

        lastResizeTimer.cancel()
        encoder?.finish()

        cglWindow?.closeNoEDT()
        joglDrawable?.destroy()
    }
}<|MERGE_RESOLUTION|>--- conflicted
+++ resolved
@@ -1565,16 +1565,10 @@
         return state
     }
 
-<<<<<<< HEAD
     protected fun destroyNode(node: Node, onShutdown: Boolean = false) {
-        node.metadata.remove("OpenGLRenderer")
-        val s = node.metadata["OpenGLRenderer"] as? OpenGLObjectState ?: return
-=======
-    protected fun destroyNode(node: Node) {
         node.ifRenderable {
             this.metadata.remove("OpenGLRenderer")
             val s = this.metadata["OpenGLRenderer"] as? OpenGLObjectState ?: return@ifRenderable
->>>>>>> 57dc16fc
 
             gl.glDeleteBuffers(s.mVertexBuffers.size, s.mVertexBuffers, 0)
             gl.glDeleteBuffers(1, s.mIndexBuffer, 0)
@@ -1585,18 +1579,14 @@
 
             node.metadata.remove("OpenGLRenderer")
 
-<<<<<<< HEAD
-        if(onShutdown) {
-            s.textures.forEach { (name, texture) ->
-                texture.delete()
-            }
-        }
-
-        node.initialized = false
-=======
+            if(onShutdown) {
+                s.textures.forEach { (name, texture) ->
+                    texture.delete()
+                }
+            }
+
             initialized = false
         }
->>>>>>> 57dc16fc
     }
 
     protected var previousSceneObjects: HashSet<Node> = HashSet(256)
