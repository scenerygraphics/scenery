@file:Suppress("DEPRECATION")

package graphics.scenery.volumes

import bdv.BigDataViewer
import bdv.ViewerImgLoader
import bdv.cache.CacheControl
import bdv.spimdata.SpimDataMinimal
import bdv.spimdata.WrapBasicImgLoader
import bdv.spimdata.XmlIoSpimDataMinimal
import bdv.tools.brightness.ConverterSetup
import bdv.util.AxisOrder
import bdv.util.AxisOrder.DEFAULT
import bdv.util.RandomAccessibleIntervalSource
import bdv.util.RandomAccessibleIntervalSource4D
import bdv.util.volatiles.VolatileView
import bdv.util.volatiles.VolatileViewData
import bdv.viewer.DisplayMode
import bdv.viewer.Source
import bdv.viewer.SourceAndConverter
import bdv.viewer.state.ViewerState
import bvv.core.VolumeViewerOptions
import graphics.scenery.*
import graphics.scenery.attribute.DelegationType
import graphics.scenery.attribute.geometry.DelegatesGeometry
import graphics.scenery.attribute.geometry.Geometry
import graphics.scenery.attribute.material.DelegatesMaterial
import graphics.scenery.attribute.material.Material
import graphics.scenery.attribute.renderable.DelegatesRenderable
import graphics.scenery.attribute.renderable.Renderable
import graphics.scenery.attribute.spatial.DefaultSpatial
import graphics.scenery.attribute.spatial.HasCustomSpatial
import graphics.scenery.net.Networkable
import graphics.scenery.numerics.OpenSimplexNoise
import graphics.scenery.numerics.Random
import graphics.scenery.utils.lazyLogger
import graphics.scenery.utils.extensions.times
import graphics.scenery.utils.forEachIndexedAsync
import graphics.scenery.volumes.Volume.VolumeDataSource.SpimDataMinimalSource
import io.scif.SCIFIO
import io.scif.filters.ReaderFilter
import io.scif.util.FormatTools
import mpicbg.spim.data.generic.sequence.AbstractSequenceDescription
import mpicbg.spim.data.sequence.FinalVoxelDimensions
import net.imagej.ops.OpService
import net.imglib2.RandomAccessibleInterval
import net.imglib2.Volatile
import net.imglib2.histogram.Histogram1d
import net.imglib2.realtransform.AffineTransform3D
import net.imglib2.type.numeric.ARGBType
import net.imglib2.type.numeric.NumericType
import net.imglib2.type.numeric.integer.*
import net.imglib2.type.numeric.real.FloatType
import org.joml.Matrix4f
import org.joml.Vector3f
import org.joml.Vector3i
import org.joml.Vector4f
import org.lwjgl.system.MemoryUtil
import org.scijava.io.location.FileLocation
import java.io.FileInputStream
import java.nio.ByteBuffer
import java.nio.ByteOrder
import java.nio.file.Files
import java.nio.file.Path
import java.nio.file.Paths
import java.util.concurrent.ConcurrentHashMap
import java.util.concurrent.CopyOnWriteArrayList
import java.util.concurrent.atomic.AtomicInteger
<<<<<<< HEAD
import kotlin.io.path.name
import kotlin.properties.Delegates
import net.imglib2.type.numeric.RealType
import net.imglib2.type.volatiles.VolatileByteType
import net.imglib2.type.volatiles.VolatileFloatType
import net.imglib2.type.volatiles.VolatileShortType
import net.imglib2.type.volatiles.VolatileUnsignedByteType
import net.imglib2.type.volatiles.VolatileUnsignedShortType
import org.jfree.data.statistics.SimpleHistogramBin
import org.jfree.data.statistics.SimpleHistogramDataset
import org.scijava.Context
import kotlin.math.*
import kotlin.time.measureTimedValue
=======
import kotlin.concurrent.thread
import kotlin.io.path.isDirectory
import kotlin.math.abs
import kotlin.math.max
import kotlin.math.min
import kotlin.math.sqrt
import kotlin.properties.Delegates
import kotlin.streams.toList
import kotlin.time.Duration.Companion.nanoseconds
>>>>>>> 9680a214

@Suppress("DEPRECATION")
open class Volume(
    @Transient
    val dataSource: VolumeDataSource = VolumeDataSource.NullSource,
    @Transient
    val options: VolumeViewerOptions = VolumeViewerOptions(),
    hub: Hub
) : DefaultNode("Volume"),
    DelegatesRenderable, DelegatesGeometry, DelegatesMaterial, DisableFrustumCulling,
    HasCustomSpatial<Volume.VolumeSpatial>, HasTransferFunction, HasHistogram {

    // without this line the *java* serialization framework kryo does not recognize the parameter-less constructor
    // and uses dark magic to instanciate this class

    var wantsSync = true
    override fun wantsSync(): Boolean = wantsSync
    constructor() : this(VolumeDataSource.NullSource, hub = Hub("dummyVolumeHub"))

    var initalizer: VolumeInitializer? = null

    private val delegationType: DelegationType = DelegationType.OncePerDelegate
    override fun getDelegationType(): DelegationType {
        return delegationType
    }

    override fun getDelegateRenderable(): Renderable? {
        return volumeManager.renderableOrNull()
    }

    override fun getDelegateGeometry(): Geometry? {
        return volumeManager.geometryOrNull()
    }

    override fun getDelegateMaterial(): Material? {
        return volumeManager.materialOrNull()
    }

    @Transient
    val converterSetups = ArrayList<ConverterSetup>()
    var timepointCount: Int

    @Transient
    val viewerState: ViewerState

    /** The transfer function to use for the volume. Flat by default. */
    override var transferFunction: TransferFunction = TransferFunction.flat(0.5f)
        set(m) {
            field = m
            modifiedAt = System.nanoTime()
        }
    override var minDisplayRange: Float
        get() = converterSetups.getOrNull(0)?.displayRangeMin?.toFloat() ?: throw IllegalStateException()
        set(value) { setTransferFunctionRange(value, maxDisplayRange) }
    override var maxDisplayRange: Float
        get() = converterSetups.getOrNull(0)?.displayRangeMax?.toFloat() ?: throw IllegalStateException()
        set(value) { setTransferFunctionRange(minDisplayRange, value) }

    override var range: Pair<Float, Float>
        get() = when(dataSource) {
            VolumeDataSource.NullSource -> 0.0f to 0.0f
            is VolumeDataSource.RAISource<*> -> dataSource.type.toRange()
            is SpimDataMinimalSource -> (dataSource.sources.first().spimSource.type as NumericType<*>).toRange()
        }
        set(value) { logger.warn("Cannot set data range, it is automatically determined.") }

    /** The color map for the volume. */
    var colormap: Colormap = Colormap.get("viridis")
        set(m) {
            field = m
            if(::volumeManager.isInitialized) {
                volumeManager.removeCachedColormapFor(this)
            }
            modifiedAt = System.nanoTime()
        }

    /** Pixel-to-world scaling ratio. Default: 1 px = 1mm in world space*/
    var pixelToWorldRatio: Float by Delegates.observable(0.001f) { property, old, new ->
        spatial().propertyChanged(
            property,
            old,
            new,
            "pixelToWorldRatio"
        )
    }

    /** What to use as the volume's origin, scenery's default is [Origin.Center], BVV's default is [Origin.FrontBottomLeft]. **/
    var origin: Origin = Origin.Center

    /** Rendering method */
    var renderingMethod = RenderingMethod.AlphaBlending
        set(value) {
            field = value
            volumeManager.renderingMethod = value
        }

    /** Plane equations for slicing planes mapped to origin */
    var slicingPlaneEquations = mapOf<Int, Vector4f>()

    /** Modes how assigned slicing planes interact with the volume */
    var slicingMode = SlicingMode.None

    var multiResolutionLevelLimits: Pair<Int, Int>? = null
        set(value) {
            field = value
            modifiedAt = System.nanoTime()
        }

    enum class SlicingMode(val id: Int){
        // Volume is rendered as it is
        None(0),
        // Volume is cut along the assigned slicing plane and the lower half is rendered.
        // For multiple slicing planes the inner hull is rendered.
        Cropping(1),
        // Only a slice around the slicing planes is rendered with no transparency.
        Slicing(2),
        // The slice around the slicing planes is rendered with no transparency
        // while also the cropping rule applies for the rest of the volume.
        Both(3)
    }

    @Transient
    lateinit var volumeManager: VolumeManager

    // TODO IS THIS REQUIRED??
    @Transient
    var cacheControls = CacheControl.CacheControls()

    /** Current timepoint. */
    var currentTimepoint: Int = 0
        get() {
            // despite IDEAs warning this might be not be false if kryo uses its de/serialization magic
            return if (dataSource is VolumeDataSource.NullSource) {
                0
            } else {
                field
            }
        }
        set(value) {
            field = value
            viewerState.currentTimepoint = value
            modifiedAt = System.nanoTime()
        }

    val bytesPerVoxel: Int
        get() {
            return when(dataSource){
                VolumeDataSource.NullSource -> 1
                is VolumeDataSource.RAISource<*> -> dataSource.type.toBytesPerValue()
                is SpimDataMinimalSource -> (dataSource.sources.first().spimSource.type as NumericType<*>).toBytesPerValue()
            }
        }

    sealed class VolumeDataSource {
        class SpimDataMinimalSource(
            @Transient
            val spimData : SpimDataMinimal,
            @Transient
            val sources: List<SourceAndConverter<*>>,
            @Transient
            val converterSetups: List<ConverterSetup>,
            val numTimepoints: Int
            ) : VolumeDataSource()
        class RAISource<T: NumericType<T>>(
            @Transient
            val type: NumericType<T>,
            @Transient
            val sources: List<SourceAndConverter<T>>,
            @Transient
            val converterSetups: List<ConverterSetup>,
            val numTimepoints: Int,
            @Transient
            val cacheControl: CacheControl? = null,
            @Transient
            val spimData: SpimDataMinimal? = null) : VolumeDataSource()
        object  NullSource: VolumeDataSource()
    }

    /**
     * Class to hold constructor parameters and function for initializing a Volume
     */
    interface VolumeInitializer{
        fun initializeVolume(hub: Hub) : Volume
    }

    class VolumeFileSource(val path: VolumePath, val type: VolumeType) : VolumeInitializer{

        sealed class VolumePath {
            /**
             *  for fixed file path witch are the same on every machine (eg. network drive or something like "C://Volume")
             */
            class Given(val filePath: String) : VolumePath()

            /**
             * the file path is taken from the VM parameter "-DVolumeFile=$path$" of each individual application
             */
            class Settings(val settingsName: String = "VolumeFile") : VolumePath()

            /**
             * the volume is a resource reachable by the java loader
             */
            class Resource(val path: String) : VolumePath()
        }

        enum class VolumeType {
            /**
             * tiff file format
             */
            TIFF,

            /**
             * Spim xml data format
             */
            SPIM
        }

        override fun initializeVolume(hub: Hub): Volume {

            val path = when (this.path) {
                is VolumePath.Given -> this.path.filePath
                is VolumePath.Settings -> {
                    Settings().get<String?>(this.path.settingsName)
                        ?: throw IllegalArgumentException(
                            "Setting ${this.path.settingsName} not set! " +
                                "Can't load volume."
                        )
                }
                is VolumePath.Resource -> {
                    javaClass.getResource(this.path.path)?.path
                        ?: throw IllegalArgumentException("Cant find resource ${this.path.path}")
                }
            }

            return when (this.type) {
                VolumeType.TIFF -> fromPath(Paths.get(path), hub)
                VolumeType.SPIM -> fromXML(path, hub, VolumeViewerOptions.options())
            }
        }
    }

    /**
     * Enum class for selecting a rendering method.
     */
    enum class RenderingMethod {
        MaxProjection,
        MinProjection,
        AlphaBlending
    }

    init {
        name = "Volume"

        hub.get<Settings>()?.setIfUnset("Volume.ParallelReads", false)

        addSpatial()

        when (dataSource) {
            is SpimDataMinimalSource -> {
                val spimData = dataSource.spimData

                timepointCount = dataSource.numTimepoints
                cacheControls.addCacheControl((spimData.sequenceDescription.imgLoader as ViewerImgLoader).cacheControl)

                // wraps legacy image formats (e.g., TIFF) if referenced in BDV XML
                WrapBasicImgLoader.wrapImgLoaderIfNecessary(spimData)
                viewerState = ViewerState(dataSource.sources, timepointCount)
                converterSetups.addAll(dataSource.converterSetups)

                WrapBasicImgLoader.removeWrapperIfPresent(spimData)
            }

            is VolumeDataSource.RAISource<*> -> {
                timepointCount = dataSource.numTimepoints
                // FIXME: bigdataviewer-core > 9.0.0 doesn't enjoy having 0 timepoints anymore :-(
                // We tell it here to have a least one, so far no ill side effects from that
                viewerState = ViewerState(dataSource.sources, max(1, timepointCount))
                converterSetups.addAll(dataSource.converterSetups)
            }

            is VolumeDataSource.NullSource -> {
                viewerState = ViewerState(emptyList(), 1)
                timepointCount = 1
            }
        }

        viewerState.sources.forEach { s -> s.isActive = true }
        viewerState.displayMode = DisplayMode.FUSED
        converterSetups.forEach {
            it.color = ARGBType(Int.MAX_VALUE)
        }

        if(hub.name != "dummyVolumeHub" && dataSource !is VolumeDataSource.NullSource){
            VolumeManager.regenerateVolumeManagerWithExtraVolume(this,hub)
        }
    }

<<<<<<< HEAD
    private fun NumericType<*>.toRange(): Pair<Float, Float> {
        return when(this) {
            is UnsignedByteType -> 0.0f to 255.0f
            is VolatileUnsignedByteType -> 0.0f to 255.0f
            is ByteType -> -127.0f to 128.0f
            is VolatileByteType -> -127.0f to 128.0f
            is UnsignedShortType -> 0.0f to 65535.0f
            is VolatileUnsignedShortType -> 0.0f to 65535.0f
            is ShortType -> -32768.0f to 32767.0f
            is VolatileShortType -> -32768.0f to 32767.0f
            is FloatType -> 0.0f to 1.0f
            is VolatileFloatType -> 0.0f to 1.0f
            else -> 0.0f to 1.0f
        }
    }


    private fun NumericType<*>.toBytesPerValue(): Int {
        return when(this) {
            is UnsignedByteType -> 1
            is VolatileUnsignedByteType -> 1
            is ByteType -> 1
            is VolatileByteType -> 1
            is UnsignedShortType -> 2
            is VolatileUnsignedShortType -> 2
            is ShortType -> 2
            is VolatileShortType -> 2
            is FloatType -> 4
            is VolatileFloatType -> 4
            else -> 4
        }
    }


=======
    override fun getAdditionalUpdateData(): Any? {
        return converterSetups.map { it.displayRangeMin to it.displayRangeMax }.toList()
    }

>>>>>>> 9680a214
    override fun update(fresh: Networkable, getNetworkable: (Int) -> Networkable, additionalData: Any?) {
        if (fresh !is Volume) throw IllegalArgumentException("Update called with object of foreign class")
        super.update(fresh, getNetworkable, additionalData)
        this.colormap = fresh.colormap
        this.transferFunction = fresh.transferFunction
        this.slicingMode = fresh.slicingMode
        this.multiResolutionLevelLimits = fresh.multiResolutionLevelLimits
        this.origin = fresh.origin

        val displayRanges = additionalData as List<Pair<Double,Double>>
        displayRanges.forEachIndexed{index, range ->
            converterSetups[index].setDisplayRange(range.first,range.second)
        }

        logger.info("Going to timepoint ${fresh.currentTimepoint} of ${this.timepointCount}")
        if (this.currentTimepoint != fresh.currentTimepoint) {
            this.goToTimepoint(fresh.currentTimepoint)
        }
    }

    override fun getConstructorParameters(): Any? {
        return initalizer
    }

    override fun constructWithParameters(parameters: Any, hub: Hub): Networkable {
        if (parameters is VolumeInitializer) {
            val vol = parameters.initializeVolume(hub)
            vol.initalizer = parameters
            return vol
        } else {
            throw IllegalArgumentException("Volume Initializer implementation as params expected")
        }
    }


    override fun getSubcomponents(): List<Networkable> {
        val tmp = super<DefaultNode>.getSubcomponents()
        return tmp
    }

    override fun createSpatial(): VolumeSpatial {
        return VolumeSpatial(this)
    }


    /**
     *  Calculates the histogram on the CPU.
     */
    override fun generateHistogram(volumeHistogramData: SimpleHistogramDataset): Int? {
        volumeHistogramData.removeAllBins()
        val bins = 1024
        // This generates a histogram over the whole volume ignoring the display range.
        val absoluteHistogram = generateHistogramSPIMSourceOnCPU(512, bins)
        if (absoluteHistogram != null) {
            // We now need to select only the bins we care about.
            val absoluteBinSize = absoluteHistogram.max() / bins.toDouble()
            val minDisplayRange = minDisplayRange.toDouble()
            val maxDisplayRange = maxDisplayRange.toDouble()

            var max = 100
            absoluteHistogram.forEachIndexed { index, longType ->
                val startOfAbsoluteBin = index * absoluteBinSize
                val endOfAbsoluteBin = (index+1) * absoluteBinSize
                if (minDisplayRange <= startOfAbsoluteBin && endOfAbsoluteBin < maxDisplayRange) {

                    val bin = SimpleHistogramBin(
                        startOfAbsoluteBin,
                        endOfAbsoluteBin,
                        true,
                        false
                    )
                    bin.itemCount = longType.get().toInt()
                    max = max(bin.itemCount, max)
                    volumeHistogramData.addBin(bin)
                }
            }
            return max
        }
        return null
    }

    /**
     * Return a histogram over the whole volume ignoring the display range. Uses the volumes viewState source (currently only using spimSource).
     * The function will select a miplevel which has less then [maximumResolution] voxels in side lengths and divide the results into [bins]
     * different bins.
     */
    private fun generateHistogramSPIMSourceOnCPU(maximumResolution: Int, bins: Int): Histogram1d<*>? {
        val type = viewerState.sources.firstOrNull()?.spimSource?.type ?: return null
        logger.info("Volume type is ${type.javaClass.simpleName}")
        val context = if(volumeManager.hub?.getApplication()?.scijavaContext != null) {
            volumeManager.hub?.getApplication()?.scijavaContext!!
        } else {
            Context(OpService::class.java)
        }
        val ops = context.getService(OpService::class.java)

        if(ops == null) {
            logger.warn("Could not create OpService from scijava context, returning null histogram.")
            return null
        }

        val miplevels = viewerState.sources.firstOrNull()?.spimSource?.numMipmapLevels ?: 0
        logger.info("Dataset has $miplevels miplevels")

        val reducedResolutionRAI = (0 until miplevels)
            .map { it to viewerState.sources.first().spimSource.getSource(0, it) }
            .firstOrNull { it.second.dimensionsAsLongArray().all { size -> size < maximumResolution } }

        val rai = if(reducedResolutionRAI == null) {
            val r = viewerState.sources.first().spimSource.getSource(0, 0)
            logger.info("Using default miplevel with dimensions ${r.dimensionsAsLongArray().joinToString("/")} for histogram calculation.")
            r
        } else {
            logger.info("Using miplevel ${reducedResolutionRAI.first} with dimensions ${reducedResolutionRAI.second.dimensionsAsLongArray().joinToString("/")} for histogram calculation.")
            reducedResolutionRAI.second
        }

        val histogram = measureTimedValue { ops.run("image.histogram", rai, bins) as Histogram1d<*> }

        logger.info("Histogram creation took ${histogram.duration.inWholeMilliseconds}ms")

        return histogram.value
    }

    private var slicingArray = FloatArray(4 * MAX_SUPPORTED_SLICING_PLANES)

    /**
     * Returns array of slicing plane equations for planes assigned to this volume.
     */
    fun slicingArray(): FloatArray {
        if (slicingPlaneEquations.size > MAX_SUPPORTED_SLICING_PLANES) {
            logger.warn("More than $MAX_SUPPORTED_SLICING_PLANES slicing planes for ${this.name} set. Ignoring additional planes.")
        }

        slicingPlaneEquations.entries.take(MAX_SUPPORTED_SLICING_PLANES).forEachIndexed { i, entry ->
            slicingArray[0+i*4] = entry.value.x
            slicingArray[1+i*4] = entry.value.y
            slicingArray[2+i*4] = entry.value.z
            slicingArray[3+i*4] = entry.value.w
        }

        return slicingArray
    }

    /**
     * Goes to the next available timepoint, returning the number of the updated timepoint.
     */
    fun nextTimepoint(): Int {
        return goToTimepoint(viewerState.currentTimepoint + 1)
    }

    /** Goes to the previous available timepoint, returning the number of the updated timepoint. */
    fun previousTimepoint(): Int {
        return goToTimepoint(viewerState.currentTimepoint - 1)
    }

    /** Goes to the [timepoint] given, returning the number of the updated timepoint. */
    open fun goToTimepoint(timepoint: Int): Int {
        val tp = if(timepoint == -1) {
            timepointCount
        } else {
            timepoint
        }
        val current = viewerState.currentTimepoint
        currentTimepoint = min(max(tp, 0), timepointCount - 1)
        logger.debug("Going to timepoint ${viewerState.currentTimepoint+1} of $timepointCount")

        if(current != viewerState.currentTimepoint) {
            volumeManager.notifyUpdate(this)
        }

        modifiedAt = System.nanoTime()
        return viewerState.currentTimepoint
    }

    /**
     * Goes to the last timepoint.
     */
    open fun goToLastTimepoint(): Int {
        return goToTimepoint(-1)
    }

    /**
     * Goes to the first timepoint.
     */
    open fun goToFirstTimepoint(): Int {
        return goToTimepoint(0)
    }

    fun prepareNextFrame() {
        cacheControls.prepareNextFrame()
    }

    /**
     * Returns the local scaling of the volume, taking voxel size and [pixelToWorldRatio] into account.
     */
    open fun localScale(): Vector3f {
        // we are using the first visible source here, which might of course change.
        // TODO: Figure out a better way to do this. It might be an issue for multi-view datasets.

        // TODO: are the voxel sizes determined here really not used?
        // val index = viewerState.visibleSourceIndices.firstOrNull()
        // var voxelSizes: VoxelDimensions = FinalVoxelDimensions("um", 1.0, 1.0, 1.0)
//        if(index != null) {
//            val source = viewerState.sources[index]
//            voxelSizes = source.spimSource.voxelDimensions ?: voxelSizes
//        }

        return Vector3f(
//            voxelSizes.dimension(0).toFloat() * pixelToWorldRatio,
//            voxelSizes.dimension(1).toFloat() * pixelToWorldRatio,
//            voxelSizes.dimension(2).toFloat() * pixelToWorldRatio
            pixelToWorldRatio,
            -1.0f * pixelToWorldRatio,
            pixelToWorldRatio
        )
    }

    /**
     * Samples a point from the currently used volume, [uv] is the texture coordinate of the volume, [0.0, 1.0] for
     * all of the components.
     *
     * Returns the sampled value as a [Float], or null in case nothing could be sampled.
     */
    open fun sample(uv: Vector3f, interpolate: Boolean = true): Float? {
        return null
    }

    /**
     * Takes samples along the ray from [start] to [end] from the currently active volume.
     * Values beyond [0.0, 1.0] for [start] and [end] will be clamped to that interval.
     *
     * Returns the list of samples (which might include `null` values in case a sample failed),
     * as well as the delta used along the ray, or null if the start/end coordinates are invalid.
     */
    open fun sampleRay(start: Vector3f, end: Vector3f): Pair<List<Float?>, Vector3f>? {
        return null
    }

    /** This method traverses the grid voxel to voxel, using the algorithm by Amanatides and Woo.
     * It returns a pair of two lists with the volume samples as [Float] and positions as [Vector3f] each. */
    open fun sampleRayGridTraversal(rayStart: Vector3f, rayEnd: Vector3f): Pair<List<Float?>, List<Vector3f?>>? {
        return null
    }

    /**
     * Returns the volume's physical (voxel) dimensions.
     */
    open fun getDimensions(): Vector3i {
        return Vector3i(0)
    }

    @JvmOverloads
    open fun setTransferFunctionRange(min: Float, max: Float, forSetupId: Int = 0) {
        converterSetups.getOrNull(forSetupId)?.setDisplayRange(min.toDouble(), max.toDouble())
        updateModifiedAt()
    }

    companion object {
        val setupId = AtomicInteger(0)
        lateinit var scifio: SCIFIO
        private val logger by lazyLogger()

        @JvmStatic @JvmOverloads fun fromSpimData(
            spimData: SpimDataMinimal,
            hub : Hub,
            options : VolumeViewerOptions = VolumeViewerOptions()
        ): Volume {
            val seq: AbstractSequenceDescription<*, *, *> = spimData.sequenceDescription

            val timepointCount = seq.timePoints.size()
            // wraps legacy image formats (e.g., TIFF) if referenced in BDV XML
            WrapBasicImgLoader.wrapImgLoaderIfNecessary(spimData)

            val converterSetups = ArrayList<ConverterSetup>()
            val sources = ArrayList<SourceAndConverter<*>>()
            // initialises setups and converters for all channels, and creates source.
            // These are then stored in [converterSetups] and [sources_].
            BigDataViewer.initSetups(spimData, converterSetups, sources)

            WrapBasicImgLoader.removeWrapperIfPresent(spimData)
            val ds = SpimDataMinimalSource(spimData,
                sources,
                converterSetups,
                timepointCount
            )
            return RAIVolume(ds, options, hub)
        }

        @JvmStatic
        fun forNetwork(
            params: VolumeInitializer,
            hub: Hub
        ): Volume = Volume().constructWithParameters(params, hub) as Volume

        @JvmStatic
        @JvmOverloads
        fun fromXML(
            path: String,
            hub: Hub,
            options : VolumeViewerOptions = VolumeViewerOptions()
        ): Volume {
            val spimData = XmlIoSpimDataMinimal().load(path)
            return fromSpimData(spimData, hub, options)
        }

        /**
         * Creates a [RAIVolume] object from [RandomAccessibleInterval] data.
         */
        @JvmStatic
        @JvmOverloads
        fun <T : RealType<T>> fromRAI(
            img: RandomAccessibleInterval<T>,
            type: T,
            axisOrder: AxisOrder = DEFAULT,
            name: String,
            hub: Hub,
            options: VolumeViewerOptions = VolumeViewerOptions()
        ): Volume {
            val converterSetups: ArrayList<ConverterSetup> = ArrayList()
            val stacks: ArrayList<RandomAccessibleInterval<T>> =
                AxisOrder.splitInputStackIntoSourceStacks(img, AxisOrder.getAxisOrder(axisOrder, img, false))
            val sourceTransform = AffineTransform3D()
            val sources: ArrayList<SourceAndConverter<T>> = ArrayList()

            var numTimepoints = 1
            for (stack in stacks) {
                val s: Source<T>
                if (stack.numDimensions() > 3) {
                    numTimepoints = stack.max(3).toInt() + 1
                    s = RandomAccessibleIntervalSource4D<T>(stack, type, sourceTransform, name)
                } else {
                    s = RandomAccessibleIntervalSource<T>(stack, type, sourceTransform, name)
                }

                val source: SourceAndConverter<T> = BigDataViewer.wrapWithTransformedSource(
                    SourceAndConverter<T>(s, BigDataViewer.createConverterToARGB(type))
                )
                converterSetups.add(BigDataViewer.createConverterSetup(source, setupId.getAndIncrement()))
                sources.add(source)
            }

            @Suppress("UNCHECKED_CAST")
            val cacheControl = if (img is VolatileView<*, *>) {
                val viewData: VolatileViewData<T, Volatile<T>> =
                    (img as VolatileView<T, Volatile<T>>).volatileViewData
                viewData.cacheControl
            } else {
                null
            }

            val ds = VolumeDataSource.RAISource<T>(type, sources, converterSetups, numTimepoints, cacheControl)
            return RAIVolume(ds, options, hub)
        }

        /**
         * Creates a [RAIVolume] object from a given [SourceAndConverter] source from BigDataViewer.
         */
        @JvmStatic @JvmOverloads fun <T: RealType<T>> fromSourceAndConverter(
            source: SourceAndConverter<T>,
            type: T,
            name: String,
            hub: Hub,
            options: VolumeViewerOptions = VolumeViewerOptions()
        ): Volume {
            val converterSetups: ArrayList<ConverterSetup> = ArrayList()
            val sources = arrayListOf(source)
            val numTimepoints = 1

            val img = source.spimSource.getSource(0, 0)

            @Suppress("UNCHECKED_CAST")
            val cacheControl = if (img is VolatileView<*, *>) {
                val viewData: VolatileViewData<T, Volatile<T>> = (img as VolatileView<T, Volatile<T>>).volatileViewData
                viewData.cacheControl
            } else {
                null
            }

            val ds = VolumeDataSource.RAISource<T>(type, sources, converterSetups, numTimepoints, cacheControl)
            val volume = RAIVolume(ds, options, hub)
            volume.name = name

            return volume
        }

        /**
         * Overloaded method that creates a [BufferedVolume] with timepoints from a hashmap of Strings and ByteBuffers.
         * Volume dimensions can be set with [width], [height] and [depth].
         * [voxelDimensions] can be set with a float array. The method also takes VolumeViewerOptions as [options].
         */
        @Deprecated("Please use the version that takes List<Timepoint> as input instead of this one.")
        @JvmStatic @JvmOverloads fun <T: RealType<T>> fromBuffer(
            volumes: LinkedHashMap<String, ByteBuffer>,
            width: Int,
            height: Int,
            depth: Int,
            type: T,
            hub: Hub,
            voxelDimensions: FloatArray = floatArrayOf(1.0f, 1.0f, 1.0f),
            voxelUnit: String = "um",
            options: VolumeViewerOptions = VolumeViewerOptions()
        ): BufferedVolume {
            val list = CopyOnWriteArrayList<BufferedVolume.Timepoint>()
            volumes.forEach {
                list.add(BufferedVolume.Timepoint(it.key, it.value))
            }

            return fromBuffer(list, width, height, depth, type, hub, voxelDimensions, voxelUnit, options)
        }

        /**
         * Returns a [BufferedVolume] from a list of BufferedVolume timepoints.
         * Volume dimensions can be set with [width], [height] and [depth].
         * [voxelDimensions] can be set with a float array. The method also takes VolumeViewerOptions as [options].
         */
        @JvmStatic @JvmOverloads fun <T: RealType<T>> fromBuffer(
            volumes: List<BufferedVolume.Timepoint>,
            width: Int,
            height: Int,
            depth: Int,
            type: T,
            hub: Hub,
            voxelDimensions: FloatArray = floatArrayOf(1.0f, 1.0f, 1.0f),
            voxelUnit: String = "um",
            options: VolumeViewerOptions = VolumeViewerOptions()
        ): BufferedVolume {
            val converterSetups: ArrayList<ConverterSetup> = ArrayList()
            val sources: ArrayList<SourceAndConverter<T>> = ArrayList()

            val timepoints = CopyOnWriteArrayList<BufferedVolume.Timepoint>(volumes)
            val s = BufferSource(
                timepoints,
                width,
                height,
                depth,
                FinalVoxelDimensions(voxelUnit, *(voxelDimensions.map { it.toDouble() }.toDoubleArray())),
                "",
                type
            )
            val source: SourceAndConverter<T> = BigDataViewer.wrapWithTransformedSource(
                    SourceAndConverter<T>(s, BigDataViewer.createConverterToARGB(type)))
           converterSetups.add(BigDataViewer.createConverterSetup(source, setupId.getAndIncrement()))
           sources.add(source)

            val ds = VolumeDataSource.RAISource<T>(type, sources, converterSetups, volumes.size)
            return BufferedVolume(ds, options, hub)
        }

        /**
         * Generates a procedural volume based on the open simplex noise algorithm, with [size]^3 voxels.
         * [radius] sets the blob radius, while [shift] can be used to move through the continuous noise
         * volume, essentially offsetting the volume by the value given. [intoBuffer] can be used to
         * funnel the data into a pre-existing buffer, otherwise one will be allocated. [seed] can be
         * used to choose a seed for the PRNG.
         *
         * Returns the newly-allocated [ByteBuffer], or the one given in [intoBuffer], set to position 0.
         */
        @JvmStatic fun generateProceduralVolume(size: Long, radius: Float = 0.0f,
                                                seed: Long = Random.randomFromRange(0.0f, 133333337.0f).toLong(),
                                                shift: Vector3f = Vector3f(0.0f),
                                                intoBuffer: ByteBuffer? = null, use16bit: Boolean = false): ByteBuffer {
            val f = 3.0f / size
            val center = size / 2.0f + 0.5f
            val noise = OpenSimplexNoise(seed)
            val (range, bytesPerVoxel) = if(use16bit) {
                65535 to 2
            } else {
                255 to 1
            }
            val byteSize = (size*size*size*bytesPerVoxel).toInt()

            val buffer = intoBuffer ?: MemoryUtil.memAlloc(byteSize * bytesPerVoxel)

//            (0 until byteSize/bytesPerVoxel).chunked(byteSize/4).forEachParallel { subList ->
            (0 until byteSize/bytesPerVoxel).forEach {
//                subList.forEach {
                    val x = it.rem(size)
                    val y = (it / size).rem(size)
                    val z = it / (size * size)

                    val dx = center - x
                    val dy = center - y
                    val dz = center - z

                    val offset = abs(noise.random3D((x + shift.x()) * f, (y + shift.y()) * f, (z + shift.z()) * f))
                    val d = sqrt(dx * dx + dy * dy + dz * dz) / size

                    val result = if(radius > Math.ulp(1.0f)) {
                        if(d - offset < radius) { ((d-offset)*range).toInt().toShort() } else { 0 }
                    } else {
                        ((d - offset) * range).toInt().toShort()
                    }

                    if(use16bit) {
                        buffer.asShortBuffer().put(it, result)
                    } else {
                        buffer.put(it, result.toByte())
                    }
//                }
            }

            return buffer
        }

        private fun readRawFile(path: Path, dimensions: Vector3i, bytesPerVoxel: Int, offsets: Pair<Long, Long>? = null): ByteBuffer {
            val buffer: ByteBuffer by lazy {

                val buffer = ByteArray(1024 * 1024)
                val stream = FileInputStream(path.toFile())
                if(offsets != null) {
                    stream.skip(offsets.first)
                }

                val imageData: ByteBuffer = MemoryUtil.memAlloc((bytesPerVoxel * dimensions.x * dimensions.y * dimensions.z))

                logger.debug(
                    "{}: Allocated {} bytes for image of {} containing {} per voxel",
                    path.fileName,
                    imageData.capacity(),
                    dimensions,
                    bytesPerVoxel
                )

                val start = System.nanoTime()
                var bytesRead = 0
                var total = 0
                while (true) {
                    var maxReadSize = minOf(buffer.size, imageData.capacity() - total)
                    maxReadSize = maxOf(maxReadSize, 1)
                    bytesRead = stream.read(buffer, 0, maxReadSize)

                    if(bytesRead < 0) {
                        break
                    }

                    imageData.put(buffer, 0, bytesRead)

                    total += bytesRead

                    if(offsets != null && total >= (offsets.second - offsets.first)) {
                        break
                    }
                }
                val duration = (System.nanoTime() - start) / 10e5
                logger.debug("Reading took $duration ms")

                imageData.flip()
                imageData
            }

            return buffer
        }

        /**
         * Reads a volume from the given [file].
         */
<<<<<<< HEAD
        @JvmStatic @JvmOverloads
        fun fromPath(file: Path, hub: Hub, onlyLoadFirst: Int? = null): BufferedVolume {
            if(file.normalize().toString().endsWith("raw")) {
                return fromPathRaw(file, hub, UnsignedByteType())
=======
        @JvmStatic fun fromPath(file: Path, hub: Hub): BufferedVolume {
            if(file.normalize().toString().endsWith("raw") || Files.isDirectory(file)) {
                return fromPathRaw(file, hub)
>>>>>>> 9680a214
            }
            var volumeFiles: List<Path>
            if(Files.isDirectory(file)) {
                volumeFiles = Files
                    .list(file)
                    .filter { it.toString().endsWith(".tif") && Files.isRegularFile(it) && Files.isReadable(it) }
                    .toList()

                if(onlyLoadFirst != null) {
                    volumeFiles = volumeFiles.subList(0, onlyLoadFirst)
                }

            } else {
                volumeFiles = listOf(file)
            }

            scifio = SCIFIO()

            val volumes = CopyOnWriteArrayList<BufferedVolume.Timepoint>()
            val dims = Vector3i()

            var type: NumericType<*>? = null
            var reader: ReaderFilter? = null
            volumeFiles.forEach { v ->
                val id = v.fileName.toString()
                logger.debug("Reading v.toFile().toString()")
                val localReader = scifio.initializer().initializeReader(FileLocation(v.toFile()))
                with(localReader.openPlane(0, 0)) {
                    dims.x = lengths[0].toInt()
                    dims.y = lengths[1].toInt()
                    dims.z = localReader.getPlaneCount(0).toInt()
                }
                if(reader == null) {
                    reader = localReader
                }

                type = when (localReader.openPlane(0, 0).imageMetadata.pixelType) {
                    FormatTools.INT8 -> ByteType()
                    FormatTools.INT16 -> ShortType()
                    FormatTools.INT32 -> IntType()

                    FormatTools.UINT8 -> UnsignedByteType()
                    FormatTools.UINT16 -> UnsignedShortType()
                    FormatTools.UINT32 -> UnsignedIntType()

                    FormatTools.FLOAT -> FloatType()

                    else -> {
                        logger.error("Unknown scif.io pixel type ${localReader.openPlane(0, 0).imageMetadata.pixelType}, assuming unsigned byte.")
                        UnsignedByteType()
                    }
                }

                val bytesPerVoxel = localReader.openPlane(0, 0).imageMetadata.bitsPerPixel / 8
                localReader.openPlane(0, 0).imageMetadata.pixelType

                logger.debug("Loading $id from disk")
                val imageData: ByteBuffer = MemoryUtil.memAlloc((bytesPerVoxel * dims.x * dims.y * dims.z))

                logger.debug(
                    "{}: Allocated {} bytes for {} {}bit image of {}",
                    file.fileName,
                    imageData.capacity(),
                    type,
                    8 * bytesPerVoxel,
                    dims
                )

                logger.debug("Volume is little endian")
                val planeSize = bytesPerVoxel * dims.x * dims.y

                // Only do parallel reads if the settings indicate we want to do that,
                // or if the file is a NIFTi file, or contains more than 200 planes.
                val parallelReadingRequested = hub.get<Settings>()?.get("Volume.ParallelReads", false) ?: false
                        || file.name.lowercase().endsWith(".nii.gz")

                val start = System.nanoTime()
                if(parallelReadingRequested) {
                    // Cache scifio's ReaderFilters per-thread, as their initialisation is expensive
                    val readers = ConcurrentHashMap<Thread, ReaderFilter>()

                    // Each plane (read: z-slice) will be read by an async Job.
                    // These jobs are distributed among worker threads. This is the reason
                    // why the current thread object serves as an index to the [readers] hash map.
                    (0 until localReader.getPlaneCount(0)).forEachIndexedAsync { index, plane ->
                        val thread = Thread.currentThread()
                        val myReader = readers.getOrPut(thread) {
                            scifio.initializer().initializeReader(FileLocation(file.toFile()))
                        }

                        val bytes = myReader.openPlane(0, plane).bytes
                        // In order to prevent mess-ups, we're working on a duplicate of [imageData]
                        // here, so it's position(), remaining() etc. remain at the original, correct values.
                        val view = imageData.duplicate().order(ByteOrder.LITTLE_ENDIAN)

                        // For writing the image data to the view, we move the buffer's position
                        // to the place where the plane's data needs to be.
                        view.position(index * planeSize)
                        view.put(bytes)
                    }

                    val duration = (System.nanoTime() - start) / 10e5
                    logger.debug("Reading took $duration ms, used ${readers.size} parallel readers.")
                    readers.forEach { it.value.close() }
                    readers.clear()
                } else {
                    (0 until localReader.getPlaneCount(0)).forEach { plane ->
                        // Same as above, with the difference that we only use one reader to
                        // simply read bytes Plane-wise sequentially, and add them to the buffer.
                        val bytes = localReader.openPlane(0, plane).bytes
                        val view = imageData.duplicate().order(ByteOrder.LITTLE_ENDIAN)
                        view.put(bytes)
                    }

                    val duration = (System.nanoTime() - start) / 10e5
                    logger.debug("Reading took $duration ms, no parallel readers.")
                }
            }



            // TODO: Kotlin compiler issue, see https://youtrack.jetbrains.com/issue/KT-37955
            val volume = when(type) {
                is ByteType -> fromBuffer(volumes, dims.x, dims.y, dims.z, ByteType(), hub)
                is UnsignedByteType -> fromBuffer(volumes, dims.x, dims.y, dims.z, UnsignedByteType(), hub)
                is ShortType -> fromBuffer(volumes, dims.x, dims.y, dims.z, ShortType(), hub)
                is UnsignedShortType -> fromBuffer(volumes, dims.x, dims.y, dims.z, UnsignedShortType(), hub)
                is IntType -> fromBuffer(volumes, dims.x, dims.y, dims.z, IntType(), hub)
                is UnsignedIntType -> fromBuffer(volumes, dims.x, dims.y, dims.z, UnsignedIntType(), hub)
                is FloatType -> fromBuffer(volumes, dims.x, dims.y, dims.z, FloatType(), hub)
                else -> throw UnsupportedOperationException("Image type ${type?.javaClass?.simpleName} not supported for volume data.")
            }

            reader?.metadata?.table?.forEach { key, value ->
                logger.debug("Populating volume metadata")
                volume.metadata[key] = value
            }

            return volume
        }

        /**
         * Reads raw volumetric data from a [file], assuming the input
         * data is 16bit Unsigned Int.
         *
         * Returns the new volume.
         */
        @JvmStatic
        fun <T: RealType<T>> fromPathRaw(
            file: Path,
            hub: Hub
        ): BufferedVolume {
            return fromPathRaw(file, hub, UnsignedShortType())
        }

        /**
         * Reads raw volumetric data from a [file], with the [type] being
         * explicitly specified.
         *
         * Returns the new volume.
         */
        @JvmStatic
        fun <T: RealType<T>> fromPathRaw(
            file: Path,
            hub: Hub,
            type: T
        ): BufferedVolume {
            val infoFile: Path
            val volumeFiles: List<Path>

            if(Files.isDirectory(file)) {
                volumeFiles = Files.list(file).filter { it.toString().endsWith(".raw") && Files.isRegularFile(it) && Files.isReadable(it) }.toList()
                infoFile = file.resolve("stacks.info")
            } else {
                volumeFiles = listOf(file)
                infoFile = file.resolveSibling("stacks.info")
            }

            val lines = Files.lines(infoFile).toList()

            logger.debug("reading stacks.info (${lines.joinToString()}) (${lines.size} lines)")
            val dimensions = Vector3i(lines.get(0).split(",").map { it.toInt() }.toIntArray())
            logger.debug("setting dim to ${dimensions.x}/${dimensions.y}/${dimensions.z}")
            logger.debug("Got ${volumeFiles.size} volumes")

            val volumes = CopyOnWriteArrayList<BufferedVolume.Timepoint>()
<<<<<<< HEAD
            volumeFiles.forEach { v ->
                val id = v.fileName.toString()
                logger.debug("Loading $id from disk")

                val bytesPerVoxel = type.bitsPerPixel/8
                val buffer = readRawFile(v, dimensions, bytesPerVoxel)

                volumes.add(BufferedVolume.Timepoint(id, buffer))
            }

            return fromBuffer(volumes, dimensions.x, dimensions.y, dimensions.z, type, hub)
        }

        /**
         * Reads raw volumetric data from a [file], splits it into buffers of at most, and as close as possible to,
         * [sizeLimit] bytes and creates a volume from each buffer.
         *
         * Returns the list of volumes.
         */
        @JvmStatic
        fun <T: RealType<T>> fromPathRawSplit(
            file: Path,
            type: T,
            sizeLimit: Long = 2000000000L,
            hub: Hub
        ): Pair<Node, List<Volume>> {

            val infoFile = file.resolveSibling("stacks.info")

            val lines = Files.lines(infoFile).toList()

            logger.debug("reading stacks.info (${lines.joinToString()}) (${lines.size} lines)")
            val dimensions = Vector3i(lines.get(0).split(",").map { it.toInt() }.toIntArray())
            val bytesPerVoxel = type.bitsPerPixel/8

            var slicesRemaining = dimensions.z
            var bytesRead = 0L
            var numPartitions = 0

            val slicesPerPartition = floor(sizeLimit.toFloat()/(bytesPerVoxel * dimensions.x * dimensions.y)).toInt()

            val children = ArrayList<Volume>()

            while (slicesRemaining > 0) {
                val slices = if(slicesRemaining > slicesPerPartition) {
                    slicesPerPartition
                } else {
                    slicesRemaining
                }

                val partitionDims = Vector3i(dimensions.x, dimensions.y, slices)
                val size = bytesPerVoxel * dimensions.x * dimensions.y * slices

                val window = bytesRead to bytesRead+size-1

                logger.debug("Reading raw file with offsets: $window")
                val buffer = readRawFile(file, partitionDims, bytesPerVoxel, window)

                val volume = ArrayList<BufferedVolume.Timepoint>()
                volume.add(BufferedVolume.Timepoint(file.fileName.toString(), buffer))
                children.add(fromBuffer(volume, partitionDims.x, partitionDims.y, partitionDims.z, type, hub))

                slicesRemaining -= slices
                numPartitions += 1
                bytesRead += size
            }

            val parent = RichNode()
            children.forEach { parent.addChild(it) }

            return parent to children
=======
            val volume = fromBuffer(volumes, dimensions.x, dimensions.y, dimensions.z, UnsignedShortType(), hub)

            thread(isDaemon = true) {
                val start = System.nanoTime()
                volumeFiles.forEach { v ->
                    val id = v.fileName.toString()
                    val buffer: ByteBuffer by lazy {

                        logger.debug("Loading $id from disk")
                        val buffer = ByteArray(32 * 1024 * 1024)
                        val stream = FileInputStream(v.toFile())
                        val imageData: ByteBuffer = MemoryUtil.memAlloc((2 * dimensions.x * dimensions.y * dimensions.z))

                        logger.debug("${v.fileName}: Allocated ${imageData.capacity()} bytes for UINT16 image of $dimensions")

                        val start = System.nanoTime()
                        var bytesRead = stream.read(buffer, 0, buffer.size)
                        while (bytesRead > -1) {
                            imageData.put(buffer, 0, bytesRead)
                            bytesRead = stream.read(buffer, 0, buffer.size)
                        }
                        val duration = (System.nanoTime() - start) / 10e5
                        logger.debug("Reading $id took $duration ms")
                        stream.close()

                        imageData.flip()
                        imageData
                    }
                    volume.addTimepoint(id, buffer)
                }

                val duration = (System.nanoTime() - start).nanoseconds
                logger.info("Reading ${volumeFiles.size} volume files for ${volume.name} completed in ${duration.inWholeSeconds}s (${duration.inWholeMilliseconds/volumeFiles.size} ms avg.)")
            }

            return volume
>>>>>>> 9680a214
        }

        /** Amount of supported slicing planes per volume, see also sampling shader segments */
        internal const val MAX_SUPPORTED_SLICING_PLANES = 16

    }

    open class VolumeSpatial(volume: Volume): DefaultSpatial(volume) {
        /**
         * Composes the world matrix for this volume node, taken voxel size and [pixelToWorldRatio]
         * into account.
         */
        override fun composeModel() {
<<<<<<< HEAD
=======
            val volume = node as? Volume ?: return

>>>>>>> 9680a214
            model.translation(position)
            model.mul(Matrix4f().set(this.rotation))
            model.scale(scale)
            model.scale(volume.localScale())
<<<<<<< HEAD
            when(val o = volume.origin) {
                is Origin.Center -> {
                    val shift = Vector3f(volume.getDimensions()) * (-0.5f)
                    model.translate(shift)
                }
                is Origin.Custom -> model.translate(o.origin)
                else -> {}
=======
            if (volume.origin == Origin.Center) {
                val shift = Vector3f(volume.getDimensions()) * (-0.5f)
                model.translate(shift)
>>>>>>> 9680a214
            }
        }
    }
}

<|MERGE_RESOLUTION|>--- conflicted
+++ resolved
@@ -66,8 +66,13 @@
 import java.util.concurrent.ConcurrentHashMap
 import java.util.concurrent.CopyOnWriteArrayList
 import java.util.concurrent.atomic.AtomicInteger
-<<<<<<< HEAD
 import kotlin.io.path.name
+import kotlin.concurrent.thread
+import kotlin.io.path.isDirectory
+import kotlin.math.abs
+import kotlin.math.max
+import kotlin.math.min
+import kotlin.math.sqrt
 import kotlin.properties.Delegates
 import net.imglib2.type.numeric.RealType
 import net.imglib2.type.volatiles.VolatileByteType
@@ -80,17 +85,8 @@
 import org.scijava.Context
 import kotlin.math.*
 import kotlin.time.measureTimedValue
-=======
-import kotlin.concurrent.thread
-import kotlin.io.path.isDirectory
-import kotlin.math.abs
-import kotlin.math.max
-import kotlin.math.min
-import kotlin.math.sqrt
-import kotlin.properties.Delegates
 import kotlin.streams.toList
 import kotlin.time.Duration.Companion.nanoseconds
->>>>>>> 9680a214
 
 @Suppress("DEPRECATION")
 open class Volume(
@@ -387,7 +383,6 @@
         }
     }
 
-<<<<<<< HEAD
     private fun NumericType<*>.toRange(): Pair<Float, Float> {
         return when(this) {
             is UnsignedByteType -> 0.0f to 255.0f
@@ -422,12 +417,10 @@
     }
 
 
-=======
     override fun getAdditionalUpdateData(): Any? {
         return converterSetups.map { it.displayRangeMin to it.displayRangeMax }.toList()
     }
 
->>>>>>> 9680a214
     override fun update(fresh: Networkable, getNetworkable: (Int) -> Networkable, additionalData: Any?) {
         if (fresh !is Volume) throw IllegalArgumentException("Update called with object of foreign class")
         super.update(fresh, getNetworkable, additionalData)
@@ -985,16 +978,10 @@
         /**
          * Reads a volume from the given [file].
          */
-<<<<<<< HEAD
         @JvmStatic @JvmOverloads
         fun fromPath(file: Path, hub: Hub, onlyLoadFirst: Int? = null): BufferedVolume {
             if(file.normalize().toString().endsWith("raw")) {
                 return fromPathRaw(file, hub, UnsignedByteType())
-=======
-        @JvmStatic fun fromPath(file: Path, hub: Hub): BufferedVolume {
-            if(file.normalize().toString().endsWith("raw") || Files.isDirectory(file)) {
-                return fromPathRaw(file, hub)
->>>>>>> 9680a214
             }
             var volumeFiles: List<Path>
             if(Files.isDirectory(file)) {
@@ -1181,7 +1168,6 @@
             logger.debug("Got ${volumeFiles.size} volumes")
 
             val volumes = CopyOnWriteArrayList<BufferedVolume.Timepoint>()
-<<<<<<< HEAD
             volumeFiles.forEach { v ->
                 val id = v.fileName.toString()
                 logger.debug("Loading $id from disk")
@@ -1253,44 +1239,6 @@
             children.forEach { parent.addChild(it) }
 
             return parent to children
-=======
-            val volume = fromBuffer(volumes, dimensions.x, dimensions.y, dimensions.z, UnsignedShortType(), hub)
-
-            thread(isDaemon = true) {
-                val start = System.nanoTime()
-                volumeFiles.forEach { v ->
-                    val id = v.fileName.toString()
-                    val buffer: ByteBuffer by lazy {
-
-                        logger.debug("Loading $id from disk")
-                        val buffer = ByteArray(32 * 1024 * 1024)
-                        val stream = FileInputStream(v.toFile())
-                        val imageData: ByteBuffer = MemoryUtil.memAlloc((2 * dimensions.x * dimensions.y * dimensions.z))
-
-                        logger.debug("${v.fileName}: Allocated ${imageData.capacity()} bytes for UINT16 image of $dimensions")
-
-                        val start = System.nanoTime()
-                        var bytesRead = stream.read(buffer, 0, buffer.size)
-                        while (bytesRead > -1) {
-                            imageData.put(buffer, 0, bytesRead)
-                            bytesRead = stream.read(buffer, 0, buffer.size)
-                        }
-                        val duration = (System.nanoTime() - start) / 10e5
-                        logger.debug("Reading $id took $duration ms")
-                        stream.close()
-
-                        imageData.flip()
-                        imageData
-                    }
-                    volume.addTimepoint(id, buffer)
-                }
-
-                val duration = (System.nanoTime() - start).nanoseconds
-                logger.info("Reading ${volumeFiles.size} volume files for ${volume.name} completed in ${duration.inWholeSeconds}s (${duration.inWholeMilliseconds/volumeFiles.size} ms avg.)")
-            }
-
-            return volume
->>>>>>> 9680a214
         }
 
         /** Amount of supported slicing planes per volume, see also sampling shader segments */
@@ -1304,16 +1252,12 @@
          * into account.
          */
         override fun composeModel() {
-<<<<<<< HEAD
-=======
             val volume = node as? Volume ?: return
 
->>>>>>> 9680a214
             model.translation(position)
             model.mul(Matrix4f().set(this.rotation))
             model.scale(scale)
             model.scale(volume.localScale())
-<<<<<<< HEAD
             when(val o = volume.origin) {
                 is Origin.Center -> {
                     val shift = Vector3f(volume.getDimensions()) * (-0.5f)
@@ -1321,13 +1265,7 @@
                 }
                 is Origin.Custom -> model.translate(o.origin)
                 else -> {}
-=======
-            if (volume.origin == Origin.Center) {
-                val shift = Vector3f(volume.getDimensions()) * (-0.5f)
-                model.translate(shift)
->>>>>>> 9680a214
-            }
-        }
-    }
-}
-
+            }
+        }
+    }
+}