--- conflicted
+++ resolved
@@ -64,7 +64,6 @@
 import kotlin.math.min
 import kotlin.math.sqrt
 import kotlin.properties.Delegates
-import kotlin.streams.toList
 
 @Suppress("DEPRECATION")
 open class Volume(
@@ -118,7 +117,7 @@
     var colormap: Colormap = Colormap.get("viridis")
         set(m) {
             field = m
-            if (::volumeManager.isInitialized) {
+            if(::volumeManager.isInitialized) {
                 volumeManager.removeCachedColormapFor(this)
             }
             modifiedAt = System.nanoTime()
@@ -144,25 +143,22 @@
             volumeManager.renderingMethod = value
         }
 
-    var multiResolutionLevelLimits: Pair<Int, Int>? = null
-
     /** Plane equations for slicing planes mapped to origin */
     var slicingPlaneEquations = mapOf<Int, Vector4f>()
 
     /** Modes how assigned slicing planes interact with the volume */
     var slicingMode = SlicingMode.None
 
-    enum class SlicingMode(val id: Int) {
+    var multiResolutionLevelLimits: Pair<Int, Int>? = null
+
+    enum class SlicingMode(val id: Int){
         // Volume is rendered as it is
         None(0),
-
         // Volume is cut along the assigned slicing plane and the lower half is rendered.
         // For multiple slicing planes the inner hull is rendered.
         Cropping(1),
-
         // Only a slice around the slicing planes is rendered with no transparency.
         Slicing(2),
-
         // The slice around the slicing planes is rendered with no transparency
         // while also the cropping rule applies for the rest of the volume.
         Both(3)
@@ -191,32 +187,28 @@
         }
 
     sealed class VolumeDataSource {
-<<<<<<< HEAD
-        open class SpimDataMinimalSource(val spimData: SpimDataMinimal) : VolumeDataSource()
-
-        class RAISource<T : NumericType<T>>(
+        class SpimDataMinimalSource(
             @Transient
-=======
-        class SpimDataMinimalSource(
             val spimData : SpimDataMinimal,
+            @Transient
             val sources: List<SourceAndConverter<*>>,
+            @Transient
             val converterSetups: ArrayList<ConverterSetup>,
             val numTimepoints: Int
             ) : VolumeDataSource()
         class RAISource<T: NumericType<T>>(
->>>>>>> 3fffac01
+            @Transient
             val type: NumericType<T>,
             @Transient
             val sources: List<SourceAndConverter<T>>,
             @Transient
             val converterSetups: ArrayList<ConverterSetup>,
             val numTimepoints: Int,
-<<<<<<< HEAD
             @Transient
-            val cacheControl: CacheControl? = null
-        ) : VolumeDataSource()
-
-        object NullSource : VolumeDataSource()
+            val cacheControl: CacheControl? = null,
+            @Transient
+            val spimData: SpimDataMinimal? = null) : VolumeDataSource()
+        object  NullSource: VolumeDataSource()
     }
 
     /**
@@ -276,14 +268,9 @@
 
             return when (this.type) {
                 VolumeType.TIFF -> fromPath(Paths.get(path), hub)
-                VolumeType.SPIM -> fromSpimFile(path, VolumeViewerOptions.options(),hub)
-            }
-        }
-=======
-            val cacheControl: CacheControl? = null,
-            val spimData: SpimDataMinimal? = null) : VolumeDataSource()
-        class NullSource(val numTimepoints: Int): VolumeDataSource()
->>>>>>> 3fffac01
+                VolumeType.SPIM -> fromXML(path, hub, VolumeViewerOptions.options())
+            }
+        }
     }
 
     /**
@@ -300,24 +287,10 @@
 
         addSpatial()
 
-        viewerState = when (dataSource) {
+        when (dataSource) {
             is SpimDataMinimalSource -> {
                 val spimData = dataSource.spimData
 
-<<<<<<< HEAD
-                val seq: AbstractSequenceDescription<*, *, *> = spimData.sequenceDescription
-                timepointCount = seq.timePoints.size()
-                cacheControls.addCacheControl((seq.imgLoader as ViewerImgLoader).cacheControl)
-
-                // wraps legacy image formats (e.g., TIFF) if referenced in BDV XML
-                WrapBasicImgLoader.wrapImgLoaderIfNecessary(spimData)
-
-                val sources = ArrayList<SourceAndConverter<*>>()
-                // initialises setups and converters for all channels, and creates source.
-                // These are then stored in [converterSetups] and [sources_].
-                BigDataViewer.initSetups(spimData, converterSetups, sources)
-
-=======
                 timepointCount = dataSource.numTimepoints
                 cacheControls.addCacheControl((spimData.sequenceDescription.imgLoader as ViewerImgLoader).cacheControl)
 
@@ -325,25 +298,24 @@
                 WrapBasicImgLoader.wrapImgLoaderIfNecessary(spimData)
                 viewerState = ViewerState(dataSource.sources, timepointCount)
                 converterSetups.addAll(dataSource.converterSetups)
->>>>>>> 3fffac01
 
                 WrapBasicImgLoader.removeWrapperIfPresent(spimData)
-                ViewerState(sources, timepointCount)
             }
 
             is VolumeDataSource.RAISource<*> -> {
-                val raiSource = dataSource
-                timepointCount = raiSource.numTimepoints
+                timepointCount = dataSource.numTimepoints
                 // FIXME: bigdataviewer-core > 9.0.0 doesn't enjoy having 0 timepoints anymore :-(
                 // We tell it here to have a least one, so far no ill side effects from that
-                converterSetups.addAll(raiSource.converterSetups)
-                ViewerState(raiSource.sources, max(1, timepointCount))
-            }
+                viewerState = ViewerState(dataSource.sources, max(1, timepointCount))
+                converterSetups.addAll(dataSource.converterSetups)
+            }
+
             is VolumeDataSource.NullSource -> {
+                viewerState = ViewerState(emptyList(), 1)
                 timepointCount = 1
-                ViewerState(emptyList(), 1)
-            }
-        }
+            }
+        }
+
         viewerState.sources.forEach { s -> s.isActive = true }
         viewerState.displayMode = DisplayMode.FUSED
         converterSetups.forEach {
@@ -401,10 +373,10 @@
         val fa = FloatArray(4 * MAX_SUPPORTED_SLICING_PLANES)
 
         slicingPlaneEquations.entries.take(MAX_SUPPORTED_SLICING_PLANES).forEachIndexed { i, entry ->
-            fa[0 + i * 4] = entry.value.x
-            fa[1 + i * 4] = entry.value.y
-            fa[2 + i * 4] = entry.value.z
-            fa[3 + i * 4] = entry.value.w
+            fa[0+i*4] = entry.value.x
+            fa[1+i*4] = entry.value.y
+            fa[2+i*4] = entry.value.z
+            fa[3+i*4] = entry.value.w
         }
 
         return fa
@@ -424,16 +396,16 @@
 
     /** Goes to the [timepoint] given, returning the number of the updated timepoint. */
     open fun goToTimepoint(timepoint: Int): Int {
-        val tp = if (timepoint == -1) {
+        val tp = if(timepoint == -1) {
             timepointCount
         } else {
             timepoint
         }
         val current = viewerState.currentTimepoint
         currentTimepoint = min(max(tp, 0), timepointCount - 1)
-        logger.debug("Going to timepoint ${viewerState.currentTimepoint + 1} of $timepointCount")
-
-        if (current != viewerState.currentTimepoint) {
+        logger.debug("Going to timepoint ${viewerState.currentTimepoint+1} of $timepointCount")
+
+        if(current != viewerState.currentTimepoint) {
             volumeManager.notifyUpdate(this)
         }
 
@@ -522,12 +494,10 @@
         val scifio: SCIFIO = SCIFIO()
         private val logger by LazyLogger()
 
-        @JvmStatic
-        @JvmOverloads
-        fun fromSpimData(
+        @JvmStatic @JvmOverloads fun fromSpimData(
             spimData: SpimDataMinimal,
-            hub: Hub,
-            options: VolumeViewerOptions = VolumeViewerOptions()
+            hub : Hub,
+            options : VolumeViewerOptions = VolumeViewerOptions()
         ): Volume {
             val seq: AbstractSequenceDescription<*, *, *> = spimData.sequenceDescription
 
@@ -558,21 +528,10 @@
 
         @JvmStatic
         @JvmOverloads
-        fun fromSpimFile(
-            file: String,
-            options: VolumeViewerOptions = VolumeViewerOptions(),
-            hub: Hub
-        ): Volume {
-            val ds = VolumeDataSource.SpimDataMinimalSource(XmlIoSpimDataMinimal().load(file))
-            return Volume(ds, options, hub)
-        }
-
-        @JvmStatic
-        @JvmOverloads
         fun fromXML(
             path: String,
             hub: Hub,
-            options: VolumeViewerOptions = VolumeViewerOptions()
+            options : VolumeViewerOptions = VolumeViewerOptions()
         ): Volume {
             val spimData = XmlIoSpimDataMinimal().load(path)
             return fromSpimData(spimData, hub, options)
@@ -623,9 +582,7 @@
             return RAIVolume(ds, options, hub)
         }
 
-        @JvmStatic
-        @JvmOverloads
-        fun <T : NumericType<T>> fromSourceAndConverter(
+        @JvmStatic @JvmOverloads fun <T: NumericType<T>> fromSourceAndConverter(
             source: SourceAndConverter<T>,
             type: T,
             name: String,
@@ -640,8 +597,7 @@
 
             @Suppress("UNCHECKED_CAST")
             val cacheControl = if (img is VolatileView<*, *>) {
-                val viewData: VolatileViewData<T, Volatile<T>> =
-                    (img as VolatileView<T, Volatile<T>>).volatileViewData
+                val viewData: VolatileViewData<T, Volatile<T>> = (img as VolatileView<T, Volatile<T>>).volatileViewData
                 viewData.cacheControl
             } else {
                 null
@@ -655,9 +611,7 @@
         }
 
         @Deprecated("Please use the version that takes List<Timepoint> as input instead of this one.")
-        @JvmStatic
-        @JvmOverloads
-        fun <T : NumericType<T>> fromBuffer(
+        @JvmStatic @JvmOverloads fun <T: NumericType<T>> fromBuffer(
             volumes: LinkedHashMap<String, ByteBuffer>,
             width: Int,
             height: Int,
@@ -676,9 +630,7 @@
             return fromBuffer(list, width, height, depth, type, hub, voxelDimensions, voxelUnit, options)
         }
 
-        @JvmStatic
-        @JvmOverloads
-        fun <T : NumericType<T>> fromBuffer(
+        @JvmStatic @JvmOverloads fun <T: NumericType<T>> fromBuffer(
             volumes: List<BufferedVolume.Timepoint>,
             width: Int,
             height: Int,
@@ -693,20 +645,11 @@
             val sources: ArrayList<SourceAndConverter<T>> = ArrayList()
 
             val timepoints = CopyOnWriteArrayList<BufferedVolume.Timepoint>(volumes)
-            val s = BufferSource(
-                timepoints,
-                width,
-                height,
-                depth,
-                FinalVoxelDimensions(voxelUnit, *(voxelDimensions.map { it.toDouble() }.toDoubleArray())),
-                "",
-                type
-            )
+            val s = BufferSource(timepoints, width, height, depth, FinalVoxelDimensions(voxelUnit, *(voxelDimensions.map { it.toDouble() }.toDoubleArray())), "", type)
             val source: SourceAndConverter<T> = BigDataViewer.wrapWithTransformedSource(
-                SourceAndConverter<T>(s, BigDataViewer.createConverterToARGB(type))
-            )
-            converterSetups.add(BigDataViewer.createConverterSetup(source, setupId.getAndIncrement()))
-            sources.add(source)
+                    SourceAndConverter<T>(s, BigDataViewer.createConverterToARGB(type)))
+           converterSetups.add(BigDataViewer.createConverterSetup(source, setupId.getAndIncrement()))
+           sources.add(source)
 
             val ds = VolumeDataSource.RAISource<T>(type, sources, converterSetups, volumes.size)
             return BufferedVolume(ds, options, hub)
@@ -721,54 +664,47 @@
          *
          * Returns the newly-allocated [ByteBuffer], or the one given in [intoBuffer], set to position 0.
          */
-        @JvmStatic
-        fun generateProceduralVolume(
-            size: Long, radius: Float = 0.0f,
-            seed: Long = Random.randomFromRange(0.0f, 133333337.0f).toLong(),
-            shift: Vector3f = Vector3f(0.0f),
-            intoBuffer: ByteBuffer? = null, use16bit: Boolean = false
-        ): ByteBuffer {
+        @JvmStatic fun generateProceduralVolume(size: Long, radius: Float = 0.0f,
+                                                seed: Long = Random.randomFromRange(0.0f, 133333337.0f).toLong(),
+                                                shift: Vector3f = Vector3f(0.0f),
+                                                intoBuffer: ByteBuffer? = null, use16bit: Boolean = false): ByteBuffer {
             val f = 3.0f / size
             val center = size / 2.0f + 0.5f
             val noise = OpenSimplexNoise(seed)
-            val (range, bytesPerVoxel) = if (use16bit) {
+            val (range, bytesPerVoxel) = if(use16bit) {
                 65535 to 2
             } else {
                 255 to 1
             }
-            val byteSize = (size * size * size * bytesPerVoxel).toInt()
+            val byteSize = (size*size*size*bytesPerVoxel).toInt()
 
             val buffer = intoBuffer ?: MemoryUtil.memAlloc(byteSize * bytesPerVoxel)
 
 //            (0 until byteSize/bytesPerVoxel).chunked(byteSize/4).forEachParallel { subList ->
-            (0 until byteSize / bytesPerVoxel).forEach {
+            (0 until byteSize/bytesPerVoxel).forEach {
 //                subList.forEach {
-                val x = it.rem(size)
-                val y = (it / size).rem(size)
-                val z = it / (size * size)
-
-                val dx = center - x
-                val dy = center - y
-                val dz = center - z
-
-                val offset = abs(noise.random3D((x + shift.x()) * f, (y + shift.y()) * f, (z + shift.z()) * f))
-                val d = sqrt(dx * dx + dy * dy + dz * dz) / size
-
-                val result = if (radius > Math.ulp(1.0f)) {
-                    if (d - offset < radius) {
+                    val x = it.rem(size)
+                    val y = (it / size).rem(size)
+                    val z = it / (size * size)
+
+                    val dx = center - x
+                    val dy = center - y
+                    val dz = center - z
+
+                    val offset = abs(noise.random3D((x + shift.x()) * f, (y + shift.y()) * f, (z + shift.z()) * f))
+                    val d = sqrt(dx * dx + dy * dy + dz * dz) / size
+
+                    val result = if(radius > Math.ulp(1.0f)) {
+                        if(d - offset < radius) { ((d-offset)*range).toInt().toShort() } else { 0 }
+                    } else {
                         ((d - offset) * range).toInt().toShort()
+                    }
+
+                    if(use16bit) {
+                        buffer.asShortBuffer().put(it, result)
                     } else {
-                        0
+                        buffer.put(it, result.toByte())
                     }
-                } else {
-                    ((d - offset) * range).toInt().toShort()
-                }
-
-                if (use16bit) {
-                    buffer.asShortBuffer().put(it, result)
-                } else {
-                    buffer.put(it, result.toByte())
-                }
 //                }
             }
 
@@ -778,9 +714,8 @@
         /**
          * Reads a volume from the given [file].
          */
-        @JvmStatic
-        fun fromPath(file: Path, hub: Hub): BufferedVolume {
-            if (file.normalize().toString().endsWith("raw")) {
+        @JvmStatic fun fromPath(file: Path, hub: Hub): BufferedVolume {
+            if(file.normalize().toString().endsWith("raw")) {
                 return fromPathRaw(file, hub)
             }
 
@@ -795,10 +730,10 @@
                 dims.z = reader.getPlaneCount(0).toInt()
             }
 
-            val bytesPerVoxel = reader.openPlane(0, 0).imageMetadata.bitsPerPixel / 8
+            val bytesPerVoxel = reader.openPlane(0, 0).imageMetadata.bitsPerPixel/8
             reader.openPlane(0, 0).imageMetadata.pixelType
 
-            val type: NumericType<*> = when (reader.openPlane(0, 0).imageMetadata.pixelType) {
+            val type: NumericType<*> = when(reader.openPlane(0, 0).imageMetadata.pixelType) {
                 FormatTools.INT8 -> ByteType()
                 FormatTools.INT16 -> ShortType()
                 FormatTools.INT32 -> IntType()
@@ -810,14 +745,7 @@
                 FormatTools.FLOAT -> FloatType()
 
                 else -> {
-                    logger.error(
-                        "Unknown scif.io pixel type ${
-                            reader.openPlane(
-                                0,
-                                0
-                            ).imageMetadata.pixelType
-                        }, assuming unsigned byte."
-                    )
+                    logger.error("Unknown scif.io pixel type ${reader.openPlane(0, 0).imageMetadata.pixelType}, assuming unsigned byte.")
                     UnsignedByteType()
                 }
             }
@@ -825,7 +753,7 @@
             logger.debug("Loading $id from disk")
             val imageData: ByteBuffer = MemoryUtil.memAlloc((bytesPerVoxel * dims.x * dims.y * dims.z))
 
-            logger.debug("${file.fileName}: Allocated ${imageData.capacity()} bytes for $type ${8 * bytesPerVoxel}bit image of $dims")
+            logger.debug("${file.fileName}: Allocated ${imageData.capacity()} bytes for $type ${8*bytesPerVoxel}bit image of $dims")
 
             val start = System.nanoTime()
 
@@ -849,7 +777,7 @@
             val volumes = CopyOnWriteArrayList<BufferedVolume.Timepoint>()
             volumes.add(BufferedVolume.Timepoint(id, imageData))
             // TODO: Kotlin compiler issue, see https://youtrack.jetbrains.com/issue/KT-37955
-            return when (type) {
+            return when(type) {
                 is ByteType -> fromBuffer(volumes, dims.x, dims.y, dims.z, ByteType(), hub)
                 is UnsignedByteType -> fromBuffer(volumes, dims.x, dims.y, dims.z, UnsignedByteType(), hub)
                 is ShortType -> fromBuffer(volumes, dims.x, dims.y, dims.z, ShortType(), hub)
@@ -866,16 +794,13 @@
          *
          * Returns the new volume.
          */
-        @JvmStatic
-        fun fromPathRaw(file: Path, hub: Hub): BufferedVolume {
+        @JvmStatic fun fromPathRaw(file: Path, hub: Hub): BufferedVolume {
 
             val infoFile: Path
             val volumeFiles: List<Path>
 
-            if (Files.isDirectory(file)) {
-                volumeFiles = Files.list(file)
-                    .filter { it.toString().endsWith(".raw") && Files.isRegularFile(it) && Files.isReadable(it) }
-                    .toList()
+            if(Files.isDirectory(file)) {
+                volumeFiles = Files.list(file).filter { it.toString().endsWith(".raw") && Files.isRegularFile(it) && Files.isReadable(it) }.toList()
                 infoFile = file.resolve("stacks.info")
             } else {
                 volumeFiles = listOf(file)
@@ -897,8 +822,7 @@
                     logger.debug("Loading $id from disk")
                     val buffer = ByteArray(1024 * 1024)
                     val stream = FileInputStream(v.toFile())
-                    val imageData: ByteBuffer =
-                        MemoryUtil.memAlloc((2 * dimensions.x * dimensions.y * dimensions.z))
+                    val imageData: ByteBuffer = MemoryUtil.memAlloc((2 * dimensions.x * dimensions.y * dimensions.z))
 
                     logger.debug("${v.fileName}: Allocated ${imageData.capacity()} bytes for UINT16 image of $dimensions")
 
@@ -926,21 +850,21 @@
 
     }
 
-    open class VolumeSpatial(volume: Volume) : DefaultSpatial(volume) {
+    open class VolumeSpatial(val volume: Volume): DefaultSpatial(volume) {
         /**
          * Composes the world matrix for this volume node, taken voxel size and [pixelToWorldRatio]
          * into account.
          */
         override fun composeModel() {
             @Suppress("SENSELESS_COMPARISON")
-            if (position != null && rotation != null && scale != null) {
+            if(position != null && rotation != null && scale != null) {
                 model.translation(position)
                 model.mul(Matrix4f().set(this.rotation))
-                if ((node as? Volume)?.origin == Origin.Center) {
+                if(volume.origin == Origin.Center) {
                     model.translate(-2.0f, -2.0f, -2.0f)
                 }
                 model.scale(scale)
-                model.scale((node as? Volume)?.localScale())
+                model.scale(volume.localScale())
             }
         }
     }
