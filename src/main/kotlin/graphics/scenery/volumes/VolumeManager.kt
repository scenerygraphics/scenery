--- conflicted
+++ resolved
@@ -282,6 +282,7 @@
 
                 is VolatileARGBType,
                 is ARGBType -> VolumeShaderSignature.PixelType.ARGB
+
                 else -> throw IllegalStateException("Unknown volume type ${it.stack.type.javaClass}")
             }
 
@@ -302,17 +303,14 @@
         segments[SegmentType.FragmentShader] = SegmentTemplate(
             this.javaClass,
             "BDVVolume.frag",
-<<<<<<< HEAD
             "intersectBoundingBox",
             "vis",
             "localNear",
             "localFar",
+            "skip",
             "SampleVolume",
             "Convert",
             "Accumulate"
-=======
-            "intersectBoundingBox", "vis", "skip", "SampleVolume", "Convert", "Accumulate"
->>>>>>> 9680a214
         )
         segments[SegmentType.MaxDepth] = SegmentTemplate(
             this.javaClass,
@@ -335,22 +333,17 @@
             "slicingPlanes",
             "slicingMode",
             "usedSlicingPlanes",
-<<<<<<< HEAD
-            "sceneGraphVisibility"
-=======
+            "sceneGraphVisibility",
+            "usedSlicingPlanes",
             "skip"
->>>>>>> 9680a214
         )
         segments[SegmentType.SampleVolume] = SegmentTemplate(
             "SampleSimpleVolume.frag",
             "im", "sourcemax", "intersectBoundingBox",
             "volume", "transferFunction", "colorMap", "sampleVolume", "convert", "slicingPlanes",
-<<<<<<< HEAD
             "slicingMode", "usedSlicingPlanes",
-            "sceneGraphVisibility"
-=======
+            "sceneGraphVisibility",
             "slicingMode", "usedSlicingPlanes", "skip"
->>>>>>> 9680a214
         )
         segments[SegmentType.Convert] = SegmentTemplate(
             "Converter.frag",
@@ -369,19 +362,18 @@
 
         var triggered = false
         val additionalBindings = customBindings
-<<<<<<< HEAD
             ?: MultiVolumeShaderMip.SegmentConsumer { _: Map<SegmentType, SegmentTemplate>,
-                                                  segmentInstances: Map<SegmentType, Segment>,
-                                                  volumeIndex: Int ->
+                                                      segmentInstances: Map<SegmentType, Segment>,
+                                                      volumeIndex: Int ->
                 logger.debug("Connecting additional bindings")
 
-                if(!triggered) {
+                if (!triggered) {
                     segmentInstances[SegmentType.FragmentShader]?.repeat("localNear", n)
                     segmentInstances[SegmentType.FragmentShader]?.repeat("localFar", n)
                     triggered = true
                 }
 
-                if(signatures[volumeIndex].sourceStackType == SourceStacks.SourceStackType.MULTIRESOLUTION) {
+                if (signatures[volumeIndex].sourceStackType == SourceStacks.SourceStackType.MULTIRESOLUTION) {
                     segmentInstances[SegmentType.FragmentShader]?.bind(
                         "localNear",
                         volumeIndex,
@@ -404,16 +396,16 @@
                         segmentInstances[SegmentType.Accumulator]
                     )
                 }
-                
+
                 segmentInstances[SegmentType.SampleMultiresolutionVolume]?.bind(
                     "convert",
                     segmentInstances[SegmentType.Convert]
                 )
                 segmentInstances[SegmentType.SampleVolume]?.bind(
-                    "convert", 
+                    "convert",
                     segmentInstances[SegmentType.Convert]
                 )
-                
+
                 segmentInstances[SegmentType.SampleVolume]?.bind(
                     "sceneGraphVisibility",
                     segmentInstances[SegmentType.Accumulator]
@@ -422,20 +414,16 @@
                     "sceneGraphVisibility",
                     segmentInstances[SegmentType.AccumulatorMultiresolution]
                 )
-                
-=======
-        ?: TriConsumer { _: Map<SegmentType, SegmentTemplate>, instances: Map<SegmentType, Segment>, i: Int ->
-            logger.debug("Connecting additional bindings")
-            instances[SegmentType.SampleMultiresolutionVolume]?.bind("convert", instances[SegmentType.Convert])
-            instances[SegmentType.SampleVolume]?.bind("convert", instances[SegmentType.Convert])
-
-            if(signatures[i].sourceStackType == SourceStacks.SourceStackType.MULTIRESOLUTION) {
-                instances[SegmentType.FragmentShader]?.bind("skip", i, instances[SegmentType.SampleMultiresolutionVolume])
-            } else {
-                instances[SegmentType.FragmentShader]?.bind("skip", i, instances[SegmentType.SampleVolume])
->>>>>>> 9680a214
-            }
-        }
+
+                logger.debug("Connecting additional bindings")
+
+                if(signatures[volumeIndex].sourceStackType == SourceStacks.SourceStackType.MULTIRESOLUTION) {
+                    segmentInstances[SegmentType.FragmentShader]?.bind("skip", volumeIndex, segmentInstances[SegmentType.SampleMultiresolutionVolume])
+                } else {
+                    segmentInstances[SegmentType.FragmentShader]?.bind("skip", volumeIndex, segmentInstances[SegmentType.SampleVolume])
+                }
+            }
+
 
         val newProgvol = MultiVolumeShaderMip(
             VolumeShaderSignature(signatures),
@@ -587,7 +575,6 @@
                 .forEachIndexed { i, state ->
                     val s = state.stack
                     currentProg.setConverter(i, state.converterSetup)
-<<<<<<< HEAD
                     currentProg.setUniform(i, "transferFunction", state.transferFunction)
                     currentProg.setUniform(i, "colorMap", state.colorMap)
                     currentProg.setUniform(i, "slicingPlanes", 4, state.node.slicingArray())
@@ -595,15 +582,7 @@
                     currentProg.setUniform(i, "usedSlicingPlanes",
                         min(state.node.slicingPlaneEquations.size, Volume.MAX_SUPPORTED_SLICING_PLANES))
                     currentProg.setUniform(i, "sceneGraphVisibility", if (state.node.visible) 1 else 0)
-=======
-                    currentProg.registerCustomSampler(i, "transferFunction", state.transferFunction)
-                    currentProg.registerCustomSampler(i, "colorMap", state.colorMap)
-                    currentProg.setCustomFloatArrayUniformForVolume(i, "slicingPlanes", 4, state.node.slicingArray())
-                    currentProg.setCustomUniformForVolume(i, "slicingMode", state.node.slicingMode.id)
-                    currentProg.setCustomUniformForVolume(i, "usedSlicingPlanes",
-                        min(state.node.slicingPlaneEquations.size, Volume.MAX_SUPPORTED_SLICING_PLANES))
-                    currentProg.setCustomUniformForVolume(i, "skip", (!state.node.visible).toInt())
->>>>>>> 9680a214
+                    currentProg.setUniform(i, "skip", (!state.node.visible).toInt())
 
                     context.bindTexture(state.transferFunction)
                     context.bindTexture(state.colorMap)
