--- conflicted
+++ resolved
@@ -192,22 +192,6 @@
         preDraw()
     }
 
-<<<<<<< HEAD
-    fun moveCustomTextures(newVolumeManager: VolumeManager) {
-        clearKeysAndTextures()
-        material.textures.forEach {
-            if(it.key != "volumeCache") {
-                logger.info("Moving texture ${it.key} to new volume manager")
-                newVolumeManager.material.textures[it.key] = it.value
-            }
-        }
-    }
-
-    @Synchronized private fun recreateMaterial(context: SceneryContext) {
-        //shaderProperties.clear()
-        //volumeManagerTextureKeys().forEach { material.textures.remove(it) }
-        clearKeysAndTextures()
-=======
     @Synchronized
     private fun recreateMaterial(context: SceneryContext) {
         shaderProperties.clear()
@@ -215,11 +199,8 @@
         shaderProperties["viewportSize"] = Vector2f()
         shaderProperties["dsp"] = Vector2f()
         material.textures.clear()
->>>>>>> 63eb65e8
-
-        val oldCustomTextures = material.textures
+
         material = ShaderMaterial(context.factory)
-        material.textures.putAll(oldCustomTextures)
         material.cullingMode = Material.CullingMode.None
         material.blending.transparent = true
         material.blending.sourceColorBlendFactor = Blending.BlendFactor.One
