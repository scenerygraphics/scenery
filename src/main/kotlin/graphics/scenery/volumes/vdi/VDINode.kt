--- conflicted
+++ resolved
@@ -22,6 +22,7 @@
 import org.joml.Vector3i
 import org.lwjgl.system.MemoryUtil
 import java.nio.ByteBuffer
+import kotlin.math.max
 import kotlin.math.min
 
 /**
@@ -183,57 +184,6 @@
     }
 
     /**
-<<<<<<< HEAD
-=======
-     * Returns the dimensions of the acceleration grid data structure of the VDI. These dimensions depend on the resolution of the VDI. When
-     * a parameter [vdiData] is supplied, the resolution of the VDI is inferred based on the metadata contained within. When the parameter is
-     * not provided, the resolution of the VDI represented by this object is used.
-     *
-     * @param[vdiData] Optional parameter containing the metadata ([VDIData]) associated with the VDI to which the acceleration grid belongs.
-     *
-     * @return The dimensions of the acceleration grid.
-     */
-    fun getAccelerationGridSize(vdiData: VDIData? = null) : Vector3f {
-        return if(vdiData == null) {
-            Vector3f(vdiWidth/8f, vdiHeight/8f, numSupersegments.toFloat())
-        } else {
-            Vector3f(vdiData.metadata.windowDimensions.x/8f, vdiData.metadata.windowDimensions.y/8f, numSupersegments.toFloat())
-        }
-    }
-
-    private fun generateColorTexture(vdiWidth: Int, vdiHeight: Int, numSupersegments: Int, buffer: ByteBuffer) : Texture {
-        val dimensions = getLinearizationOrder(vdiWidth, vdiHeight, numSupersegments)
-        return Texture(dimensions, 4, contents = buffer, usageType = hashSetOf(Texture.UsageType.LoadStoreImage, Texture.UsageType.Texture)
-            , type = FloatType(),
-            mipmap = false,
-            minFilter = Texture.FilteringMode.NearestNeighbour,
-            maxFilter = Texture.FilteringMode.NearestNeighbour
-        )
-    }
-
-    private fun generateDepthTexture(vdiWidth: Int, vdiHeight: Int, numSupersegments: Int, buffer: ByteBuffer) : Texture {
-        val intDepths = false
-        val dimensions = getLinearizationOrder(vdiWidth, vdiHeight, numSupersegments)
-        return if(intDepths) {
-            Texture(dimensions,  channels = 2, contents = buffer, usageType = hashSetOf(
-                Texture.UsageType.LoadStoreImage, Texture.UsageType.Texture), type = UnsignedShortType(), mipmap = false, normalized = false, minFilter = Texture.FilteringMode.NearestNeighbour, maxFilter = Texture.FilteringMode.NearestNeighbour)
-        } else {
-            Texture(dimensions,  channels = 2, contents = buffer, usageType = hashSetOf(
-                Texture.UsageType.LoadStoreImage, Texture.UsageType.Texture), type = FloatType(), mipmap = false, normalized = false, minFilter = Texture.FilteringMode.NearestNeighbour, maxFilter = Texture.FilteringMode.NearestNeighbour)
-        }
-    }
-
-    private fun generateAccelerationTexture(buffer: ByteBuffer, dimensions: Vector3i? = null) : Texture {
-        val numGridCells = getAccelerationGridSize()
-        return if (dimensions == null) {
-            Texture(Vector3i(numGridCells.x.toInt(), numGridCells.y.toInt(), numGridCells.z.toInt()), 1, type = UnsignedIntType(), contents = buffer, usageType = hashSetOf(Texture.UsageType.LoadStoreImage, Texture.UsageType.Texture))
-        } else {
-            Texture(dimensions, 1, type = UnsignedIntType(), contents = buffer, usageType = hashSetOf(Texture.UsageType.LoadStoreImage, Texture.UsageType.Texture))
-        }
-    }
-
-    /**
->>>>>>> 9840a765
      * Attaches textures containing the VDI data for rendering.
      *
      * @param[colBuffer] A [ByteBuffer] containing the colors of the supsersegments in the VDI
@@ -244,7 +194,6 @@
      */
     fun attachTextures(colBuffer: ByteBuffer, depthBuffer: ByteBuffer, gridBuffer: ByteBuffer, toBuffer: DoubleBuffer = DoubleBuffer.First) {
 
-<<<<<<< HEAD
         if(toBuffer == DoubleBuffer.First) {
             colorTexture = generateColorTexture(vdiWidth, vdiHeight, numSupersegments, colBuffer)
             depthTexture = generateDepthTexture(vdiWidth, vdiHeight, numSupersegments, depthBuffer)
@@ -263,19 +212,6 @@
             material().textures["${inputDepthTexture}2"] = depthTexture2!!
 
             material().textures["${inputAccelerationTexture}2"] = accelerationTexture2!!
-=======
-
-        if(toBuffer == DoubleBuffer.First) {
-            material().textures[inputColorTexture] = generateColorTexture(vdiWidth, vdiHeight, numSupersegments, colBuffer)
-            material().textures[inputDepthTexture] = generateDepthTexture(vdiWidth, vdiHeight, numSupersegments, depthBuffer)
-
-            material().textures[inputAccelerationTexture] = generateAccelerationTexture(gridBuffer)
-        } else {
-            material().textures["${inputColorTexture}2"] = generateColorTexture(vdiWidth, vdiHeight, numSupersegments, colBuffer)
-            material().textures["${inputDepthTexture}2"] = generateDepthTexture(vdiWidth, vdiHeight, numSupersegments, depthBuffer)
-
-            material().textures["${inputAccelerationTexture}2"] = generateAccelerationTexture(gridBuffer)
->>>>>>> 9840a765
         }
     }
 
@@ -292,11 +228,7 @@
         val emptyDepthTexture = generateDepthTexture(1, 1, 1, emptyDepth)
 
         val emptyAccel = MemoryUtil.memCalloc(4)
-<<<<<<< HEAD
         val emptyAccelTexture = generateAccelerationTexture(1, 1, 1, emptyAccel)
-=======
-        val emptyAccelTexture = generateAccelerationTexture(emptyAccel, Vector3i(1, 1, 1))
->>>>>>> 9840a765
 
         if (toBuffer == DoubleBuffer.First ) {
 
@@ -442,7 +374,6 @@
         fun getLinearizationOrder(vdiWidth: Int, vdiHeight: Int, numSupersegments: Int) : Vector3i {
             return Vector3i(vdiWidth, vdiHeight, numSupersegments)
         }
-<<<<<<< HEAD
 
         private fun getColorTextureType(): NumericType<*> {
             return FloatType()
@@ -504,7 +435,7 @@
          * @return The size of the acceleration buffer in bytes.
          */
         fun getAccelerationGridSize(vdiWidth: Int, vdiHeight: Int, numSupersegments: Int) : Vector3f {
-            return Vector3f(min(vdiWidth/8f, 1f), min(vdiHeight/8f, 1f), min(numSupersegments.toFloat(), 1f))
+            return Vector3f(max(vdiWidth/8f, 1f), max(vdiHeight/8f, 1f), max(numSupersegments.toFloat(), 1f))
         }
 
         /**
@@ -551,9 +482,8 @@
          */
         fun generateAccelerationTexture(vdiWidth: Int, vdiHeight: Int, numSupersegments: Int, buffer: ByteBuffer) : Texture {
             val numGridCells = getAccelerationGridSize(vdiWidth, vdiHeight, numSupersegments)
-            return Texture(Vector3i(min(numGridCells.x.toInt(), 1), numGridCells.y.toInt(), numGridCells.z.toInt()), 1, type = UnsignedIntType(), contents = buffer, usageType = hashSetOf(Texture.UsageType.LoadStoreImage, Texture.UsageType.Texture))
-        }
-=======
->>>>>>> 9840a765
+            return Texture(Vector3i(numGridCells.x.toInt(), numGridCells.y.toInt(), numGridCells.z.toInt()),
+                1, type = UnsignedIntType(), contents = buffer, usageType = hashSetOf(Texture.UsageType.LoadStoreImage, Texture.UsageType.Texture))
+        }
     }
 }