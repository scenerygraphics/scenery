package graphics.scenery

<<<<<<< HEAD
import graphics.scenery.utils.lazyLogger
import java.io.*
import java.nio.charset.Charset
=======
import graphics.scenery.utils.LazyLogger
import java.io.File
import java.io.FileInputStream
>>>>>>> 9680a214
import java.util.*
import java.util.concurrent.ConcurrentHashMap
import kotlin.io.path.Path
import kotlin.io.path.outputStream


/**
 * Flexible settings store for scenery. Stores a hash map of <String, Any>,
 * which one can query for a specific setting and type then.
 *
 * @author Ulrik Günther <hello@ulrik.is>
 * @author Konrad Michel <Konrad.Michel@mailbox.tu-dresden.de>
 */
<<<<<<< HEAD
class Settings(override var hub: Hub? = null, val prefix : String = "scenery.", inputPropertiesStream : InputStream? = null) : Hubable {
=======
class Settings(override var hub: Hub? = null, val propertiesFile: String = "scenery.properties") : Hubable {
>>>>>>> 9680a214
    private var settingsStore = ConcurrentHashMap<String, Any>()
    private val logger by lazyLogger()

    var settingsUpdateRoutines : HashMap<String, ArrayList<() -> Unit>> = HashMap()

    init {
        if(File(propertiesFile).exists()) {
            // reads system properties from scenery.properties file
            logger.info("Reading custom properties from $propertiesFile")
            val propFile = FileInputStream(propertiesFile)
            val p = Properties()
            p.load(propFile)

            p.forEach { prop, value ->
                val key = prop as String
                if (key.startsWith("scenery.")) {
                    System.setProperty(key, value as String)
                }
            }

            if (logger.isDebugEnabled) {
                logger.debug("System properties are:")
                System.getProperties().forEach { prop, value ->
                    logger.debug("* $prop=$value")
                }
            }

            propFile.close()
        }

        val properties = System.getProperties()
        properties.forEach { p ->
            val key = p.key as? String ?: return@forEach
            val value = p.value as? String ?: return@forEach

            if(!key.startsWith(prefix)) {
                return@forEach
            }

            val parsed = parseType(value)
            set(key.substringAfter(prefix), parsed)
        }

        if(inputPropertiesStream != null)
        {
            loadProperties(inputPropertiesStream)
        }

    }

    /**
     * Loads the .properties [file]
     * Currently not clearing the old settings -> Overwrites the already set and add new ones. Old stay untouched, if not set by new settings
     */
    fun loadProperties(inputStream : InputStream)
    {
        val prop = Properties()
        prop.load(inputStream)
        prop.propertyNames().toList().forEach { propName ->
            set(propName as String, parseType(prop.getProperty(propName)))
        }
    }

    /**
     * Saves the currently set settings into [path] if set, or the default properties location (root) set in [this]
     */
    fun saveProperties(path : String? = null)
    {
        val props = Properties()
        this.getAllSettings().sortedDescending().forEach { setting ->
            props.setProperty(setting, this.getOrNull<String?>(setting).toString())
        }
        val out : OutputStream
        if(path != null)
            out = Path(path).outputStream()
        else
            out = Path(File("").absolutePath + "properties.properties").outputStream()

        props.store(out, null)
    }

    /**
     * Parses the type from the incoming string, returns the casted value
     */
    fun parseType(value:String): Any = when {
        value.lowercase() == "false" || value.lowercase() == "true" -> value.toBoolean()
        value.lowercase().contains(".") && value.lowercase().toFloatOrNull() != null -> value.lowercase().toFloat()
        value.lowercase().contains("f") && value.lowercase().replace("f", "").toFloatOrNull() != null -> value.lowercase().replace("f", "").toFloat()
        value.lowercase().contains(".") && value.lowercase().contains("f") && value.lowercase().replace("f", "").toFloatOrNull() != null -> value.lowercase().replace("f", "").toFloat()
        value.lowercase().contains("l") && value.lowercase().replace("l", "").toLongOrNull() != null -> value.lowercase().replace("l", "").toLong()
        value.toIntOrNull() != null -> value.toInt()
        else -> value
    }

    /**
     * Query the settings store for a setting [name] and type T
     *
     * @param[name] The name of the setting
     * @return The setting as type T
     */
    fun <T> get(name: String, default: T? = null): T {
        if(!settingsStore.containsKey(name)) {
            if(default == null) {
                logger.warn("Settings don't contain '$name'")
            } else {
                logger.debug("Settings don't contain '$name'")
            }
        }

        @Suppress("UNCHECKED_CAST")
        val s = settingsStore[name] as? T
        return s
            ?: (default ?: throw IllegalStateException("Cast of $name failed, the setting might not exist (current value: $s)"))
    }

    /**
     * Query the settings store for a setting [name] and type T. If it can not be found or cast to T null is returned.
     *
     * @param[name] The name of the setting
     * @return The setting as type T
     */
    fun <T> getOrNull(name: String): T? {
        if(!settingsStore.containsKey(name)) {
            logger.debug("Settings don't contain '$name'")
        }
        @Suppress("UNCHECKED_CAST")
        return settingsStore[name] as? T
    }

    /**
     * Compatibility function for Java, see [get]. Returns the settings value for [name], if found.
     */
    @JvmOverloads fun <T> getProperty(name: String, default: T? = null): T{
        if(!settingsStore.containsKey(name)) {
            if(default == null) {
                logger.warn("Settings don't contain '$name'")
            } else {
                logger.debug("Settings don't contain '$name'")
            }
        }

        @Suppress("UNCHECKED_CAST")
        val s = settingsStore[name] as? T
        return s
            ?: (default ?: throw IllegalStateException("Cast of $name failed, the setting might not exist (current value: $s)"))
    }

    /**
     * Calls a function, if set, from [settingsUpdateRoutines], for the given [setting]
     * @param[setting] Name of the setting
     */
    private fun onValueChange(setting : String) {
        settingsUpdateRoutines[setting]?.forEach { it.invoke() }
    }

    /**
     * Add or a setting in the store only if it does not exist yet.
     * Will only allow replacement if types of existing and new setting match.
     *
     * @param[name] Name of the setting.
     * @param[contents] Contents of the setting, can be anything.
     */
    fun setIfUnset(name: String, contents: Any): Any {
        return settingsStore[name] ?: set(name, contents)
    }

    /**
     * Add or replace a setting in the store. Will only allow replacement
     * if types of existing and new setting match.
     *
     * @param[name] Name of the setting.
     * @param[contents] Contents of the setting, can be anything.
     */
    fun set(name: String, contents: Any): Any {
        // protect against unintended type change
        var current = settingsStore[name]

        if (current != null) {
            if(current == contents)
                return current

            val type: Class<*> = current.javaClass

            if (type != contents.javaClass) {
                logger.warn("Casting $name from ${type.simpleName} to ${contents.javaClass.simpleName}. Are you sure about this?")
            }

            when {
                type == contents.javaClass -> settingsStore[name] = contents
                current is Float && contents is Double -> settingsStore[name] = contents.toFloat()
                current is Int && contents is Float -> settingsStore[name] = contents.toInt()
                current is Int && contents is Double -> settingsStore[name] = contents.toInt()
                else -> {
                    logger.warn("Will not cast $contents from ${contents.javaClass} to $type, $name will stay ${settingsStore[name]}")
                    current = null
                }
            }
        } else {
            settingsStore[name] = contents
        }
        onValueChange(name)

        return current ?: contents
    }

    /**
     * Adds an update routine lambda to a specific setting [setting], which is called when the setting changes inside the [settingsStore]
     */
    fun addUpdateRoutine(setting : String, update: () -> Unit) {
        if(!settingsUpdateRoutines.containsKey(setting)) {
            settingsUpdateRoutines[setting] = arrayListOf(update)
        } else {
            settingsUpdateRoutines[setting]!! += update
        }
    }

    /**
     * Lists all settings currently stored as String.
     */
    fun list(): String {
        return settingsStore.map { "${it.key}=${it.value} (${it.value.javaClass.simpleName})" }.sorted().joinToString("\n")
    }

    /**
     * Return the names of all settings as a [List] of Strings.
     */
    fun getAllSettings(): List<String> {
        return settingsStore.keys().toList()
    }
}<|MERGE_RESOLUTION|>--- conflicted
+++ resolved
@@ -1,19 +1,12 @@
 package graphics.scenery
 
-<<<<<<< HEAD
 import graphics.scenery.utils.lazyLogger
 import java.io.*
 import java.nio.charset.Charset
-=======
-import graphics.scenery.utils.LazyLogger
-import java.io.File
-import java.io.FileInputStream
->>>>>>> 9680a214
 import java.util.*
 import java.util.concurrent.ConcurrentHashMap
 import kotlin.io.path.Path
 import kotlin.io.path.outputStream
-
 
 /**
  * Flexible settings store for scenery. Stores a hash map of <String, Any>,
@@ -22,11 +15,7 @@
  * @author Ulrik Günther <hello@ulrik.is>
  * @author Konrad Michel <Konrad.Michel@mailbox.tu-dresden.de>
  */
-<<<<<<< HEAD
-class Settings(override var hub: Hub? = null, val prefix : String = "scenery.", inputPropertiesStream : InputStream? = null) : Hubable {
-=======
-class Settings(override var hub: Hub? = null, val propertiesFile: String = "scenery.properties") : Hubable {
->>>>>>> 9680a214
+class Settings(override var hub: Hub? = null, val prefix : String = "scenery.", val propertiesFile: String = "scenery.properties") : Hubable {
     private var settingsStore = ConcurrentHashMap<String, Any>()
     private val logger by lazyLogger()
 
@@ -70,9 +59,9 @@
             set(key.substringAfter(prefix), parsed)
         }
 
-        if(inputPropertiesStream != null)
+        if(File(propertiesFile).exists())
         {
-            loadProperties(inputPropertiesStream)
+            loadProperties(File(propertiesFile).inputStream())
         }
 
     }
