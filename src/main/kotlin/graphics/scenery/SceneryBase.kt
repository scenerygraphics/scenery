--- conflicted
+++ resolved
@@ -1,6 +1,5 @@
 package graphics.scenery
 
-import cleargl.ClearGLDefaultEventListener
 import org.joml.Vector3f
 import com.sun.jna.Library
 import com.sun.jna.Native
@@ -146,14 +145,6 @@
 
     /**
      * Main routine for [SceneryBase]
-     *
-     * This routine will construct a internal [ClearGLDefaultEventListener], and initialize
-     * with the [init] function. Override this in your subclass and be sure to call `super.main()`.
-     *
-     * The [ClearGLDefaultEventListener] will take care of usually used window functionality, like
-     * resizing, closing, setting the OpenGL context, etc. It'll also read a keymap for the [InputHandler],
-     * based on the [applicationName], from the file `~/.[applicationName].bindings
-     *
      */
     open suspend fun sceneryMain() {
 
@@ -460,22 +451,17 @@
         val mainPort = System.getProperty("scenery.MainPort")?.toIntOrNull() ?: 6040
         val backchannelPort = System.getProperty("scenery.BackchannelPort")?.toIntOrNull() ?: 6041
 
-<<<<<<< HEAD
         hub.add(SceneryElement.Statistics, stats)
         hub.add(SceneryElement.Settings, settings)
 
         settings.set("System.PID", getProcessID())
 
         if (!server && serverAddress != null) {
-=======
-        if (!server) {
->>>>>>> fb26a1e6
             val subscriber = NodeSubscriber(hub,serverAddress,mainPort,backchannelPort)
             hub.add(subscriber)
             subscriber.startListening()
             scene.postUpdate += {subscriber.networkUpdate(scene)}
         } else if (server) {
-<<<<<<< HEAD
             if(settings.get("Cluster.Launch", false)) {
                 clusterLaunch()
                 applicationName += " [Cluster]"
@@ -483,10 +469,7 @@
 
             applicationName += " [Server]"
             val publisher = NodePublisher(hub, serverAddress ?: "localhost", portMain = mainPort, portBackchannel = backchannelPort)
-=======
-            applicationName += " [SERVER]"
-            val publisher = NodePublisher(hub, serverAddress, portMain = mainPort, portBackchannel = backchannelPort)
->>>>>>> fb26a1e6
+
             hub.add(publisher)
             publisher.startPublishing()
             publisher.register(scene)
