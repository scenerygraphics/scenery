--- conflicted
+++ resolved
@@ -19,12 +19,9 @@
 import org.scijava.Context
 import org.scijava.ui.behaviour.Behaviour
 import org.scijava.ui.behaviour.ClickBehaviour
-<<<<<<< HEAD
 import java.io.BufferedReader
 import java.io.InputStreamReader
-=======
 import org.zeromq.ZContext
->>>>>>> 7cd350b0
 import java.lang.Boolean.parseBoolean
 import java.lang.management.ManagementFactory
 import java.net.URL
@@ -454,7 +451,7 @@
         }
 
         val server = System.getProperty("scenery.Server")?.toBoolean() ?: false
-        val serverAddress = System.getProperty("scenery.ServerAddress") ?:"tcp://localhost"
+        val serverAddress = System.getProperty("scenery.ServerAddress") ?: "tcp://localhost"
         val mainPort = System.getProperty("scenery.MainPort")?.toIntOrNull() ?: 6040
         val backchannelPort = System.getProperty("scenery.BackchannelPort")?.toIntOrNull() ?: 6041
 
@@ -464,23 +461,18 @@
         settings.set("System.PID", getProcessID())
 
         if (!server && serverAddress != null) {
-            val subscriber = NodeSubscriber(hub,serverAddress,mainPort,backchannelPort, context = ZContext())
+            val subscriber = NodeSubscriber(hub, serverAddress, mainPort, backchannelPort, context = ZContext())
             hub.add(subscriber)
             scene.postUpdate += {subscriber.networkUpdate(scene)}
         } else if (server) {
-<<<<<<< HEAD
             if(settings.get("Cluster.Launch", false)) {
                 clusterLaunch()
                 applicationName += " [Cluster]"
             }
 
             applicationName += " [Server]"
-            val publisher = NodePublisher(hub, serverAddress ?: "localhost", portMain = mainPort, portBackchannel = backchannelPort)
-
-=======
-            applicationName += " [SERVER]"
-            val publisher = NodePublisher(hub, portMain = mainPort, portBackchannel = backchannelPort, context = ZContext())
->>>>>>> 7cd350b0
+            val publisher = NodePublisher(hub, serverAddress ?: "localhost", portMain = mainPort, portBackchannel = backchannelPort, context = ZContext())
+
             hub.add(publisher)
             publisher.register(scene)
             scene.postUpdate += { publisher.scanForChanges()}
