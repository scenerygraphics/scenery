package graphics.scenery

import org.joml.Vector3f
import com.sun.jna.Library
import com.sun.jna.Native
import graphics.scenery.backends.Renderer
import graphics.scenery.compute.OpenCLContext
import graphics.scenery.controls.DTrackButton
import graphics.scenery.controls.GamepadButton
import graphics.scenery.controls.InputHandler
import graphics.scenery.controls.behaviours.ArcballCameraControl
import graphics.scenery.controls.behaviours.FPSCameraControl
import graphics.scenery.net.NodePublisher
import graphics.scenery.net.NodeSubscriber
import graphics.scenery.repl.REPL
import graphics.scenery.utils.*
import kotlinx.coroutines.*
import org.lwjgl.system.Platform
import org.scijava.Context
import org.scijava.ui.behaviour.Behaviour
import org.scijava.ui.behaviour.ClickBehaviour
import java.io.BufferedReader
import java.io.InputStreamReader
import org.zeromq.ZContext
import java.lang.Boolean.parseBoolean
import java.lang.management.ManagementFactory
import java.net.URL
import java.nio.file.Paths
import java.util.*
import java.util.concurrent.CountDownLatch
import kotlin.concurrent.thread
<<<<<<< HEAD
import kotlin.io.path.absolute
=======
import kotlin.time.Duration.Companion.nanoseconds
>>>>>>> 968e2b14

/**
 * Base class to use scenery with, keeping the needed boilerplate
 * to a minimum. Inherit from this class for a quick start.
 *
 * @property[applicationName] Name of the application, do not use special chars.
 * @property[windowWidth] Window width of the application window.
 * @property[windowHeight] Window height of the application window.
 * @property[wantREPL] Whether this application should automatically start and display a [REPL].
 * @property[scijavaContext] A potential pre-existing SciJava context, or null.
 *
 * @constructor Creates a new SceneryBase
 *
 * @author Ulrik Günther <hello@ulrik.is>
 */

open class SceneryBase @JvmOverloads constructor(var applicationName: String,
                       var windowWidth: Int = 1024,
                       var windowHeight: Int = 1024,
                       val wantREPL: Boolean = true,
                       val scijavaContext: Context? = null) {

    /** The scene used by the renderer in the application */
    protected var scene: Scene = Scene()
    /** REPL for the application, can be initialised in the [init] function */
    protected var repl: REPL? = null
    /** Frame number for counting FPS */
    protected var ticks = 0L
    /** The default renderer for this application, see [Renderer] */
    protected var renderer: Renderer? = null
    /** The Hub used by the application, see [Hub] */
    var hub: Hub = Hub()
    /** Global settings storage */
    protected var settings: Settings = Settings()
    /** ui-behaviour input handler */
    protected var inputHandler: InputHandler? = null
    /** [Statistics] object to collect runtime stats on various routines. */
    protected var stats: Statistics = Statistics(hub)

    /** State variable for registering a new renderer */
    data class NewRendererParameters(val rendererType: String, val hub: Hub,
                                     val applicationName: String, val width: Int, val height: Int,
                                     val scene: Scene, val embedIn: SceneryPanel?, val config: String,
                                     val signal: CountDownLatch? = null)
    protected var registerNewRenderer: NewRendererParameters? = null

    /** Logger for this application, will be instantiated upon first use. */
    protected val logger by lazyLogger(System.getProperty("scenery.LogLevel", "info"))

    /** An optional update function to call during the main loop. */
    var updateFunction: (() -> Any)? = null

    /** Flag to indicate whether this instance is currently running. */
    var running: Boolean = false
        protected set
    /** Total runtime of this instance. */
    var runtime: Float = 0.0f
        protected set

    /** Time step for the main loop */
    var timeStep = 0.01f

    protected var accumulator = 0.0f
    protected var currentTime = System.nanoTime()
    protected var t = 0.0f
    protected var shouldClose: Boolean = false
    protected var gracePeriod = 0

    enum class AssertionCheckPoint { BeforeStart, AfterClose }
    var assertions = hashMapOf<AssertionCheckPoint, ArrayList<() -> Any>>(
        AssertionCheckPoint.BeforeStart to arrayListOf(),
        AssertionCheckPoint.AfterClose to arrayListOf()
    )

    val headless = parseBoolean(System.getProperty(Renderer.HEADLESS_PROPERTY_NAME, "false"))
    val renderdoc = if(System.getProperty("scenery.AttachRenderdoc")?.toBoolean() == true) {
        Renderdoc()
    } else {
        null
    }

    val server = System.getProperty("scenery.Server")?.toBoolean() ?: false
    val serverAddress = System.getProperty("scenery.ServerAddress")

    interface XLib: Library {
        fun XInitThreads()

        companion object {
            val INSTANCE = Native.loadLibrary("X11", XLib::class.java) as XLib
        }
    }

    init {
        // will only be called on Linux, and only if it hasn't been called before.
        xinitThreads()
        // will only run on M1 macOS
        m1supportForjHDF5()
    }

    /**
     * the init function of [SceneryBase], override this in your subclass,
     * e.g. for [Scene] construction and [Renderer] initialisation.
     */
    open fun init() {

    }

    /**
     * Function to contain any custom input setup.
     */
    open fun inputSetup() {

    }

    /**
     * Main routine for [SceneryBase]
     */
    open suspend fun sceneryMain() {


        // wait for renderer
        while(renderer?.initialized == false) {
            delay(100)
        }

        loadInputHandler(renderer)

        val statsRequested = parseBoolean(System.getProperty("scenery.PrintStatistics", "false"))

        // setup additional key bindings, if requested by the user
        inputSetup()

        val startTime = System.nanoTime()

        var frameTime = 0.0f
        var lastFrameTime: Float
        val frameTimes = ArrayDeque<Float>(16)
        val frameTimeKeepCount = 16

        val profiler = hub.get<Profiler>()

        var sceneObjects: Deferred<List<Node>> = GlobalScope.async {
            scene.discover(scene, { n ->
                    n.visible && n.state == State.Ready
            }, useDiscoveryBarriers = true)
                .map { it.spatialOrNull()?.updateWorld(recursive = true, force = false); it }
        }

        while (!shouldClose || gracePeriod > 0) {
            runtime = (System.nanoTime() - startTime) / 1000000f
            settings.set("System.Runtime", runtime)

            scene.update.forEach { it.invoke() }
            sceneObjects = GlobalScope.async {
                scene.discover(scene, { n ->
                        n.visible && n.state == State.Ready
                }, useDiscoveryBarriers = true)
                    .map { it.spatialOrNull()?.updateWorld(recursive = true, force = false); it }
            }
            scene.postUpdate.forEach { it.invoke() }
            val activeCamera = scene.findObserver() ?: continue

            profiler?.begin("Render")
           if (renderer?.managesRenderLoop != false) {
                renderer?.render(activeCamera, sceneObjects.await())
                delay(1)
            } else {
                stats.addTimed("render") { renderer?.render(activeCamera, sceneObjects.await()) ?: 0.0f }
            }
            profiler?.end()

            // only run loop if we are either in standalone mode, or master
            // for details about the interpolation code, see
            // https://gafferongames.com/post/fix_your_timestep/
            if(server || serverAddress == null) {
                val newTime = System.nanoTime()
                lastFrameTime = frameTime
                frameTime = (newTime - currentTime)/1e6f
                if(frameTime > 250.0f) {
                    frameTime = 250.0f
                }

                currentTime = newTime
                accumulator += frameTime

                inputHandler?.window?.pollEvents()

                while(accumulator >= timeStep) {
                    // evolve state
                    t += timeStep
                    accumulator -= timeStep

                    updateFunction?.let { update -> stats.addTimed("Scene.Update", update) }
                }

                val alpha = accumulator/timeStep

                if(frameTimes.size > frameTimeKeepCount) {
                    frameTimes.removeLast()
                }

                if(renderer?.managesRenderLoop == false) {
                    frameTimes.push((alpha * frameTime / 100.0f) + (1.0f - alpha)*(lastFrameTime/100.0f))
                    scene.activeObserver?.deltaT = frameTimes.average().toFloat()
                } else {
                    frameTimes.push((renderer?.lastFrameTime ?: 1.0f) / 100.0f)
                    scene.activeObserver?.deltaT = frameTimes.average().toFloat()
                }
            }

            if (statsRequested && ticks % 100L == 0L) {
                logger.info("\nStatistics:\n=============\n$stats")
            }

            stats.add("loop", frameTime)
            stats.add("ticks", ticks, isTime = false)

            val r = registerNewRenderer
            if(r != null) {
                if(renderer?.managesRenderLoop == false) {
                    renderer?.render(activeCamera, sceneObjects.await())
                }

                when (r.rendererType) {
                    "OpenGLRenderer" -> System.setProperty("scenery.Renderer", "OpenGLRenderer")
                    else -> System.setProperty("scenery.Renderer", "VulkanRenderer")
                }

                val config = r.config
                val embed = r.embedIn

                val width = r.width
                val height = r.height

                val newRenderer = Renderer.createRenderer(hub, applicationName, scene, width, height, embed, config)
                hub.add(SceneryElement.Renderer, newRenderer)
                loadInputHandler(newRenderer)

                renderer = newRenderer

                registerNewRenderer?.signal?.countDown()
                registerNewRenderer = null
            }

            ticks++
            if(gracePeriod > 0) {
                gracePeriod--
            }
        }

        running = false
        inputHandler?.close()
        renderdoc?.close()

        hub.get<NodePublisher>()?.close()
        hub.get<NodeSubscriber>()?.close()

        hub.get<Profiler>()?.close()
        hub.get<Statistics>()?.close()

        hub.get<REPL>()?.close()
    }

    /**
     * Sets up switching between [ArcballCameraControl] and [FPSCameraControl].
     *
     * @param[keybinding] The key to trigger the switching.
     */
    fun setupCameraModeSwitching(keybinding: String = "C") {
        val windowWidth = renderer?.window?.width ?: 512
        val windowHeight = renderer?.window?.height ?: 512

        val target = scene.findObserver()?.target ?: Vector3f(0.0f)
        val inputHandler = (hub.get(SceneryElement.Input) as InputHandler)
        val targetArcball = ArcballCameraControl("mouse_control", { scene.findObserver() }, windowWidth, windowHeight, target)
        val fpsControl = FPSCameraControl("mouse_control", { scene.findObserver() }, windowWidth, windowHeight)

        val toggleControlMode = object : ClickBehaviour {
            var currentMode = "fps"

            override fun click(x: Int, y: Int) {
                if (currentMode.startsWith("fps")) {
                    targetArcball.target = { target }

                    inputHandler.addBehaviour("mouse_control", targetArcball)
                    inputHandler.addBehaviour("scroll_arcball", targetArcball)
                    inputHandler.addKeyBinding("scroll_arcball", "scroll")

                    currentMode = "arcball"
                } else {
                    inputHandler.addBehaviour("mouse_control", fpsControl)
                    inputHandler.removeBehaviour("scroll_arcball")

                    currentMode = "fps"
                }

                logger.info("Switched to $currentMode control")
            }
        }

        inputHandler.addBehaviour("toggle_control_mode", toggleControlMode)
        inputHandler.addKeyBinding("toggle_control_mode", keybinding)
    }

    /**
     * Sets the shouldClose flag on renderer, causing it to shut down and thereby ending the main loop.
     */
    open fun close() {
        shouldClose = true
        gracePeriod = 60
        renderer?.close()

        while(gracePeriod > 0 || renderer?.initialized == true) {
            logger.debug("Waiting for grace period to go to 0, current=$gracePeriod")
            Thread.sleep(100)
        }

        renderer = null

        (hub.get(SceneryElement.NodePublisher) as? NodePublisher)?.close()
        (hub.get(SceneryElement.NodeSubscriber) as? NodeSubscriber)?.close()
        (hub.get(SceneryElement.OpenCLContext) as? OpenCLContext)?.close()
    }

    /**
     * Returns whether the current scene is done initialising.
     */
    fun sceneInitialized(): Boolean {
        return scene.initialized
    }

    /**
     * Loads a new [InputHandler] for the given [Renderer]. If running headless,
     * [renderer] can also be null.
     *
     * @param[renderer] A [Renderer] instance or null.
     */
    fun loadInputHandler(renderer: Renderer?) {
        renderer?.let {
            inputHandler = InputHandler(scene, it, hub)
            inputHandler?.useDefaultBindings(System.getProperty("user.home") + "/.$applicationName.bindings")

            if(wantREPL) {
                inputHandler?.addBehaviour("show_repl", ClickBehaviour { _, _ ->
                    repl = REPL(hub, scijavaContext, scene, stats, hub)
                    repl?.start()
                    repl?.addAccessibleObject(settings)
                    repl?.addAccessibleObject(inputHandler!!)
                    repl?.addAccessibleObject(it)
                    repl?.showConsoleWindow()
                })

                inputHandler?.addKeyBinding("show_repl", "shift R")
            }
        }
    }

    @JvmOverloads fun replaceRenderer(rendererPreference: String, force: Boolean = false, wait: Boolean = false) {
        val requestedRenderer = when (rendererPreference) {
            "OpenGLRenderer" -> "OpenGLRenderer"
            "VulkanRenderer" -> "VulkanRenderer"
            else -> {
                logger.warn("Unknown renderer '$rendererPreference', falling back to Vulkan.")
                "VulkanRenderer"
            }
        }

        if(requestedRenderer == renderer?.javaClass?.simpleName && !force) {
            logger.info("Not replacing renderer, because already running the same.")
            return
        }

        val latch = if(wait) {
            CountDownLatch(1)
        } else {
            null
        }

        val metadata = NewRendererParameters(
            rendererPreference, hub, applicationName,
            renderer?.window?.width ?: 512, renderer?.window?.height ?: 512,
            scene, renderer?.embedIn, renderer?.renderConfigFile ?: "DeferredShading.yml",
            latch)

        registerNewRenderer = metadata

        renderer?.close()

        if(wait) {
            latch?.await()
        }
    }

    open fun main() {
        thread {
            val start = System.nanoTime()
            while(renderer?.firstImageReady != true) {
                Thread.sleep(5)
            }

            val duration = (System.nanoTime() - start).nanoseconds
            logger.info("Full startup took ${duration.inWholeMilliseconds}ms")
        }

        System.getProperties().forEach { prop ->
            val name = prop.key as? String ?: return@forEach
            val value = prop.value as? String ?: return@forEach

            if(name.startsWith("scenery.LogLevel.")) {
                val className = name.substringAfter("scenery.LogLevel.")
                logger.info("Setting logging level of class $className to $value")
                System.setProperty("org.slf4j.simpleLogger.log.${className}", value)
            }
        }

        hub.addApplication(this)
        logger.info("Started application as PID ${getProcessID()} on ${Platform.get()}/${Platform.getArchitecture()}")
        running = true

        if(parseBoolean(System.getProperty("scenery.Profiler", "false"))) {
            hub.add(RemoteryProfiler(hub))
        }

        val server = System.getProperty("scenery.Server")?.toBoolean() ?: false
        val serverAddress = System.getProperty("scenery.ServerAddress") ?: "tcp://localhost"
        val mainPort = System.getProperty("scenery.MainPort")?.toIntOrNull() ?: 6040
        val backchannelPort = System.getProperty("scenery.BackchannelPort")?.toIntOrNull() ?: 6041

        hub.add(SceneryElement.Statistics, stats)
        hub.add(SceneryElement.Settings, settings)

        settings.set("System.PID", getProcessID())

        if (!server && serverAddress != null) {
            val subscriber = NodeSubscriber(hub, serverAddress, mainPort, backchannelPort, context = ZContext())
            hub.add(subscriber)
            scene.postUpdate += {subscriber.networkUpdate(scene)}
        } else if (server) {
            if(settings.get("Cluster.Launch", false)) {
                clusterLaunch()
                applicationName += " [Cluster]"
            }

            applicationName += " [Server]"
            val publisher = NodePublisher(hub, serverAddress ?: "localhost", portMain = mainPort, portBackchannel = backchannelPort, context = ZContext())

            hub.add(publisher)
            publisher.register(scene)
            scene.postUpdate += { publisher.scanForChanges()}
        }

<<<<<<< HEAD
        if (wantREPL) {
            repl = REPL(hub, scijavaContext, scene, stats, hub)
            repl?.addAccessibleObject(settings)
        }
=======
        hub.add(SceneryElement.Statistics, stats)
        hub.add(SceneryElement.Settings, settings)

        settings.set("System.PID", getProcessID())
>>>>>>> 968e2b14

        // initialize renderer, etc first in init, then setup key bindings
        init()
        runBlocking { sceneryMain() }
    }

    fun waitForSceneInitialisation() {
        while(!sceneInitialized()) {
            Thread.sleep(200)
        }
    }

    /**
     * Launches scenery instances on a cluster, with launch and shutdown scripts
     * determined from the settings Cluster.LaunchScript, and Cluster.ShutdownScript.
     */
    fun clusterLaunch() {
        thread(isDaemon = true) {
            val settings = hub.get<Settings>() ?: throw IllegalStateException("Can't execute cluster launch without Settings object present in Hub")

            val shutdownScript = settings.get("Cluster.ShutdownScript", "killall-java.bat")
            val launchScript = settings.get("Cluster.LaunchScript", "run-cluster.bat")
            val clusterWorkingDirectory = settings.get("Cluster.WorkingDirectory", ".")

            logger.info("Using $launchScript as cluster launch script")

            Runtime.getRuntime().addShutdownHook(thread(start = false) {
                logger.info("Registering $shutdownScript as shutdown script")
                Runtime.getRuntime().exec(shutdownScript,
                    null, Paths.get(clusterWorkingDirectory).absolute().toFile())
            })

            val clusterLaunch = Runtime.getRuntime().exec("$launchScript graphics.scenery.tests.examples.cluster.CaveClientExample",
                null, Paths.get(clusterWorkingDirectory).absolute().toFile())

            BufferedReader(InputStreamReader(clusterLaunch.inputStream)).use { input ->
                var line: String?
                while (input.readLine().also { line = it } != null && !shouldClose) {
                    logger.info("Cluster: $line")
                }
            }
        }
    }

    infix fun Behaviour.called(name: String): Pair<String, Behaviour> {
        return name to this
    }

    infix fun Pair<String, Behaviour>.boundTo(key: String): InputHandler.NamedBehaviourWithKeyBinding {
        return InputHandler.NamedBehaviourWithKeyBinding(this.first, this.second, key)
    }

    infix fun Pair<String, Behaviour>.boundTo(key: GamepadButton): InputHandler.NamedBehaviourWithKeyBinding {
        val button = when {
            key.ordinal <= GamepadButton.Button8.ordinal -> key.ordinal.toString()
            key.ordinal == GamepadButton.PovUp.ordinal -> "NUMPAD8"
            key.ordinal == GamepadButton.PovRight.ordinal -> "NUMPAD6"
            key.ordinal == GamepadButton.PovDown.ordinal -> "NUMPAD2"
            key.ordinal == GamepadButton.PovLeft.ordinal -> "NUMPAD4"
            key.ordinal == GamepadButton.AlwaysActive.ordinal -> "F24"
            else -> throw IllegalStateException("Don't know how to translate gamepad button with ordinal ${key.ordinal} to key code.")
        }

        return InputHandler.NamedBehaviourWithKeyBinding(this.first, this.second, button)
    }

    infix fun Pair<String, Behaviour>.boundTo(key: DTrackButton): InputHandler.NamedBehaviourWithKeyBinding {
        val button = when(key) {
            DTrackButton.Trigger -> "0"
            DTrackButton.Left -> "3"
            DTrackButton.Center -> "2"
            DTrackButton.Right -> "1"
        }

        return InputHandler.NamedBehaviourWithKeyBinding(this.first, this.second, button)
    }

    companion object {
        private val logger by lazyLogger(System.getProperty("scenery.LogLevel", "info"))
        private var xinitThreadsCalled: Boolean = false

        /**
         * Returns the process ID we are running under.
         *
         * @return The process ID as integer.
         */
        @JvmStatic fun getProcessID(): Int {
            return Integer.parseInt(ManagementFactory.getRuntimeMXBean().name.split("@".toRegex()).dropLastWhile { it.isEmpty() }.toTypedArray()[0])
        }

        /**
         * Returns the path set defined by the environment variable SCENERY_DEMO_FILES.
         * Should only be used in examples that require the additional model files and will
         * emit a warning in case the variable is not set.
         *
         * @return String containing the path set in SCENERY_DEMO_FILES.
         */
        @JvmStatic fun getDemoFilesPath(): String {
            val demoDir = System.getenv("SCENERY_DEMO_FILES")
            var maybeDemoPath: String? = null

            if(demoDir == null) {
                val relativePath = Paths.get("./models")
                maybeDemoPath = relativePath.toAbsolutePath().toString()
            }

            return if (demoDir == null) {
                logger.warn("This example needs additional model files, see https://github.com/scenerygraphics/scenery#examples")
                logger.warn("Download the model files mentioned there and set the environment variable SCENERY_DEMO_FILES to the")
                logger.warn("directory where you have put these files.")

                if(maybeDemoPath != null) {
                    logger.warn("Returning $maybeDemoPath, the files you need might be there.")
                    maybeDemoPath
                } else {
                    ""
                }
            } else {
                demoDir
            }
        }

        @JvmStatic fun URL.sanitizedPath(): String {
            // cuts off the initial / on Windows
            return if(Platform.get() == Platform.WINDOWS) {
                this.path.substringAfter("/")
            } else {
                this.path
            }
        }

        @JvmStatic fun xinitThreads() {
            if(Platform.get() == Platform.LINUX && xinitThreadsCalled == false) {
                logger.debug("Running XInitThreads")
                XLib.INSTANCE.XInitThreads()
                xinitThreadsCalled = true
            }
        }

        @JvmStatic fun m1supportForjHDF5() {
            if(Platform.get() == Platform.MACOSX && Platform.getArchitecture() == Platform.Architecture.ARM64) {
                val arch = System.getProperty("os.arch")
                val os = System.getProperty("os.name")

                var basepath = ""
                logger.debug("Downloading M1 support libraries for JHDF5, if not already existing...")
                listOf("hdf5", "jhdf5").forEach { lib ->
                    basepath = ExtractsNatives.nativesFromGithubRelease(
                        "JaneliaSciComp",
                        "jhdf5",
                        "jhdf5-19.04.1_fatjar",
                        "sis-jhdf5-1654327451.jar",
                        "$arch-$os",
                        lib,
                        "jnilib"
                    )
                }

                if(System.getProperty("native.libpath") == null) {
                    System.setProperty("native.libpath", basepath)
                }
            }
        }
    }
}<|MERGE_RESOLUTION|>--- conflicted
+++ resolved
@@ -29,11 +29,8 @@
 import java.util.*
 import java.util.concurrent.CountDownLatch
 import kotlin.concurrent.thread
-<<<<<<< HEAD
+import kotlin.time.Duration.Companion.nanoseconds
 import kotlin.io.path.absolute
-=======
-import kotlin.time.Duration.Companion.nanoseconds
->>>>>>> 968e2b14
 
 /**
  * Base class to use scenery with, keeping the needed boilerplate
@@ -150,6 +147,14 @@
 
     /**
      * Main routine for [SceneryBase]
+     *
+     * This routine will construct a internal [ClearGLDefaultEventListener], and initialize
+     * with the [init] function. Override this in your subclass and be sure to call `super.main()`.
+     *
+     * The [ClearGLDefaultEventListener] will take care of usually used window functionality, like
+     * resizing, closing, setting the OpenGL context, etc. It'll also read a keymap for the [InputHandler],
+     * based on the [applicationName], from the file `~/.[applicationName].bindings
+     *
      */
     open suspend fun sceneryMain() {
 
@@ -462,11 +467,6 @@
         val mainPort = System.getProperty("scenery.MainPort")?.toIntOrNull() ?: 6040
         val backchannelPort = System.getProperty("scenery.BackchannelPort")?.toIntOrNull() ?: 6041
 
-        hub.add(SceneryElement.Statistics, stats)
-        hub.add(SceneryElement.Settings, settings)
-
-        settings.set("System.PID", getProcessID())
-
         if (!server && serverAddress != null) {
             val subscriber = NodeSubscriber(hub, serverAddress, mainPort, backchannelPort, context = ZContext())
             hub.add(subscriber)
@@ -485,17 +485,10 @@
             scene.postUpdate += { publisher.scanForChanges()}
         }
 
-<<<<<<< HEAD
-        if (wantREPL) {
-            repl = REPL(hub, scijavaContext, scene, stats, hub)
-            repl?.addAccessibleObject(settings)
-        }
-=======
         hub.add(SceneryElement.Statistics, stats)
         hub.add(SceneryElement.Settings, settings)
 
         settings.set("System.PID", getProcessID())
->>>>>>> 968e2b14
 
         // initialize renderer, etc first in init, then setup key bindings
         init()
