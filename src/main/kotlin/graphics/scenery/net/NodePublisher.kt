--- conflicted
+++ resolved
@@ -43,22 +43,13 @@
     portMain: Int = 7777,
     portBackchannel: Int = 6666,
     val context: ZContext
-<<<<<<< HEAD
-) : Agent(), Hubable {
+) : Hubable {
     private val logger by lazyLogger()
-=======
-) : Hubable {
-    private val logger by LazyLogger()
->>>>>>> 9680a214
 
     private val addressMain = "$ip:$portMain"
     private val addressBackchannel = "$ip:$portBackchannel"
 
-<<<<<<< HEAD
     var timeout = 15 // -> 60fps
-=======
-    var timeout = 100
->>>>>>> 9680a214
     private val publisher: ZMQ.Socket = context.createSocket(SocketType.PUB)
     var portMain: Int = try {
         publisher.bind(addressMain)
@@ -196,57 +187,6 @@
         }
     }
 
-<<<<<<< HEAD
-    override fun onLoop() {
-
-        try {
-            val event = eventQueue.poll()
-            event?.let { processNextNetworkEvent(it) }
-            val payload = backchannelSubscriber.recv(ZMQ.DONTWAIT)
-            payload?.let { listenToControlChannel(it) }
-
-            if (event == null && payload == null) {
-                Thread.sleep(timeout.toLong())
-            }
-        } catch (t: ZMQException){
-            if (t.errorCode != 4) {//Errno 4 : Interrupted function
-                // Interrupted exceptions are expected when closing the publisher and no need to worry
-                throw t
-            }
-        }
-    }
-
-    private fun listenToControlChannel(payload: kotlin.ByteArray) {
-        try {
-            val bin = ByteArrayInputStream(payload)
-            val input = Input(bin)
-            val event = kryo.readClassAndObject(input) as? NetworkEvent
-                ?: throw IllegalStateException("Received unknown, not NetworkEvent payload")
-            eventQueue.add(event)
-
-        } catch (t: Throwable) {
-            t.printStackTrace()
-        }
-    }
-
-    private fun processNextNetworkEvent(event: NetworkEvent) {
-        if (event is NetworkEvent.RequestInitialization) {
-            publishedObjects.forEach {
-                addUpdateEvent(it.value)
-            }
-        }
-        val start = System.nanoTime()
-        val payloadSize = sendEvent(event, kryo, publisher, logger)
-        val duration = (System.nanoTime() - start).toFloat()
-        (hub?.get(SceneryElement.Statistics) as? Statistics)?.add("Serialise.duration", duration)
-        (hub?.get(SceneryElement.Statistics) as? Statistics)?.add(
-            "Serialise.payloadSize",
-            payloadSize,
-            isTime = false
-        )
-    }
-=======
->>>>>>> 9680a214
 
     private fun addUpdateEvent(wrapper: NetworkWrapper<*>) {
         eventQueue.add(
@@ -271,8 +211,15 @@
 
     private class PublishWorker(val parent: NodePublisher): Agent(){
         override fun onLoop() {
-            val event = parent.eventQueue.poll(parent.timeout.toLong(),TimeUnit.MILLISECONDS)
-            event?.let { processNextNetworkEvent(it) }
+            try {
+                val event = parent.eventQueue.poll(parent.timeout.toLong(),TimeUnit.MILLISECONDS)
+                event?.let { processNextNetworkEvent(it) }
+            } catch (t: ZMQException){
+                if (t.errorCode != 4) {//Errno 4 : Interrupted function
+                    // Interrupted exceptions are expected when closing the publisher and no need to worry
+                    throw t
+                }
+            }
         }
 
         private fun processNextNetworkEvent(event: NetworkEvent) {
@@ -301,11 +248,17 @@
 
     private class BackchannelWorker(val parent: NodePublisher): Agent(){
         override fun onLoop() {
-            val payload = parent.backchannelSubscriber.recv()
-            payload?.let { listenToControlChannel(it) }
-
-            if (payload == null) {
-                Thread.sleep(parent.timeout.toLong())
+            try {
+                val payload = parent.backchannelSubscriber.recv()
+                payload?.let { listenToControlChannel(it) }
+                if (payload == null) {
+                    Thread.sleep(parent.timeout.toLong())
+                }
+            } catch (t: ZMQException){
+                if (t.errorCode != 4) {//Errno 4 : Interrupted function
+                    // Interrupted exceptions are expected when closing the publisher and no need to worry
+                    throw t
+                }
             }
         }
 
@@ -370,13 +323,9 @@
             kryo.register(tmp.javaClass, ByteBufferSerializer())
             kryo.register(ByteArray::class.java, Imglib2ByteArraySerializer())
             kryo.register(ShaderMaterial::class.java, ShaderMaterialSerializer())
-<<<<<<< HEAD
             kryo.register(Inflater::class.java, IgnoreSerializer<Inflater>())
-=======
-            kryo.register(java.util.zip.Inflater::class.java, IgnoreSerializer<Inflater>())
             kryo.register(org.biojava.nbio.structure.BondImpl::class.java, IgnoreSerializer<BondImpl>())
             kryo.register(org.biojava.nbio.structure.AtomImpl::class.java, IgnoreSerializer<AtomImpl>())
->>>>>>> 9680a214
             kryo.register(VolumeManager::class.java, IgnoreSerializer<VolumeManager>())
             kryo.register(Vector3f::class.java, Vector3fSerializer())
 
