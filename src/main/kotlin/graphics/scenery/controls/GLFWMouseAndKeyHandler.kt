--- conflicted
+++ resolved
@@ -36,16 +36,6 @@
 
     var cursorCallback = object : GLFWCursorPosCallback() {
         override fun invoke(window: Long, xpos: Double, ypos: Double) {
-<<<<<<< HEAD
-            mouseMoved(MouseEvent(MouseEvent.EVENT_MOUSE_MOVED,
-                                  this,
-                                  System.nanoTime(),
-                                  0,
-                                  xpos.toInt(),
-                                  ypos.toInt(),
-                                  0, 0,
-                                  floatArrayOf(0.0f, 0.0f, 0.0f), 1.0f))
-=======
             mouseMoved(MouseEvent(
                 fakeComponent,
                 MouseEvent.MOUSE_MOVED,
@@ -55,7 +45,6 @@
                 ypos.toInt(),
                 0, false,
                 0))
->>>>>>> e15e394b
         }
     }
 
@@ -80,37 +69,21 @@
 
     var keyCallback = object : GLFWKeyCallback() {
         override fun invoke(window: Long, key: Int, scancode: Int, action: Int, mods: Int) {
-<<<<<<< HEAD
             val type = when (action) {
-                GLFW_PRESS -> KeyEvent.EVENT_KEY_PRESSED
-                GLFW_RELEASE -> KeyEvent.EVENT_KEY_RELEASED
-                GLFW_REPEAT -> KeyEvent.EVENT_KEY_PRESSED
-                else -> KeyEvent.EVENT_KEY_PRESSED
-=======
-            val type = when(action) {
                 GLFW_PRESS -> KeyEvent.KEY_PRESSED
                 GLFW_RELEASE -> KeyEvent.KEY_RELEASED
                 GLFW_REPEAT -> KeyEvent.KEY_PRESSED
                 else -> KeyEvent.KEY_PRESSED
->>>>>>> e15e394b
             }
 
             val event = KeyEvent(
                 fakeComponent,
                 type,
                 System.nanoTime(),
-<<<<<<< HEAD
-                mods,
-                key.toShort(),
-                scancode.toShort(),
-                ' '
-                                       )
-=======
                 mods.glfwToSwingMods(),
                 key,
                 KeyEvent.CHAR_UNDEFINED
             )
->>>>>>> e15e394b
 
             when (action) {
                 GLFW_PRESS -> keyPressed(event)
@@ -143,16 +116,6 @@
                 clickBefore = now
             }
 
-<<<<<<< HEAD
-            val event = MouseEvent(type,
-                                   this,
-                                   System.nanoTime(),
-                                   0,
-                                   mouseX,
-                                   mouseY,
-                                   clickCount.toShort(), 0,
-                                   floatArrayOf(0.0f, 0.0f, 0.0f), 1.0f)
-=======
             val event = MouseEvent(
                 fakeComponent,
                 type,
@@ -164,7 +127,6 @@
                 false,
                 key
             )
->>>>>>> e15e394b
 
 
             when (action) {
@@ -176,16 +138,6 @@
 
     var scrollCallback = object : GLFWScrollCallback() {
         override fun invoke(window: Long, xoffset: Double, yoffset: Double) {
-<<<<<<< HEAD
-            mouseWheelMoved(MouseEvent(MouseEvent.EVENT_MOUSE_WHEEL_MOVED,
-                                       this,
-                                       System.nanoTime(),
-                                       0,
-                                       0,
-                                       0,
-                                       0, 0,
-                                       floatArrayOf(xoffset.toFloat() * scrollSpeedMultiplier, yoffset.toFloat() * scrollSpeedMultiplier, 0.0f), 1.0f))
-=======
             mouseWheelMoved(MouseWheelEvent(
                 fakeComponent,
                 MouseWheelEvent.MOUSE_WHEEL,
@@ -193,10 +145,9 @@
                 0,
                 0,
                 0,
-                0, false, 0,
-                (xoffset.toFloat()*scrollSpeedMultiplier).toInt(), 0)
+                0, false,0,
+                (xoffset.toFloat() * scrollSpeedMultiplier).toInt(), 0)
             )
->>>>>>> e15e394b
         }
 
     }
@@ -372,13 +323,8 @@
 
         for (scroll in scrolls) {
             if (scroll.buttons.matches(mask, pressedKeys)) {
-<<<<<<< HEAD
                 if (isHorizontal) {
-                    scroll.behaviour.scroll(wheelRotation[0].toDouble(), isHorizontal, x, y)
-=======
-                if(isHorizontal) {
                     scroll.behaviour.scroll(wheelRotation.toDouble(), isHorizontal, x, y)
->>>>>>> e15e394b
                 } else {
                     scroll.behaviour.scroll(wheelRotation.toDouble(), isHorizontal, x, y)
                 }
