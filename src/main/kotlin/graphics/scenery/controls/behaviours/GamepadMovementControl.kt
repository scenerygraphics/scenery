package graphics.scenery.controls.behaviours

import graphics.scenery.Camera
import graphics.scenery.Node
import graphics.scenery.utils.extensions.plus
import graphics.scenery.utils.extensions.times
import net.java.games.input.Component
import org.joml.Vector3f
import kotlin.math.abs
import kotlin.reflect.KProperty

/**
 * Implementation of GamepadBehaviour for Camera Movement Control
 *
 * @author Ulrik Günther <hello@ulrik.is>
 * @property[axis] List of axis that are assigned to this behaviour
 * @property[cam] The camera to control
 */
open class GamepadMovementControl(
                             override val axis: List<Component.Identifier>,
<<<<<<< HEAD
                             private val camera: () -> Camera?) : GamepadBehaviour {
=======
                             var invertX: Boolean = false,
                             var invertY: Boolean = false,
                             private val camera: () -> Node?) : GamepadBehaviour {
>>>>>>> e1e0b7e4
    /** Speed multiplier for camera movement */
    var speedMultiplier = 0.04f
    /** Threshold below which the behaviour does not trigger */
    var threshold = 0.05f

    private val cam: Camera? by CameraDelegate()

<<<<<<< HEAD
    protected inner class CameraDelegate {
=======
    private var inversionFactorX = 1.0f
    private var inversionFactorY = 1.0f

    protected inner class NodeDelegate {
>>>>>>> e1e0b7e4
        /** Returns the [graphics.scenery.Camera] resulting from the evaluation of [camera] */
        operator fun getValue(thisRef: Any?, property: KProperty<*>): Camera? {
            return camera.invoke()
        }

        /** Setting the value is not supported */
        operator fun setValue(thisRef: Any?, property: KProperty<*>, value: Node?) {
            throw UnsupportedOperationException()
        }
    }

    /**
     * This function is triggered upon arrival of an axis event that
     * concerns this behaviour. It takes the event's value to move the camera
     * in the corresponding direction.
     *
     * @param[axis] The gamepad axis.
     * @param[value] The absolute value of the gamepad axis.
     */
    @Synchronized
    override fun axisEvent(axis: Component.Identifier, value: Float) {
        cam?.let { cam ->
            if (abs(value) < threshold) {
                return
            }

<<<<<<< HEAD
            cam.spatial {
                if(cam is Camera) {
                    when (axis) {
                        Component.Identifier.Axis.Y -> {
                            position += cam.forward * -1.0f * value * speedMultiplier
                        }
                        Component.Identifier.Axis.X -> {
                            position += Vector3f(cam.forward).cross(cam.up).normalize() * value * speedMultiplier
                        }
                        Component.Identifier.Axis.Z -> {
                            position += cam.up * value * speedMultiplier
                        }
                    }
                } else {
                    when (axis) {
                        Component.Identifier.Axis.Y -> {
                            position += Vector3f(0.0f, 0.0f, -1.0f) * -1.0f * value * speedMultiplier
                        }
                        Component.Identifier.Axis.X -> {
                            position += Vector3f(1.0f, 0.0f, 0.0f) * value * speedMultiplier
                        }
                        Component.Identifier.Axis.Z -> {
                            position += Vector3f(0.0f, 1.0f, 0.0f) * value * speedMultiplier
                        }
=======
            inversionFactorX = if(invertX) {
                -1.0f
            } else {
                1.0f
            }

            inversionFactorY = if(invertY) {
                -1.0f
            } else {
                1.0f
            }

            if(cam is Camera) {
                when (axis) {
                    Component.Identifier.Axis.X -> {
                        cam.position = cam.position + Vector3f(cam.forward).cross(cam.up).normalize() * value * speedMultiplier * inversionFactorX
                    }
                    Component.Identifier.Axis.Y -> {
                        cam.position = cam.position + cam.forward * -1.0f * value * speedMultiplier * inversionFactorY
                    }
                    Component.Identifier.Axis.Z -> {
                        cam.position = cam.position + cam.up * value * speedMultiplier
                    }
                }
            } else {
                when (axis) {
                    Component.Identifier.Axis.X -> {
                        cam.position = cam.position + Vector3f(1.0f, 0.0f, 0.0f) * value * speedMultiplier * inversionFactorX
                    }
                    Component.Identifier.Axis.Y -> {
                        cam.position = cam.position + Vector3f(0.0f, 0.0f, -1.0f) * -1.0f * value * speedMultiplier * inversionFactorY
                    }
                    Component.Identifier.Axis.Z -> {
                        cam.position = cam.position + Vector3f(0.0f, 1.0f, 0.0f) * value * speedMultiplier
>>>>>>> e1e0b7e4
                    }
                }
            }
        }
//        System.err.println("Camera.position=${cam.position.x()}/${cam.position.y()}/${cam.position.z()}")
    }

}
<|MERGE_RESOLUTION|>--- conflicted
+++ resolved
@@ -18,31 +18,23 @@
  */
 open class GamepadMovementControl(
                              override val axis: List<Component.Identifier>,
-<<<<<<< HEAD
-                             private val camera: () -> Camera?) : GamepadBehaviour {
-=======
                              var invertX: Boolean = false,
                              var invertY: Boolean = false,
-                             private val camera: () -> Node?) : GamepadBehaviour {
->>>>>>> e1e0b7e4
+                             private val node: () -> Node?) : GamepadBehaviour {
     /** Speed multiplier for camera movement */
     var speedMultiplier = 0.04f
     /** Threshold below which the behaviour does not trigger */
     var threshold = 0.05f
 
-    private val cam: Camera? by CameraDelegate()
+    private val cam: Node? by NodeDelegate()
 
-<<<<<<< HEAD
-    protected inner class CameraDelegate {
-=======
     private var inversionFactorX = 1.0f
     private var inversionFactorY = 1.0f
 
     protected inner class NodeDelegate {
->>>>>>> e1e0b7e4
-        /** Returns the [graphics.scenery.Camera] resulting from the evaluation of [camera] */
-        operator fun getValue(thisRef: Any?, property: KProperty<*>): Camera? {
-            return camera.invoke()
+        /** Returns the [graphics.scenery.Camera] resulting from the evaluation of [node] */
+        operator fun getValue(thisRef: Any?, property: KProperty<*>): Node? {
+            return node.invoke()
         }
 
         /** Setting the value is not supported */
@@ -66,32 +58,6 @@
                 return
             }
 
-<<<<<<< HEAD
-            cam.spatial {
-                if(cam is Camera) {
-                    when (axis) {
-                        Component.Identifier.Axis.Y -> {
-                            position += cam.forward * -1.0f * value * speedMultiplier
-                        }
-                        Component.Identifier.Axis.X -> {
-                            position += Vector3f(cam.forward).cross(cam.up).normalize() * value * speedMultiplier
-                        }
-                        Component.Identifier.Axis.Z -> {
-                            position += cam.up * value * speedMultiplier
-                        }
-                    }
-                } else {
-                    when (axis) {
-                        Component.Identifier.Axis.Y -> {
-                            position += Vector3f(0.0f, 0.0f, -1.0f) * -1.0f * value * speedMultiplier
-                        }
-                        Component.Identifier.Axis.X -> {
-                            position += Vector3f(1.0f, 0.0f, 0.0f) * value * speedMultiplier
-                        }
-                        Component.Identifier.Axis.Z -> {
-                            position += Vector3f(0.0f, 1.0f, 0.0f) * value * speedMultiplier
-                        }
-=======
             inversionFactorX = if(invertX) {
                 -1.0f
             } else {
@@ -103,30 +69,30 @@
             } else {
                 1.0f
             }
-
-            if(cam is Camera) {
-                when (axis) {
-                    Component.Identifier.Axis.X -> {
-                        cam.position = cam.position + Vector3f(cam.forward).cross(cam.up).normalize() * value * speedMultiplier * inversionFactorX
+            cam.ifSpatial {
+                if(cam is Camera) {
+                    when (axis) {
+                        Component.Identifier.Axis.X -> {
+                            position += Vector3f(cam.forward).cross(cam.up).normalize() * value * speedMultiplier * inversionFactorX
+                        }
+                        Component.Identifier.Axis.Y -> {
+                            position += cam.forward * -1.0f * value * speedMultiplier * inversionFactorY
+                        }
+                        Component.Identifier.Axis.Z -> {
+                            position += cam.up * value * speedMultiplier
+                        }
                     }
-                    Component.Identifier.Axis.Y -> {
-                        cam.position = cam.position + cam.forward * -1.0f * value * speedMultiplier * inversionFactorY
-                    }
-                    Component.Identifier.Axis.Z -> {
-                        cam.position = cam.position + cam.up * value * speedMultiplier
-                    }
-                }
-            } else {
-                when (axis) {
-                    Component.Identifier.Axis.X -> {
-                        cam.position = cam.position + Vector3f(1.0f, 0.0f, 0.0f) * value * speedMultiplier * inversionFactorX
-                    }
-                    Component.Identifier.Axis.Y -> {
-                        cam.position = cam.position + Vector3f(0.0f, 0.0f, -1.0f) * -1.0f * value * speedMultiplier * inversionFactorY
-                    }
-                    Component.Identifier.Axis.Z -> {
-                        cam.position = cam.position + Vector3f(0.0f, 1.0f, 0.0f) * value * speedMultiplier
->>>>>>> e1e0b7e4
+                } else {
+                    when (axis) {
+                        Component.Identifier.Axis.X -> {
+                            position += Vector3f(1.0f, 0.0f, 0.0f) * value * speedMultiplier * inversionFactorX
+                        }
+                        Component.Identifier.Axis.Y -> {
+                            position += Vector3f(0.0f, 0.0f, -1.0f) * -1.0f * value * speedMultiplier * inversionFactorY
+                        }
+                        Component.Identifier.Axis.Z -> {
+                            position += Vector3f(0.0f, 1.0f, 0.0f) * value * speedMultiplier
+                        }
                     }
                 }
             }
