--- conflicted
+++ resolved
@@ -118,11 +118,7 @@
      * @return GLVector - [v] transformed into world space.
      */
     fun viewToWorld(v: GLVector): GLVector =
-<<<<<<< HEAD
-        this.view.mult(if(v.dimension == 3) {
-=======
         this.view.inverse.mult(if(v.dimension == 3) {
->>>>>>> 7d0692f7
             GLVector(*v.toFloatArray(), 1.0f)
         } else {
             v
