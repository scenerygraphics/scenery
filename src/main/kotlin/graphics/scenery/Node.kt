--- conflicted
+++ resolved
@@ -104,11 +104,7 @@
     /** Inverse [world] transform matrix. */
     @delegate:Transient
     override var iworld: Matrix4f by Delegates.observable(Matrix4f().identity()) { property, old, new -> propertyChanged(property, old, new) }
-<<<<<<< HEAD
-
-=======
-    @delegate:Transient
->>>>>>> e1e0b7e4
+    @delegate:Transient
     /** Local model transform matrix. Will create inverse [imodel] upon modification. */
     override var model: Matrix4f by Delegates.observable(Matrix4f().identity()) { property, old, new -> propertyChanged(property, old, new) }
 
@@ -154,18 +150,10 @@
     override var rotation by Delegates.observable(Quaternionf(0.0f, 0.0f, 0.0f, 1.0f)) { property, old, new -> propertyChanged(property, old, new) }
 
     /** Children of the Node. */
-<<<<<<< HEAD
-    @Transient var children: CopyOnWriteArrayList<Node>
-
-    /** Other nodes that have linked transforms. */
-    @Transient var linkedNodes: CopyOnWriteArrayList<Node>
-
-=======
     @Transient
     var children: CopyOnWriteArrayList<Node>
     /** Other nodes that have linked transforms. */
     var linkedNodes: CopyOnWriteArrayList<Node>
->>>>>>> e1e0b7e4
     /** Parent node of this node. */
     var parent: Node? = null
 
