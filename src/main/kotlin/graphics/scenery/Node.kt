--- conflicted
+++ resolved
@@ -21,7 +21,6 @@
 import java.util.function.Consumer
 import kotlin.collections.ArrayList
 import kotlin.collections.HashMap
-import kotlin.math.PI
 import kotlin.math.max
 import kotlin.math.min
 import kotlin.properties.Delegates
@@ -94,12 +93,8 @@
     /** Inverse [world] transform matrix. */
     @delegate:Transient
     override var iworld: Matrix4f by Delegates.observable(Matrix4f().identity()) { property, old, new -> propertyChanged(property, old, new) }
-<<<<<<< HEAD
-    /** Model transform matrix. Will create inverse [imodel] upon modification. */
-    @delegate:Transient
-=======
+    @delegate:Transient
     /** Local model transform matrix. Will create inverse [imodel] upon modification. */
->>>>>>> 9741d171
     override var model: Matrix4f by Delegates.observable(Matrix4f().identity()) { property, old, new -> propertyChanged(property, old, new) }
     /** Inverse [world] transform matrix. */
     @delegate:Transient
@@ -130,7 +125,6 @@
     @delegate:Transient
     override var mvp: Matrix4f by Delegates.observable(Matrix4f().identity()) { property, old, new -> propertyChanged(property, old, new) }
 
-<<<<<<< HEAD
     /** World position of the Node. Setting will trigger [world] update. */
     @delegate:Transient
     override var position: Vector3f by Delegates.observable(Vector3f(0.0f, 0.0f, 0.0f)) { property, old, new -> propertyChanged(property, old, new) }
@@ -139,17 +133,8 @@
     @delegate:Transient
     override var scale: Vector3f by Delegates.observable(Vector3f(1.0f, 1.0f, 1.0f)) { property, old, new -> propertyChanged(property, old, new) }
 
-    /** Rotation of the Node. Setting will trigger [world] update. */
-    @delegate:Transient
-=======
-    /** Local position of the Node, used to construct [model] matrix. Setting will trigger [model] and [world] update. */
-    override var position: Vector3f by Delegates.observable(Vector3f(0.0f, 0.0f, 0.0f)) { property, old, new -> propertyChanged(property, old, new) }
-
-    /** x/y/z scale of the Node, used to construct [model]. Setting will trigger [model] and [world] update. */
-    override var scale: Vector3f by Delegates.observable(Vector3f(1.0f, 1.0f, 1.0f)) { property, old, new -> propertyChanged(property, old, new) }
-
     /** Rotation of the Node, used to construct [model]. Setting will trigger [model] and [world] update. */
->>>>>>> 9741d171
+    @delegate:Transient
     override var rotation: Quaternionf by Delegates.observable(Quaternionf(0.0f, 0.0f, 0.0f, 1.0f)) { property, old, new -> propertyChanged(property, old, new) }
 
     /** Children of the Node. */
