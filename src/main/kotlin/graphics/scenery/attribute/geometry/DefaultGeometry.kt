package graphics.scenery.attribute.geometry

import graphics.scenery.BufferUtils
import graphics.scenery.Node
import graphics.scenery.OrientedBoundingBox
import graphics.scenery.attribute.buffers.BufferType
import graphics.scenery.attribute.buffers.Buffers
import graphics.scenery.geometry.GeometryType
<<<<<<< HEAD
import graphics.scenery.utils.LazyLogger
import net.imglib2.type.numeric.integer.IntType
import net.imglib2.type.numeric.real.FloatType
=======
import graphics.scenery.utils.lazyLogger
>>>>>>> d5d2e1b4
import org.joml.Vector3f
import java.nio.Buffer
import java.nio.FloatBuffer
import java.nio.IntBuffer

open class DefaultGeometry(private var node: Node): Geometry {
    override var buffers: MutableMap<String, Buffer> = mutableMapOf(
        "vertices" to BufferUtils.allocateFloat(0),
        "normals" to BufferUtils.allocateFloat(0),
        "texcoords" to BufferUtils.allocateFloat(0),
        "indices" to BufferUtils.allocateInt(0)
    )
    override var description: LinkedHashMap<String, Buffers.Description> = linkedMapOf(
        "vertices" to Buffers.Description(BufferType.Primitive(FloatType()), 3),
        "normals" to Buffers.Description(BufferType.Primitive(FloatType()), 3),
        "texcoords" to Buffers.Description(BufferType.Primitive(FloatType()), 2),
        "indices" to Buffers.Description(BufferType.Primitive(IntType()), 1),
    )
    @delegate:Transient override var vertices: FloatBuffer by buffers
    @delegate:Transient override var normals: FloatBuffer by buffers
    @delegate:Transient override var texcoords: FloatBuffer by buffers
    @delegate:Transient override var indices: IntBuffer by buffers
    override var dirtySSBOs = false
    override var vertexSize = 3
    override var texcoordSize = 2
    override var dirty: Boolean = true
    override var geometryType = GeometryType.TRIANGLES
<<<<<<< HEAD
    private val logger by LazyLogger()

=======
    private val logger by lazyLogger()
>>>>>>> d5d2e1b4
    override fun generateBoundingBox(children: List<Node>): OrientedBoundingBox? {
        val vertexBufferView = vertices.asReadOnlyBuffer()
        val boundingBoxCoords = floatArrayOf(0.0f, 0.0f, 0.0f, 0.0f, 0.0f, 0.0f)

        if (vertexBufferView.capacity() == 0 || vertexBufferView.remaining() == 0) {
            val boundingBox = if(!children.none()) {
                node.getMaximumBoundingBox()
            } else {
                logger.warn("$node.name: Zero vertices currently, returning empty bounding box")
                OrientedBoundingBox(node,0.0f, 0.0f, 0.0f,
                    0.0f, 0.0f, 0.0f)
            }

            return boundingBox
        } else {

            val vertex = floatArrayOf(0.0f, 0.0f, 0.0f)
            vertexBufferView.get(vertex)

            boundingBoxCoords[0] = vertex[0]
            boundingBoxCoords[1] = vertex[0]

            boundingBoxCoords[2] = vertex[1]
            boundingBoxCoords[3] = vertex[1]

            boundingBoxCoords[4] = vertex[2]
            boundingBoxCoords[5] = vertex[2]

            while (vertexBufferView.remaining() >= 3) {
                vertexBufferView.get(vertex)

                boundingBoxCoords[0] = minOf(boundingBoxCoords[0], vertex[0])
                boundingBoxCoords[2] = minOf(boundingBoxCoords[2], vertex[1])
                boundingBoxCoords[4] = minOf(boundingBoxCoords[4], vertex[2])

                boundingBoxCoords[1] = maxOf(boundingBoxCoords[1], vertex[0])
                boundingBoxCoords[3] = maxOf(boundingBoxCoords[3], vertex[1])
                boundingBoxCoords[5] = maxOf(boundingBoxCoords[5], vertex[2])
            }
            logger.debug("$node.name: Calculated bounding box with ${boundingBoxCoords.joinToString(", ")}")
            return OrientedBoundingBox(
                node, Vector3f(boundingBoxCoords[0], boundingBoxCoords[2], boundingBoxCoords[4]),
                Vector3f(boundingBoxCoords[1], boundingBoxCoords[3], boundingBoxCoords[5])
            )
        }
    }

}<|MERGE_RESOLUTION|>--- conflicted
+++ resolved
@@ -6,13 +6,9 @@
 import graphics.scenery.attribute.buffers.BufferType
 import graphics.scenery.attribute.buffers.Buffers
 import graphics.scenery.geometry.GeometryType
-<<<<<<< HEAD
 import graphics.scenery.utils.LazyLogger
 import net.imglib2.type.numeric.integer.IntType
 import net.imglib2.type.numeric.real.FloatType
-=======
-import graphics.scenery.utils.lazyLogger
->>>>>>> d5d2e1b4
 import org.joml.Vector3f
 import java.nio.Buffer
 import java.nio.FloatBuffer
@@ -40,12 +36,8 @@
     override var texcoordSize = 2
     override var dirty: Boolean = true
     override var geometryType = GeometryType.TRIANGLES
-<<<<<<< HEAD
+
     private val logger by LazyLogger()
-
-=======
-    private val logger by lazyLogger()
->>>>>>> d5d2e1b4
     override fun generateBoundingBox(children: List<Node>): OrientedBoundingBox? {
         val vertexBufferView = vertices.asReadOnlyBuffer()
         val boundingBoxCoords = floatArrayOf(0.0f, 0.0f, 0.0f, 0.0f, 0.0f, 0.0f)
