--- conflicted
+++ resolved
@@ -33,53 +33,40 @@
     implementation(platform(kotlin("bom")))
     implementation(kotlin("stdlib-jdk8"))
     implementation(kotlin("reflect"))
-<<<<<<< HEAD
-    implementation("org.jetbrains.kotlinx:kotlinx-coroutines-core:1.4.0-M1")
 
-    listOf("windows-amd64", "linux-i586", "linux-amd64", "macosx-universal").forEach {
-        sciJava("org.jogamp.gluegen:gluegen-rt:2.3.2", "natives-$it") // this is crap, but will be polished eventually
-        sciJava("org.jogamp.jogl:jogl-all:2.3.2", "natives-$it")
-    }
-    sciJava("org.slf4j:slf4j-api")
-    sciJava("net.clearvolume:cleargl")
-    api("org.joml:joml:${sciJava.versions["joml"]}")
-    sciJava("com.github.scenerygraphics:vector:958f2e6")
-    sciJava("net.java.jinput:jinput:2.0.9", native = "natives-all")
-    sciJava("org.scijava"["scijava-common", "script-editor", "ui-behaviour", "scripting-javascript", "scripting-jython"])
-    sciJava("net.sf.trove4j")
-    sciJava("net.java.dev.jna")
-    sciJava("net.java.dev.jna:jna-platform")
-    sciJava("org.jocl")
-    implementation(platform("org.lwjgl:lwjgl-bom:3.2.3"))
-    listOf("", "-glfw", "-jemalloc", "-vulkan", "-opengl", "-openvr", "-xxhash", "-remotery").forEach {
-        api("org.lwjgl:lwjgl$it")
-        if (it != "-vulkan")
-            runtimeOnlylwjglNatives("org.lwjgl", "lwjgl$it", version = versions["lwjgl"]) // "
-    }
+//    api("org.joml:joml:${sciJava.versions["joml"]}")
+//    sciJava("com.github.scenerygraphics:vector:958f2e6")
+//    sciJava("net.java.jinput:jinput:2.0.9", native = "natives-all")
+//    sciJava("org.jocl")
+//    implementation(platform("org.lwjgl:lwjgl-bom:3.2.3"))
+//    listOf("", "-glfw", "-jemalloc", "-vulkan", "-opengl", "-openvr", "-xxhash", "-remotery").forEach {
+//        api("org.lwjgl:lwjgl$it")
+//        if (it != "-vulkan")
+//            runtimeOnlylwjglNatives("org.lwjgl", "lwjgl$it", version = versions["lwjgl"]) // "
+//    }
 
 //    sciJava("com.fasterxml.jackson.core:jackson-databind")
-    api("com.fasterxml.jackson.core:jackson-databind:${sciJava.versions["jackson-databind"]}")
+//    api("com.fasterxml.jackson.core:jackson-databind:${sciJava.versions["jackson-databind"]}")
 //    sciJava("com.fasterxml.jackson.module:jackson-module-kotlin:\$jackson-databind")
-    api("com.fasterxml.jackson.module:jackson-module-kotlin:${sciJava.versions["jackson-databind"]}")
+//    api("com.fasterxml.jackson.module:jackson-module-kotlin:${sciJava.versions["jackson-databind"]}")
 //    sciJava("com.fasterxml.jackson.dataformat:jackson-dataformat-yaml:\$jackson-databind")
-    api("com.fasterxml.jackson.dataformat:jackson-dataformat-yaml:${sciJava.versions["jackson-databind"]}")
-    api("graphics.scenery:spirvcrossj:0.7.1-1.1.106.0")
+//    api("com.fasterxml.jackson.dataformat:jackson-dataformat-yaml:${sciJava.versions["jackson-databind"]}")
+//    api("graphics.scenery:spirvcrossj:0.7.1-1.1.106.0")
 //    runtimeOnlylwjglNatives("graphics.scenery", "spirvcrossj") // "
-    api("org.zeromq:jeromq:${sciJava.versions["jeromq"]}")
-    runtimeOnlylwjglNatives("graphics.scenery", "spirvcrossj", version = versions["spirvcrossj"]) // "
+//    api("org.zeromq:jeromq:${sciJava.versions["jeromq"]}")
+//    runtimeOnlylwjglNatives("graphics.scenery", "spirvcrossj", version = versions["spirvcrossj"]) // "
 
-    sciJava("com.esotericsoftware:kryo")
-    api("org.msgpack:msgpack-core:${sciJava.versions["msgpack-core"]}")
-    api("org.msgpack:jackson-dataformat-msgpack:${sciJava.versions["jackson-dataformat-msgpack"]}")
-    sciJava("graphics.scenery:jvrpn")
-    runtimeOnlylwjglNatives("graphics.scenery", "jvrpn", version = versions["jvrpn"]) // "
+//    api("org.msgpack:msgpack-core:${sciJava.versions["msgpack-core"]}")
+//    api("org.msgpack:jackson-dataformat-msgpack:${sciJava.versions["jackson-dataformat-msgpack"]}")
+//    sciJava("graphics.scenery:jvrpn")
+//    runtimeOnlylwjglNatives("graphics.scenery", "jvrpn", version = versions["jvrpn"]) // "
     //    runtimeOnly("graphics.scenery", "jvrpn", classifier = "natives-linux")
     //    runtimeOnly("graphics.scenery", "jvrpn", classifier = "natives-macos")
-    sciJava("io.scif:scifio")
-    sciJava("org.bytedeco:ffmpeg")
-    listOf("windows", "linux", "macosx").forEach {
-        runtimeOnly("org.bytedeco", "ffmpeg", classifier = "$it-x86_64", version = versions["ffmpeg"]) // "
-=======
+//    sciJava("io.scif:scifio")
+//    sciJava("org.bytedeco:ffmpeg")
+//    listOf("windows", "linux", "macosx").forEach {
+//        runtimeOnly("org.bytedeco", "ffmpeg", classifier = "$it-x86_64", version = versions["ffmpeg"]) // "
+
     implementation("org.jetbrains.kotlinx:kotlinx-coroutines-core:1.5.0")
 
     implementation(jogamp.gluegen, joglNatives)
@@ -102,7 +89,6 @@
             api("org.lwjgl:lwjgl$it")
         else
             api("org.lwjgl:lwjgl$it", lwjglNatives)
->>>>>>> e1e0b7e4
     }
     implementation(jackson.bundles.all)
     api("graphics.scenery:spirvcrossj:0.8.0-1.1.106.0", lwjglNatives)
