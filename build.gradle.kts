--- conflicted
+++ resolved
@@ -46,11 +46,6 @@
     implementation("org.jetbrains.kotlinx:kotlinx-coroutines-core:1.6.2")
 
     implementation("org.slf4j:slf4j-api:1.7.36")
-<<<<<<< HEAD
-    api("net.clearvolume:cleargl")
-    api("net.imglib2:imglib2")
-=======
->>>>>>> c4204bba
     implementation("org.joml:joml:1.10.5")
     implementation("net.java.jinput:jinput:2.0.9", "natives-all")
     implementation("org.jocl:jocl:2.0.4")
